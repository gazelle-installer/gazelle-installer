/****************************************************************************
 * Block device enumeration for the installer.
 ****************************************************************************
 *   Copyright (C) 2019 by AK-47
 *   Licensed under the Apache License, Version 2.0 (the "License");
 *   you may not use this file except in compliance with the License.
 *   You may obtain a copy of the License at
 *
 *       http://www.apache.org/licenses/LICENSE-2.0
 *
 *   Unless required by applicable law or agreed to in writing, software
 *   distributed under the License is distributed on an "AS IS" BASIS,
 *   WITHOUT WARRANTIES OR CONDITIONS OF ANY KIND, either express or implied.
 *   See the License for the specific language governing permissions and
 *   limitations under the License.
 *
 * This file is part of the gazelle-installer.
****************************************************************************/

#include <QDebug>
#include <QFile>
#include <QSettings>
#include <QRegularExpression>
#include <QJsonDocument>
#include <QJsonObject>
#include <QJsonArray>
#include "blockdev.h"

// static function to split a device name into its drive and partition
QStringList BlockDeviceInfo::split(const QString &devname)
{
    const QRegularExpression rxdev1("^(?:\\/dev\\/)*(mmcblk.*|nvme.*)p([0-9]*)$");
    const QRegularExpression rxdev2("^(?:\\/dev\\/)*([a-z]*)([0-9]*)$");
    QRegularExpressionMatch rxmatch(rxdev1.match(devname));
    if (!rxmatch.hasMatch()) rxmatch = rxdev2.match(devname);
    QStringList list(rxmatch.capturedTexts());
    if (!list.isEmpty()) list.removeFirst();
    return list;
}

QString BlockDeviceInfo::join(const QString &drive, int partnum)
{
    QString name = drive;
    if (name.startsWith("nvme") || name.startsWith("mmcblk")) name += 'p';
    return (name + QString::number(partnum));
}

// return block device info that is suitable for a combo box
void BlockDeviceInfo::addToCombo(QComboBox *combo, bool warnNasty) const
{
    QString strout(QLocale::system().formattedDataSize(size, 1, QLocale::DataSizeTraditionalFormat));
    if (!fs.isEmpty()) strout += " " + fs;
    if (!label.isEmpty()) strout += " - " + label;
    if (!model.isEmpty()) strout += (label.isEmpty() ? " - " : "; ") + model;
    QString stricon;
    if (isFuture) stricon = ":/appointment-soon";
    else if (isNasty && warnNasty) stricon = ":/dialog-warning";
    combo->addItem(QIcon(stricon), name + " (" + strout + ")", name);
}

//////////////////////////////////////////////////////////////////////////////

void BlockDeviceList::build(MProcess &proc)
{
    proc.log(__PRETTY_FUNCTION__);

    proc.exec("partprobe -s", true);
    proc.exec("blkid -c /dev/null", true);

<<<<<<< HEAD
    // expressions for matching various partition types
    const QRegularExpression rxESP("^(c12a7328-f81f-11d2-ba4b-00a0c93ec93b|0xef)$");
    const QRegularExpression rxNative("^(0x83|0fc63daf-8483-4772-8e79-3d69d8477de4" // Linux data
                                      "|0x82|0657fd6d-a4ab-43c4-84e5-0933c84b4f4f" // Linux swap
                                      "|44479540-f297-41b2-9af7-d131d5f0458a" // Linux /root x86
                                      "|4f68bce3-e8cd-4db1-96e7-fbcaf984b709" // Linux /root x86-64
                                      "|933ac7e1-2eb4-4f13-b844-0e14e2aef915)$"); // Linux /home
    const QRegularExpression rxWinLDM("^(0x42|5808c8aa-7e8f-42e0-85d2-e1e90434cfb3"
                                      "|af9b60a0-1431-4f62-bc68-3311714a69ad)$"); // Windows LDM
    const QRegularExpression rxNativeFS("^(btrfs|ext2|ext3|ext4|jfs|nilfs2|reiserfs|ufs|xfs)$");

=======
>>>>>>> ad51b8ab
    QString bootUUID;
    if (QFile::exists("/live/config/initrd.out")) {
        QSettings livecfg("/live/config/initrd.out", QSettings::NativeFormat);
        bootUUID = livecfg.value("BOOT_UUID").toString();
    }

<<<<<<< HEAD
    // Backup ESP detection. Populated when needed.
    QStringList backup_list;
    bool backup_checked = false;
    // Collect information and populate the block device list.
    const QString &bdRaw = proc.execOut("lsblk -T -bJo"
        " TYPE,NAME,UUID,SIZE,PTTYPE,PARTTYPE,FSTYPE,LABEL,MODEL", true);
=======
    // Collect information and populate the block device list.
    const QString &bdRaw = proc.execOut("lsblk -T -bJo"
        " TYPE,NAME,UUID,SIZE,PTTYPE,PARTTYPENAME,FSTYPE,LABEL,MODEL", true);
>>>>>>> ad51b8ab
    const QJsonObject &jsonObjBD = QJsonDocument::fromJson(bdRaw.toUtf8()).object();

    clear();
    const QJsonArray &jsonBD = jsonObjBD["blockdevices"].toArray();
    for (const QJsonValue &jsonDrive : jsonBD) {
        int driveIndex = count(); // For propagating the nasty flag to the drive.
        if (jsonDrive["type"] != "disk") continue;
        BlockDeviceInfo bdinfo;
        bdinfo.name = jsonDrive["name"].toString();
        bdinfo.isDrive = true;
        bdinfo.isGPT = (jsonDrive["pttype"]=="gpt");
        bdinfo.size = jsonDrive["size"].toVariant().toLongLong();
        bdinfo.label = jsonDrive["label"].toString();
        bdinfo.model = jsonDrive["model"].toString();
        append(bdinfo);

        const QJsonArray &jsonParts = jsonDrive["children"].toArray();
        for (const QJsonValue &jsonPart : jsonParts) {
<<<<<<< HEAD
=======
            const QString &partTypeName = jsonPart["parttypename"].toString();
            if (partTypeName=="Extended") continue;
>>>>>>> ad51b8ab
            bdinfo.isDrive = false;
            bdinfo.name = jsonPart["name"].toString();
            bdinfo.size = jsonPart["size"].toVariant().toLongLong();
            bdinfo.label = jsonPart["label"].toString();
            bdinfo.model = jsonPart["model"].toString();
            bdinfo.mapCount = jsonPart["children"].toArray().count();
<<<<<<< HEAD

            const QString &partType = jsonPart["parttype"].toString();
            if (partType.isEmpty()) bdinfo.isESP = bdinfo.isNative = false;
            else {
                bdinfo.isESP = (partType.count(rxESP) >= 1);
                bdinfo.isNative = (partType.count(rxNative) >= 1);
                if (!bdinfo.isNasty) bdinfo.isNasty = (partType.count(rxWinLDM) >= 1);
            }
            if (!bdinfo.isESP) {
                // Backup detection for drives that don't have UUID for ESP.
                if (!backup_checked) {
                    backup_list = proc.execOutLines("fdisk -l -o DEVICE,TYPE"
                        " | grep 'EFI System' |cut -d\\  -f1 | cut -d/ -f3");
                    backup_checked = true;
                }
                bdinfo.isESP = backup_list.contains(bdinfo.name);
            }

            bdinfo.isBoot = (!bootUUID.isEmpty() && jsonPart["uuid"]==bootUUID);
            bdinfo.fs = jsonPart["fstype"].toString();
            if (bdinfo.fs.count(rxNativeFS) >= 1) bdinfo.isNative = true;
=======
            bdinfo.isNative = partTypeName.startsWith("Linux");
            bdinfo.isESP = (partTypeName=="EFI System");
            if (!bdinfo.isNasty) bdinfo.isNasty = partTypeName.startsWith("Microsoft LDM");
            bdinfo.isBoot = (!bootUUID.isEmpty() && jsonPart["uuid"]==bootUUID);
            bdinfo.fs = jsonPart["fstype"].toString();
>>>>>>> ad51b8ab
            append(bdinfo);
            // Propagate the boot and nasty flags up to the drive.
            if (bdinfo.isBoot) operator[](driveIndex).isBoot = true;
            if (bdinfo.isNasty) operator[](driveIndex).isNasty = true;
        }
    }
    // propagate the boot flag across the entire drive
    bool driveBoot = false;
    for (BlockDeviceInfo &bdinfo : *this) {
        if (bdinfo.isDrive) driveBoot = bdinfo.isBoot;
        bdinfo.isBoot = driveBoot;
    }

    // debug
    qDebug() << "Name Size Model FS | isDisk isGPT isBoot isESP isNative isNasty";
    for (const BlockDeviceInfo &bdi : *this) {
        qDebug() << bdi.name << bdi.size << bdi.model << bdi.fs << "|"
                 << bdi.isDrive << bdi.isGPT << bdi.isBoot << bdi.isESP
                 << bdi.isNative << bdi.isNasty;
    }
}

int BlockDeviceList::findDevice(const QString &devname) const
{
    const int cnt = count();
    for (int ixi = 0; ixi < cnt; ++ixi) {
        const BlockDeviceInfo &bdinfo = at(ixi);
        if (bdinfo.name == devname) return ixi;
    }
    return -1;
}<|MERGE_RESOLUTION|>--- conflicted
+++ resolved
@@ -67,7 +67,6 @@
     proc.exec("partprobe -s", true);
     proc.exec("blkid -c /dev/null", true);
 
-<<<<<<< HEAD
     // expressions for matching various partition types
     const QRegularExpression rxESP("^(c12a7328-f81f-11d2-ba4b-00a0c93ec93b|0xef)$");
     const QRegularExpression rxNative("^(0x83|0fc63daf-8483-4772-8e79-3d69d8477de4" // Linux data
@@ -79,26 +78,12 @@
                                       "|af9b60a0-1431-4f62-bc68-3311714a69ad)$"); // Windows LDM
     const QRegularExpression rxNativeFS("^(btrfs|ext2|ext3|ext4|jfs|nilfs2|reiserfs|ufs|xfs)$");
 
-=======
->>>>>>> ad51b8ab
-    QString bootUUID;
-    if (QFile::exists("/live/config/initrd.out")) {
-        QSettings livecfg("/live/config/initrd.out", QSettings::NativeFormat);
-        bootUUID = livecfg.value("BOOT_UUID").toString();
-    }
-
-<<<<<<< HEAD
     // Backup ESP detection. Populated when needed.
     QStringList backup_list;
     bool backup_checked = false;
     // Collect information and populate the block device list.
     const QString &bdRaw = proc.execOut("lsblk -T -bJo"
         " TYPE,NAME,UUID,SIZE,PTTYPE,PARTTYPE,FSTYPE,LABEL,MODEL", true);
-=======
-    // Collect information and populate the block device list.
-    const QString &bdRaw = proc.execOut("lsblk -T -bJo"
-        " TYPE,NAME,UUID,SIZE,PTTYPE,PARTTYPENAME,FSTYPE,LABEL,MODEL", true);
->>>>>>> ad51b8ab
     const QJsonObject &jsonObjBD = QJsonDocument::fromJson(bdRaw.toUtf8()).object();
 
     clear();
@@ -117,18 +102,12 @@
 
         const QJsonArray &jsonParts = jsonDrive["children"].toArray();
         for (const QJsonValue &jsonPart : jsonParts) {
-<<<<<<< HEAD
-=======
-            const QString &partTypeName = jsonPart["parttypename"].toString();
-            if (partTypeName=="Extended") continue;
->>>>>>> ad51b8ab
             bdinfo.isDrive = false;
             bdinfo.name = jsonPart["name"].toString();
             bdinfo.size = jsonPart["size"].toVariant().toLongLong();
             bdinfo.label = jsonPart["label"].toString();
             bdinfo.model = jsonPart["model"].toString();
             bdinfo.mapCount = jsonPart["children"].toArray().count();
-<<<<<<< HEAD
 
             const QString &partType = jsonPart["parttype"].toString();
             if (partType.isEmpty()) bdinfo.isESP = bdinfo.isNative = false;
@@ -150,13 +129,6 @@
             bdinfo.isBoot = (!bootUUID.isEmpty() && jsonPart["uuid"]==bootUUID);
             bdinfo.fs = jsonPart["fstype"].toString();
             if (bdinfo.fs.count(rxNativeFS) >= 1) bdinfo.isNative = true;
-=======
-            bdinfo.isNative = partTypeName.startsWith("Linux");
-            bdinfo.isESP = (partTypeName=="EFI System");
-            if (!bdinfo.isNasty) bdinfo.isNasty = partTypeName.startsWith("Microsoft LDM");
-            bdinfo.isBoot = (!bootUUID.isEmpty() && jsonPart["uuid"]==bootUUID);
-            bdinfo.fs = jsonPart["fstype"].toString();
->>>>>>> ad51b8ab
             append(bdinfo);
             // Propagate the boot and nasty flags up to the drive.
             if (bdinfo.isBoot) operator[](driveIndex).isBoot = true;
