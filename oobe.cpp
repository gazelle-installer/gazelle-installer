/***************************************************************************
 * Out-of-Box Experience - GUI and related functions of the installer.
 *
 *   Copyright (C) 2022-2023 by AK-47, along with transplanted code:
 *    - Copyright (C) 2003-2010 by Warren Woodford
 *    - Heavily edited, with permision, by anticapitalista for antiX 2011-2014.
 *    - Heavily revised by dolphin oracle, adrian, and anticaptialista 2018.
 *   Licensed under the Apache License, Version 2.0 (the "License");
 *   you may not use this file except in compliance with the License.
 *   You may obtain a copy of the License at
 *
 *       http://www.apache.org/licenses/LICENSE-2.0
 *
 *   Unless required by applicable law or agreed to in writing, software
 *   distributed under the License is distributed on an "AS IS" BASIS,
 *   WITHOUT WARRANTIES OR CONDITIONS OF ANY KIND, either express or implied.
 *   See the License for the specific language governing permissions and
 *   limitations under the License.
 *
 * This file is part of the gazelle-installer.
 ***************************************************************************/

#include <utility>
#include <sys/stat.h>
#include <QDebug>
#include <QMessageBox>
#include <QFileInfo>
#include <QLocale>
#include <QTimeZone>
#include "mprocess.h"
#include "core.h"
#include "msettings.h"
#include "oobe.h"

Oobe::Oobe(MProcess &mproc, Core &mcore, Ui::MeInstall &ui, QWidget *parent, MIni &appConf, bool oem, bool modeOOBE)
    : QObject(parent), proc(mproc), core(mcore), gui(ui), master(parent), oem(oem), online(modeOOBE),
    passUser(ui.textUserPass, ui.textUserPass2, 0, this), passRoot(ui.textRootPass, ui.textRootPass2, 0, this)
{
    appConf.setSection("OOBE");

    gui.textComputerName->setText(appConf.getString("DefaultHostName"));
    gui.boxRootAccount->setChecked(appConf.getBoolean("RootAccountDefault"));

    //hide save desktop changes checkbox, for pesky desktop environments
    if (!appConf.getBoolean("CanSaveDesktopChanges", true)){
        gui.checkSaveDesktop->hide();
    }

    appConf.setSection();

    // User accounts
    connect(&passUser, &PassEdit::validationChanged, this, &Oobe::userPassValidationChanged);
    connect(&passRoot, &PassEdit::validationChanged, this, &Oobe::userPassValidationChanged);
    connect(gui.textUserName, &QLineEdit::textChanged, this, &Oobe::userPassValidationChanged);
    connect(gui.boxRootAccount, &QGroupBox::toggled, this, &Oobe::userPassValidationChanged);
    // Old home
    connect(gui.radioOldHomeUse, &QRadioButton::toggled, this, &Oobe::oldHomeToggled);
    connect(gui.radioOldHomeSave, &QRadioButton::toggled, this, &Oobe::oldHomeToggled);
    connect(gui.radioOldHomeDelete, &QRadioButton::toggled, this, &Oobe::oldHomeToggled);

    // timezone lists
    connect(gui.comboTimeArea, QOverload<int>::of(&QComboBox::currentIndexChanged), this, &Oobe::timeAreaIndexChanged);

    //search top level zoneinfo folder rather than posix subfolder
    //posix subfolder doesn't existing in trixie/sid
    proc.exec("find", {"-L", "/usr/share/zoneinfo/",
                "-mindepth", "2", "-type", "f",
                "-not", "-path", "/usr/share/zoneinfo/posix/*",
                "-not", "-path", "/usr/share/zoneinfo/right/*",
                "-printf", "%P\\n"}, nullptr, true);

    timeZones = proc.readOutLines();

    gui.comboTimeArea->clear();

    for (const QString &zone : std::as_const(timeZones)) {
        const QString &area = zone.section('/', 0, 0);
        if (gui.comboTimeArea->findData(QVariant(area)) < 0) {
            QString text(area);
            if (area == "Indian" || area == "Pacific"
                || area == "Atlantic" || area == "Arctic") text.append(" Ocean");
            gui.comboTimeArea->addItem(text, area);
        }
    }
    gui.comboTimeArea->model()->sort(0);
    // Guess if hardware clock is UTC or local time
    proc.shell("guess-hwclock", nullptr, true);
    if (proc.readOut() == "localtime") gui.checkLocalClock->setChecked(true);

    // locale list
    connect(gui.comboLocale, QOverload<int>::of(&QComboBox::currentIndexChanged), this, &Oobe::localeIndexChanged);
    gui.comboLocale->clear();
    proc.shell("locale -a | grep -Ev '^(C|POSIX)\\.?' | grep -E 'utf8|UTF-8'", nullptr, true);
    QStringList loclist = proc.readOutLines();
    for (QString &strloc : loclist) {
        strloc.replace("utf8", "UTF-8", Qt::CaseInsensitive);
        QLocale loc(strloc);
        gui.comboLocale->addItem(loc.nativeTerritoryName() + " - " + loc.nativeLanguageName(), QVariant(strloc));
    }
    gui.comboLocale->model()->sort(0);
    // default locale selection
    int ixLocale = gui.comboLocale->findData(QVariant(QLocale::system().name() + ".UTF-8"));
    if (gui.comboLocale->currentIndex() != ixLocale) gui.comboLocale->setCurrentIndex(ixLocale);
    else timeAreaIndexChanged(ixLocale);

    if (online) {
        gui.checkSaveDesktop->hide();
    } else {
        // Detect snapshot-backup account(s)
        // test if there's another user other than demo in /home,
        // indicating a possible snapshot or complicated live-usb
        haveSnapshotUserAccounts = proc.shell("ls -1 /home"
            " | grep -Ev '^(lost\\+found|demo|snapshot)$' | grep -q '[a-zA-Z0-9]'");
        qDebug() << "check for possible snapshot:" << haveSnapshotUserAccounts;
    }

    //check for samba
    QFileInfo info("/etc/init.d/smbd");
    if (!info.exists()) {
        gui.labelComputerGroup->setEnabled(false);
        gui.textComputerGroup->setEnabled(false);
        gui.textComputerGroup->setText("");
        gui.checkSamba->setChecked(false);
        gui.checkSamba->setEnabled(false);
    }
    // check for the Samba server
    proc.shell("dpkg -s samba | grep '^Status.*ok.*' | sed -e 's/.*ok //'", nullptr, true);
    QString val = proc.readOut();
    haveSamba = (val.compare("installed") == 0);

    buildServiceList(appConf);

    // Current user details
    curUser = getlogin();
    if (curUser.isEmpty()) {
        curUser = "demo";
    }
    // Using $HOME results in the wrong directory when run as root (with su).
    MProcess::Section sect(proc, nullptr);
    proc.shell("echo ~" + curUser, nullptr, true);
    curHome = proc.readOut(true);
    if (curHome.isEmpty()) {
        curHome = "/home/" + curUser;
    }
    qDebug() << "Current user:" << curUser << curHome;
}

void Oobe::manageConfig(MSettings &config) const noexcept
{
    const bool save = config.isSave();
    // Services page
    config.setSection("Services", gui.pageServices);
    QTreeWidgetItemIterator it(gui.treeServices);
    while (*it) {
        if ((*it)->parent() != nullptr) {
            const QString &itext = (*it)->text(0);
            const bool checkval = ((*it)->checkState(0) == Qt::Checked);
            if (save) config.setBoolean(itext, checkval);
            else {
                const bool val = config.getBoolean(itext, checkval);
                (*it)->setCheckState(0, val ? Qt::Checked : Qt::Unchecked);
            }
        }
        ++it;
    }

    // Network page
    config.setSection("Network", gui.pageNetwork);
    config.manageLineEdit("ComputerName", gui.textComputerName);
    config.manageLineEdit("Domain", gui.textComputerDomain);
    config.manageLineEdit("Workgroup", gui.textComputerGroup);
    config.manageCheckBox("Samba", gui.checkSamba);

    // Localization page
    config.setSection("Localization", gui.pageLocalization);
    config.manageComboBox("Locale", gui.comboLocale, true);
    config.manageCheckBox("LocalClock", gui.checkLocalClock);
    static constexpr const char *clockChoices[] = {"24", "12"};
    QRadioButton *const clockRadios[] = {gui.radioClock24, gui.radioClock12};
    config.manageRadios("ClockHours", 2, clockChoices, clockRadios);
    if (save) {
        config.setString("Timezone", gui.comboTimeZone->currentData().toString());
    } else {
        const int rc = selectTimeZone(config.getString("Timezone", QTimeZone::systemTimeZoneId()));
        if (rc == 1) config.markBadWidget(gui.comboTimeArea);
        else if (rc == 2) config.markBadWidget(gui.comboTimeZone);
    }
    config.manageComboBox("Timezone", gui.comboTimeZone, true);

    // User Accounts page
    if (!haveSnapshotUserAccounts) {
        config.setSection("User", gui.pageUserAccounts);
        config.manageLineEdit("Username", gui.textUserName);
        config.manageCheckBox("Autologin", gui.checkAutoLogin);
        config.manageCheckBox("SaveDesktop", gui.checkSaveDesktop);
        if (online) {
            gui.checkSaveDesktop->setCheckState(Qt::Unchecked);
        }
        static constexpr const char *oldHomeActions[] = {"Use", "Save", "Delete"};
        QRadioButton *const oldHomeRadios[] = {gui.radioOldHomeUse, gui.radioOldHomeSave, gui.radioOldHomeDelete};
        config.manageRadios("OldHomeAction", 3, oldHomeActions, oldHomeRadios);
        config.manageGroupCheckBox("EnableRoot", gui.boxRootAccount);
        config.addFilter("UserPass");
        config.addFilter("RootPass");
        if (!save) {
            const QString &upass = config.getString("UserPass");
            gui.textUserPass->setText(upass);
            gui.textUserPass2->setText(upass);
            const QString &rpass = config.getString("RootPass");
            gui.textRootPass->setText(rpass);
            gui.textRootPass2->setText(rpass);
        }
    }
}

void Oobe::enable() const
{
    MProcess::Section sect(proc);
    sect.setRoot("/mnt/antiX");
    QTreeWidgetItemIterator it(gui.treeServices);
    //comment for now, don't disable services
    //for (; *it; ++it) {
        //if ((*it)->parent()) setService((*it)->text(0), false); // Speed up the OOBE boot.
    //}
    //setService("smbd", false);
    //setService("nmbd", false);
    //setService("samba-ad-dc", false);
    proc.exec("update-rc.d", {"-f", "oobe", "defaults"});
}

void Oobe::process() const
{
    if (!oem) {
        MProcess::Section sect(proc);
        if (!online) sect.setRoot("/mnt/antiX");

        QTreeWidgetItemIterator it(gui.treeServices);
        for (; *it; ++it) {
            if ((*it)->parent()) {
                core.setService((*it)->text(0), (*it)->checkState(0) == Qt::Checked);
            }
        }
        if (haveSamba) {
            const bool enable = gui.checkSamba->isChecked();
            core.setService("smbd", enable);
            core.setService("nmbd", enable);
            core.setService("samba-ad-dc", enable);
        }
        sect.setRoot(nullptr);
        setComputerName();
        setLocale();
    }
    if (haveSnapshotUserAccounts) {
        // Copy the whole /home/ directory for snapshot accounts.
        proc.exec("rsync", {"-a", "/home/", "/mnt/antiX/home/",
            "--exclude", ".cache", "--exclude", ".gvfs", "--exclude", ".dbus", "--exclude", ".Xauthority",
            "--exclude", ".ICEauthority", "--exclude", ".config/session"});
    } else if (!oem) {
        setUserInfo();
    }
    if (online) {
        proc.shell("sed -i 's/nosplash\\b/splash/g' /boot/grub/grub.cfg");
        proc.exec("update-rc.d", {"oobe", "disable"});
    }
}

/* Services */

void Oobe::buildServiceList(MIni &appconf) noexcept
{
    //setup treeServices
    gui.treeServices->header()->setMinimumSectionSize(150);
    gui.treeServices->header()->resizeSection(0,150);

    MIni services_desc("/usr/share/gazelle-installer-data/services.list", MIni::ReadOnly);

    appconf.setSection("Services");
    for (const QString &service : appconf.getKeys()) {
        const QString &lang = QLocale::system().bcp47Name().toLower();
        services_desc.setSection(lang);
        if (!services_desc.contains(service)) {
            services_desc.setSection(""); // Use English definition
        }
        QStringList list = services_desc.getString(service).split(',');
        if (list.size() != 2) continue;
        const QString &category = list.at(0).trimmed();
        const QString &description = list.at(1).trimmed();

        if (QFile::exists("/etc/init.d/"+service) || QFile::exists("/etc/sv/"+service)) {
            QList<QTreeWidgetItem *> found_items = gui.treeServices->findItems(category, Qt::MatchExactly, 0);
            QTreeWidgetItem *top_item;
            QTreeWidgetItem *item;
            QTreeWidgetItem *parent;
            if (found_items.size() == 0) { // add top item if no top items found
                top_item = new QTreeWidgetItem(gui.treeServices);
                top_item->setText(0, category);
                parent = top_item;
            } else {
                parent = found_items.last();
            }
            item = new QTreeWidgetItem(parent);
            item->setText(0, service);
            item->setText(1, description);
            item->setCheckState(0, appconf.getBoolean(service) ? Qt::Checked : Qt::Unchecked);
        }
    }
    appconf.setSection();

    gui.treeServices->expandAll();
    gui.treeServices->resizeColumnToContents(0);
    gui.treeServices->resizeColumnToContents(1);
}

void Oobe::stashServices(bool save) const noexcept
{
    QTreeWidgetItemIterator it(gui.treeServices);
    while (*it) {
        if ((*it)->parent() != nullptr) {
            // Use an invisible column as a service check state cache.
            (*it)->setCheckState(save?2:0, (*it)->checkState(save?0:2));
        }
        ++it;
    }
}

<<<<<<< HEAD
QWidget *Oobe::validateComputerName() const noexcept
=======
void Oobe::setService(const QString &service, bool enabled)
{
    qDebug() << "Set service:" << service << enabled;
    MProcess::Section sect(proc);
    const QString chroot(sect.root());
    if (enabled) {
        proc.exec("update-rc.d", {"-f", service, "defaults"});
        if (containsSystemD) {
            proc.exec("systemctl", {"unmask", service});
            proc.exec("systemctl", {"enable", service});
        }
        if (containsRunit) {
            QFile::remove(chroot + "/etc/sv/" + service + "/down");
            if (!QFile::exists(chroot + "/etc/sv/" + service)) {
                proc.mkpath(chroot + "/etc/sv/" + service);
                proc.exec("ln", {"-fs", "/etc/sv/" + service, "/etc/service/"});
            }
        }
    } else {
        proc.exec("update-rc.d", {"-f", service, "remove"});
        if (containsSystemD) {
            proc.exec("systemctl", {"disable", service});
            proc.exec("systemctl", {"mask", service});
        }
        if (containsRunit) {
            if (!QFile::exists(chroot + "/etc/sv/" + service)) {
                proc.mkpath(chroot + "/etc/sv/" + service);
                proc.exec("unlink", {"/etc/sv/" + service, "/etc/service/"});
            }
            proc.exec("touch", {"/etc/sv/" + service + "/down"});
        }
    }
}

QWidget *Oobe::validateComputerName() noexcept
>>>>>>> 40ca93b4
{
    const QRegularExpression nametest("[^0-9a-zA-Z-.]|^[.-]|[.-]$|\\.\\.");
    // see if name is reasonable
    if (gui.textComputerName->text().isEmpty()) {
        QMessageBox::critical(master, master->windowTitle(), tr("Please enter a computer name."));
        return gui.textComputerName;
    } else if (gui.textComputerName->text().contains(nametest)) {
        QMessageBox::critical(master, master->windowTitle(),
            tr("Sorry, your computer name contains invalid characters.\nYou'll have to select a different\nname before proceeding."));
        return gui.textComputerName;
    }
    // see if name is reasonable
    if (gui.textComputerDomain->text().isEmpty()) {
        QMessageBox::critical(master, master->windowTitle(), tr("Please enter a domain name."));
        return gui.textComputerDomain;
    } else if (gui.textComputerDomain->text().contains(nametest)) {
        QMessageBox::critical(master, master->windowTitle(),
                              tr("Sorry, your computer domain contains invalid characters.\nYou'll have to select a different\nname before proceeding."));
        return gui.textComputerDomain;
    }

    if (haveSamba) {
        // see if name is reasonable
        if (gui.textComputerGroup->text().isEmpty()) {
            QMessageBox::critical(master, master->windowTitle(), tr("Please enter a workgroup."));
            return gui.textComputerGroup;
        }
    } else {
        gui.textComputerGroup->clear();
    }

    return nullptr;
}

// set the computer name, can not be rerun
void Oobe::setComputerName() const
{
    QString etcpath = online ? "/etc" : "/mnt/antiX/etc";
    if (haveSamba) {
        //replaceStringInFile(PROJECTSHORTNAME + "1", textComputerName->text(), "/mnt/antiX/etc/samba/smb.conf");
        replaceStringInFile("WORKGROUP", gui.textComputerGroup->text(), etcpath + "/samba/smb.conf");
    }
    //replaceStringInFile(PROJECTSHORTNAME + "1", textComputerName->text(), "/mnt/antiX/etc/hosts");
    const QString &compname = gui.textComputerName->text();
    const QString &domainname = gui.textComputerDomain->text();
    QString cmd("sed -E -i '/localhost/! s/^(127\\.0\\.0\\.1|127\\.0\\.1\\.1).*/\\1    " + compname + "/'");
    proc.shell(cmd + " " + etcpath + "/hosts");
    proc.shell("echo \"" + compname + "\" | cat > " + etcpath + "/hostname");
    proc.shell("echo \"" + compname + "\" | cat > " + etcpath + "/mailname");
    proc.shell("sed -i 's/.*send host-name.*/send host-name \""
        + compname + "\";/g' " + etcpath + "/dhcp/dhclient.conf");
    proc.shell("echo \"" + domainname + "\" | cat > " + etcpath + "/defaultdomain");
}

// return 0 = success, 1 = bad area, 2 = bad zone
int Oobe::selectTimeZone(const QString &zone) const noexcept
{
    int index = gui.comboTimeArea->findData(QVariant(zone.section('/', 0, 0)));
    if (index < 0) return 1;
    gui.comboTimeArea->setCurrentIndex(index);
    qApp->processEvents();
    index = gui.comboTimeZone->findData(QVariant(zone));
    if (index < 0) return 2;
    gui.comboTimeZone->setCurrentIndex(index);
    return 0;
}

void Oobe::setLocale() const
{
    proc.log(__PRETTY_FUNCTION__, MProcess::LOG_MARKER);

    //locale
    qDebug() << "Update locale";
    QString cmd;
    if (!online) cmd = "chroot /mnt/antiX ";
    cmd += QString("/usr/sbin/update-locale \"LANG=%1\"").arg(gui.comboLocale->currentData().toString());
    proc.shell(cmd);

    //set paper size based on locale
    QString papersize;
    QStringList letterpapersizedefualt = {"en_US", "es_BO", "es_CO", "es_MX", "es_NI", "es_PA", "es_US", "es_VE", "fr_CA", "en_CA" };
    if (containsAnySubstring(gui.comboLocale->currentData().toString(), letterpapersizedefualt)) {
        papersize = "letter";
    } else {
        papersize = "a4";
    }

    if (!online) {
        proc.shell("echo " + papersize + " >/mnt/antiX/etc/papersize");
    } else {
        proc.shell("echo " + papersize + " >/etc/papersize");
    }

    const QString &selTimeZone = gui.comboTimeZone->currentData().toString();

    // /etc/localtime is either a file or a symlink to a file in /usr/share/zoneinfo. Use the one selected by the user.
    //replace with link
    if (!online) {
        proc.exec("ln", {"-nfs", "/usr/share/zoneinfo/" + selTimeZone, "/mnt/antiX/etc/localtime"});
    }
    proc.exec("ln", {"-nfs", "/usr/share/zoneinfo/" + selTimeZone, "/etc/localtime"});
    // /etc/timezone is text file with the timezone written in it. Write the user-selected timezone in it now.
    if (!online) proc.shell("echo " + selTimeZone + " > /mnt/antiX/etc/timezone");
    proc.shell("echo " + selTimeZone + " > /etc/timezone");

    // Set clock to use LOCAL
    if (gui.checkLocalClock->isChecked()) {
        proc.shell("echo '0.0 0 0.0\n0\nLOCAL' > /etc/adjtime");
    } else {
        proc.shell("echo '0.0 0 0.0\n0\nUTC' > /etc/adjtime");
    }
    proc.exec("hwclock", {"--hctosys"});
    if (!online) {
        proc.exec("cp", {"-f", "/etc/adjtime", "/mnt/antiX/etc/"});
        proc.exec("cp", {"-f", "/etc/default/rcS", "/mnt/antiX/etc/default"});
    }

    // Set clock format
    setUserClockFormat(online ? "/etc/skel" : "/mnt/antiX/etc/skel");

    // localize repo
    qDebug() << "Localize repo";
    if (online) proc.exec("localize-repo", {"default"});
    else proc.exec("chroot", {"/mnt/antiX", "localize-repo", "default"});

    //machine id
    if (online){
        // create a /etc/machine-id file and /var/lib/dbus/machine-id file
        proc.exec("rm", {"/var/lib/dbus/machine-id", "/etc/machine-id"});
        proc.exec("dbus-uuidgen", {"--ensure=/etc/machine-id"});
        proc.exec("dbus-uuidgen", {"--ensure"});
    }
}
void Oobe::setUserClockFormat(const QString &skelpath) const noexcept
{
    MProcess::Section sect(proc, nullptr);
    if (gui.radioClock12->isChecked()) {
        //mx systems
        proc.shell("sed -i '/data0=/c\\data0=%l:%M' " + skelpath + "/.config/xfce4/panel/xfce4-orageclock-plugin-1.rc");
        proc.shell("sed -i '/time_format=/c\\time_format=%l:%M' " + skelpath + "/.config/xfce4/panel/datetime-1.rc");
        proc.shell("sed -i 's/%H/%l/' " + skelpath + "/.config/xfce4/xfconf/xfce-perchannel-xml/xfce4-panel.xml");

        //mx kde
        proc.shell("sed -i '/use24hFormat=/c\\use24hFormat=0' " + skelpath + "/.config/plasma-org.kde.plasma.desktop-appletsrc");

        //mx fluxbox
        proc.shell("sed -i '/time1_format/c\\time1_format=%l:%M' " + skelpath + "/.config/tint2/tint2rc");

        //antix systems
        proc.shell("sed -i 's/%H:%M/%l:%M/g' " + skelpath + "/.icewm/preferences");
        proc.shell("sed -i 's/%k:%M/%l:%M/g' " + skelpath + "/.fluxbox/init");
        proc.shell("sed -i 's/%H:%M/%l:%M/g' " + skelpath + "/.jwm/tray");
    } else {
        //mx systems
        proc.shell("sed -i '/data0=/c\\data0=%H:%M' " + skelpath + "/.config/xfce4/panel/xfce4-orageclock-plugin-1.rc");
        proc.shell("sed -i '/time_format=/c\\time_format=%H:%M' " + skelpath + "/.config/xfce4/panel/datetime-1.rc");
        proc.shell("sed -i 's/%l/%H/' " + skelpath + "/.config/xfce4/xfconf/xfce-perchannel-xml/xfce4-panel.xml");

        //mx kde
        proc.shell("sed -i '/use24hFormat=/c\\use24hFormat=2' " + skelpath + "/.config/plasma-org.kde.plasma.desktop-appletsrc");

        //mx fluxbox
        proc.shell("sed -i '/time1_format/c\\time1_format=%H:%M' " + skelpath + "/.config/tint2/tint2rc");

        //antix systems
        proc.shell("sed -i 's/%H:%M/%H:%M/g' " + skelpath + "/.icewm/preferences");
        proc.shell("sed -i 's/%k:%M/%k:%M/g' " + skelpath + "/.fluxbox/init");
        proc.shell("sed -i 's/%H:%M/%k:%M/g' " + skelpath + "/.jwm/tray");
    }
}

QWidget *Oobe::validateUserInfo(bool automatic) const noexcept
{
    const QString &userName = gui.textUserName->text();
    // see if username is reasonable length
    if (!userName.contains(QRegularExpression("^[a-zA-Z_][a-zA-Z0-9_-]*[$]?$"))) {
        QMessageBox::critical(master, master->windowTitle(),
            tr("The user name cannot contain special characters or spaces.\n"
                "Please choose another name before proceeding."));
        return gui.textUserName;
    }
    // check that user name is not already used
    QFile file("/etc/passwd");
    if (file.open(QFile::ReadOnly | QFile::Text)) {
        const QByteArray &match = QString("%1:").arg(userName).toUtf8();
        while (!file.atEnd()) {
            if (file.readLine().startsWith(match)) {
                QMessageBox::critical(master, master->windowTitle(),
                    tr("Sorry, that name is in use.\nPlease select a different name."));
                return gui.textUserName;
            }
        }
    }

    if (!automatic && passUser.length()==0) {
        // Confirm that an empty user password is not accidental.
        const QMessageBox::StandardButton ans = QMessageBox::warning(master, master->windowTitle(),
            tr("You did not provide a passphrase for %1.").arg(gui.textUserName->text()) + '\n'
            + tr("Are you sure you want to continue?"), QMessageBox::Yes | QMessageBox::No, QMessageBox::No);
        if (ans != QMessageBox::Yes) return gui.textUserPass;
    }
    if (!automatic && gui.boxRootAccount->isChecked() && passRoot.length()==0) {
        // Confirm that an empty root password is not accidental.
        const QMessageBox::StandardButton ans = QMessageBox::warning(master,
            master->windowTitle(), tr("You did not provide a password for the root account."
                " Do you want to continue?"), QMessageBox::Yes | QMessageBox::No, QMessageBox::No);
        if (ans != QMessageBox::Yes) return gui.textRootPass;
    }

    return nullptr;
}

// setup the user, cannot be rerun
void Oobe::setUserInfo() const
{
    // set the user passwords first
    bool ok = true;
    MProcess::Section sect(proc, QT_TR_NOOP("Failed to set user account passwords."));
    if (!online) sect.setRoot("/mnt/antiX");
    const QString &userPass = gui.textUserPass->text();
    QByteArray userinfo;
    if (!gui.boxRootAccount->isChecked()) proc.exec("passwd", {"-l", "root"});
    else {
        const QString &rootPass = gui.textRootPass->text();
        if (rootPass.isEmpty()) proc.exec("passwd", {"-d", "root"});
        else userinfo.append(QString("root:" + rootPass).toUtf8());
    }
    if (userPass.isEmpty()) {
        proc.exec("passwd", {"-d", curUser});
    } else {
        if (!userinfo.isEmpty()) userinfo.append('\n');
        userinfo.append(QString(curUser + ':' + userPass).toUtf8());
    }
    if (!userinfo.isEmpty()) proc.exec("chpasswd", {}, &userinfo);
    sect.setRoot(nullptr);

    QString rootpath;
    if (!online) rootpath = "/mnt/antiX";
    QString skelpath = rootpath + "/etc/skel";
    const QString &username = gui.textUserName->text();
    QString dpath = rootpath + "/home/" + username;

    if (QFileInfo::exists(dpath)) {
        if (gui.radioOldHomeSave->isChecked()) {
            sect.setExceptionMode(QT_TR_NOOP("Failed to save old home directory."));
            for (int ixi = 1; ; ++ixi) {
                const QString &dest(dpath + ".00" + QString::number(ixi));
                if (!QFileInfo::exists(dest)) {
                    proc.exec("mv", {"-f", dpath, dest});
                    break;
                }
            }
        } else if (gui.radioOldHomeDelete->isChecked()) {
            sect.setExceptionMode(QT_TR_NOOP("Failed to delete old home directory."));
            proc.exec("rm", {"-rf", dpath});
        }
        proc.exec("sync"); // The sync(2) system call will block the GUI.
    }

    // check the linuxfs squashfs for a home/demo folder, which indicates a remaster perserving /home.
    const bool remasteredUserHome = QFileInfo("/live/linux" + curHome).isDir();
    qDebug() << "check for remastered home folder:" << remasteredUserHome;

    if (QFileInfo::exists(dpath.toUtf8())) { // Still exists.
        sect.setExceptionMode(nullptr);
        proc.exec("cp", {"-n", skelpath + "/.bash_profile", dpath});
        proc.exec("cp", {"-n", skelpath + "/.bashrc", dpath});
        proc.exec("cp", {"-n", skelpath + "/.gtkrc", dpath});
        proc.exec("cp", {"-n", skelpath + "/.gtkrc-2.0", dpath});
        proc.exec("cp", {"-Rn", skelpath + "/.config", dpath});
        proc.exec("cp", {"-Rn", skelpath + "/.local", dpath});
    } else { // dir does not exist, must create it
        // Copy skel to demo, unless demo folder exists in remastered linuxfs.
        if (!remasteredUserHome) {
            sect.setExceptionMode(QT_TR_NOOP("Sorry, failed to create user directory."));
            proc.exec("cp", {"-a", skelpath, dpath});
        } else { // still rename the demo directory even if remastered demo home folder is detected
            sect.setExceptionMode(QT_TR_NOOP("Sorry, failed to name user directory."));
            proc.exec("mv", {"-f", rootpath + curHome, dpath});
        }
    }
    setUserClockFormat(dpath);

    sect.setExceptionMode(nullptr);

    // saving Desktop changes
    if (gui.checkSaveDesktop->isChecked()) {
        resetBlueman();
        // rsync home folder
        QString cmd = ("rsync -a --info=name1 %1/ %2"
            " --exclude '.cache' --exclude '.gvfs' --exclude '.dbus' --exclude '.Xauthority' --exclude '.ICEauthority'"
            " --exclude '.mozilla' --exclude 'Installer.desktop' --exclude 'minstall.desktop' --exclude 'Desktop/antixsources.desktop'"
            " --exclude '.idesktop/gazelle.lnk' --exclude '.jwm/menu' --exclude '.icewm/menu' --exclude '.fluxbox/menu'"
            " --exclude '.config/rox.sourceforge.net/ROX-Filer/pb_antiX-fluxbox'"
            " --exclude '.config/rox.sourceforge.net/ROX-Filer/pb_antiX-icewm'"
            " --exclude '.config/rox.sourceforge.net/ROX-Filer/pb_antiX-jwm'"
            " --exclude '.config/session' | xargs -I '$' sed -i 's|%1|/home/"
            + username + "|g' %2/$").arg(curHome, dpath);
        proc.shell(cmd);
    }

    // check if remaster exists and checkSaveDesktop not checked, modify the remastered demo folder
    if (remasteredUserHome && !gui.checkSaveDesktop->isChecked())
    {
        resetBlueman();
        // Change remaster "demo" to new user.
        QString cmd = ("find " + dpath + " -maxdepth 1 -type f -name '.*' -print0 | xargs -0 sed -i 's|" + curHome + "|/home/" + username + "|g'").arg(dpath);
        proc.shell(cmd);
        cmd = ("find " + dpath + "/.config -type f -print0 | xargs -0 sed -i 's|" + curHome + "|/home/" + username + "|g'").arg(dpath);
        proc.shell(cmd);
        cmd = ("find " + dpath + "/.local -type f  -print0 | xargs -0 sed -i 's|" + curHome + "|/home/" + username + "|g'").arg(dpath);
        proc.shell(cmd);
    }

    // fix the ownership, demo=newuser
    sect.setExceptionMode(QT_TR_NOOP("Failed to set ownership or permissions of user directory."));
    proc.exec("chown", {"-R", curUser + ':' + curUser, dpath});
    // Set permissions according to /etc/adduser.conf
    const MIni addusercfg("/etc/adduser.conf", MIni::ReadOnly);
    mode_t mode = addusercfg.getString("DIR_MODE", "0700").toUInt(&ok, 8);
    if (chmod(dpath.toUtf8().constData(), mode) != 0) throw sect.failMessage();

    // change in files
<<<<<<< HEAD
    replaceStringInFile(curUser, username, rootpath + "/etc/group");
    replaceStringInFile(curUser, username, rootpath + "/etc/gshadow");
    replaceStringInFile(curUser, username, rootpath + "/etc/passwd");
    replaceStringInFile(curUser, username, rootpath + "/etc/shadow");
    replaceStringInFile(curUser, username, rootpath + "/etc/subuid");
    replaceStringInFile(curUser, username, rootpath + "/etc/subgid");
    replaceStringInFile(curUser, username, rootpath + "/etc/slim.conf");
    replaceStringInFile(curUser, username, rootpath + "/etc/lightdm/lightdm.conf");
    replaceStringInFile(curUser, username, rootpath + "/home/*/.gtkrc-2.0");
    replaceStringInFile(curUser, username, rootpath + "/root/.gtkrc-2.0");
=======
    sect.setExceptionMode(nullptr);
    replaceStringInFile("demo", username, rootpath + "/etc/group");
    replaceStringInFile("demo", username, rootpath + "/etc/gshadow");
    replaceStringInFile("demo", username, rootpath + "/etc/passwd");
    replaceStringInFile("demo", username, rootpath + "/etc/shadow");
    replaceStringInFile("demo", username, rootpath + "/etc/subuid");
    replaceStringInFile("demo", username, rootpath + "/etc/subgid");
    replaceStringInFile("demo", username, rootpath + "/etc/slim.conf");
    replaceStringInFile("demo", username, rootpath + "/etc/slimski.local.conf");
    replaceStringInFile("demo", username, rootpath + "/etc/lightdm/lightdm.conf");
    replaceStringInFile("demo", username, rootpath + "/home/*/.gtkrc-2.0");
    replaceStringInFile("demo", username, rootpath + "/root/.gtkrc-2.0");
>>>>>>> 40ca93b4
    if (gui.checkAutoLogin->isChecked()) {
        replaceStringInFile("#auto_login", "auto_login", rootpath + "/etc/slim.conf");
        replaceStringInFile("#default_user ", "default_user ", rootpath + "/etc/slim.conf");
        replaceStringInFile("#autologin_enabled", "autologin_enabled", rootpath + "/etc/slimski.local.conf");
        replaceStringInFile("#default_user ", "default_user ", rootpath + "/etc/slimski.local.conf");
        replaceStringInFile("User=", "User=" + username, rootpath + "/etc/sddm.conf");
    }
    else {
        replaceStringInFile("auto_login", "#auto_login", rootpath + "/etc/slim.conf");
        replaceStringInFile("default_user ", "#default_user ", rootpath + "/etc/slim.conf");
        replaceStringInFile("autologin_enabled", "#autologin_enabled", rootpath + "/etc/slimski.local.conf");
        replaceStringInFile("default_user ", "#default_user ", rootpath + "/etc/slimski.local.conf");
        replaceStringInFile("autologin-user=", "#autologin-user=", rootpath + "/etc/lightdm/lightdm.conf");
        replaceStringInFile("User=.*", "User=", rootpath + "/etc/sddm.conf");
    }
    proc.exec("touch", {rootpath + "/var/mail/" + username});
}

void Oobe::resetBlueman() const
{
    proc.exec("runuser", {"-l", curUser, "-c", "dconf reset /org/blueman/transfer/shared-path"}); //reset blueman path
}

/* Slots */

void Oobe::localeIndexChanged(int index) const noexcept
{
    // riot control
    QLocale locale(gui.comboLocale->itemData(index).toString());
    if (locale.timeFormat().startsWith('h')) gui.radioClock12->setChecked(true);
    else gui.radioClock24->setChecked(true);
}

void Oobe::timeAreaIndexChanged(int index) const noexcept
{
    if (index < 0 || index >= gui.comboTimeArea->count()) return;
    const QString &area = gui.comboTimeArea->itemData(index).toString();
    gui.comboTimeZone->clear();
    for (const QString &zone : std::as_const(timeZones)) {
        if (zone.startsWith(area)) {
            QString text(QString(zone).section('/', 1));
            text.replace('_', ' ');
            gui.comboTimeZone->addItem(text, QVariant(zone));
        }
    }
    gui.comboTimeZone->model()->sort(0);
}

void Oobe::userPassValidationChanged() const noexcept
{
    bool ok = !gui.textUserName->text().isEmpty();
    if (ok) ok = passUser.valid() || gui.textUserName->text().isEmpty();
    if (ok && gui.boxRootAccount->isChecked()) {
        ok = passRoot.valid() || gui.textRootPass->text().isEmpty();
    }
    gui.pushNext->setEnabled(ok);
}

void Oobe::oldHomeToggled() const noexcept
{
    gui.pushNext->setEnabled(gui.radioOldHomeUse->isChecked()
        || gui.radioOldHomeSave->isChecked() || gui.radioOldHomeDelete->isChecked());
}

/* Helpers*/

bool Oobe::replaceStringInFile(const QString &oldtext, const QString &newtext, const QString &filepath) const noexcept
{
    MProcess::Section sect(proc, nullptr);
    return proc.exec("sed", {"-i", QString("s/%1/%2/g").arg(oldtext, newtext), filepath});
}

bool Oobe::containsAnySubstring(const QString& mainString, const QStringList& substrings) const noexcept {
    for (const QString& substring : substrings) {
        if (mainString.contains(substring)) {
            return true;
        }
    }
    return false;
}<|MERGE_RESOLUTION|>--- conflicted
+++ resolved
@@ -323,45 +323,7 @@
     }
 }
 
-<<<<<<< HEAD
 QWidget *Oobe::validateComputerName() const noexcept
-=======
-void Oobe::setService(const QString &service, bool enabled)
-{
-    qDebug() << "Set service:" << service << enabled;
-    MProcess::Section sect(proc);
-    const QString chroot(sect.root());
-    if (enabled) {
-        proc.exec("update-rc.d", {"-f", service, "defaults"});
-        if (containsSystemD) {
-            proc.exec("systemctl", {"unmask", service});
-            proc.exec("systemctl", {"enable", service});
-        }
-        if (containsRunit) {
-            QFile::remove(chroot + "/etc/sv/" + service + "/down");
-            if (!QFile::exists(chroot + "/etc/sv/" + service)) {
-                proc.mkpath(chroot + "/etc/sv/" + service);
-                proc.exec("ln", {"-fs", "/etc/sv/" + service, "/etc/service/"});
-            }
-        }
-    } else {
-        proc.exec("update-rc.d", {"-f", service, "remove"});
-        if (containsSystemD) {
-            proc.exec("systemctl", {"disable", service});
-            proc.exec("systemctl", {"mask", service});
-        }
-        if (containsRunit) {
-            if (!QFile::exists(chroot + "/etc/sv/" + service)) {
-                proc.mkpath(chroot + "/etc/sv/" + service);
-                proc.exec("unlink", {"/etc/sv/" + service, "/etc/service/"});
-            }
-            proc.exec("touch", {"/etc/sv/" + service + "/down"});
-        }
-    }
-}
-
-QWidget *Oobe::validateComputerName() noexcept
->>>>>>> 40ca93b4
 {
     const QRegularExpression nametest("[^0-9a-zA-Z-.]|^[.-]|[.-]$|\\.\\.");
     // see if name is reasonable
@@ -685,7 +647,6 @@
     if (chmod(dpath.toUtf8().constData(), mode) != 0) throw sect.failMessage();
 
     // change in files
-<<<<<<< HEAD
     replaceStringInFile(curUser, username, rootpath + "/etc/group");
     replaceStringInFile(curUser, username, rootpath + "/etc/gshadow");
     replaceStringInFile(curUser, username, rootpath + "/etc/passwd");
@@ -693,23 +654,10 @@
     replaceStringInFile(curUser, username, rootpath + "/etc/subuid");
     replaceStringInFile(curUser, username, rootpath + "/etc/subgid");
     replaceStringInFile(curUser, username, rootpath + "/etc/slim.conf");
+    replaceStringInFile(curUser, username, rootpath + "/etc/slimski.local.conf");
     replaceStringInFile(curUser, username, rootpath + "/etc/lightdm/lightdm.conf");
     replaceStringInFile(curUser, username, rootpath + "/home/*/.gtkrc-2.0");
     replaceStringInFile(curUser, username, rootpath + "/root/.gtkrc-2.0");
-=======
-    sect.setExceptionMode(nullptr);
-    replaceStringInFile("demo", username, rootpath + "/etc/group");
-    replaceStringInFile("demo", username, rootpath + "/etc/gshadow");
-    replaceStringInFile("demo", username, rootpath + "/etc/passwd");
-    replaceStringInFile("demo", username, rootpath + "/etc/shadow");
-    replaceStringInFile("demo", username, rootpath + "/etc/subuid");
-    replaceStringInFile("demo", username, rootpath + "/etc/subgid");
-    replaceStringInFile("demo", username, rootpath + "/etc/slim.conf");
-    replaceStringInFile("demo", username, rootpath + "/etc/slimski.local.conf");
-    replaceStringInFile("demo", username, rootpath + "/etc/lightdm/lightdm.conf");
-    replaceStringInFile("demo", username, rootpath + "/home/*/.gtkrc-2.0");
-    replaceStringInFile("demo", username, rootpath + "/root/.gtkrc-2.0");
->>>>>>> 40ca93b4
     if (gui.checkAutoLogin->isChecked()) {
         replaceStringInFile("#auto_login", "auto_login", rootpath + "/etc/slim.conf");
         replaceStringInFile("#default_user ", "default_user ", rootpath + "/etc/slim.conf");
