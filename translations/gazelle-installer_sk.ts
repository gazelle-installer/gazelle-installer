--- conflicted
+++ resolved
@@ -2,11 +2,7 @@
 <context>
     <name>MInstall</name>
     <message>
-<<<<<<< HEAD
-        <location filename="minstall.cpp" line="107"/>
-=======
         <location filename="minstall.cpp" line="89"/>
->>>>>>> 978c8ca0
         <source>%1 is an independent Linux distribution based on Debian Stable.
 
 %1 uses some components from MEPIS Linux which are released under an Apache free license. Some MEPIS components have been modified for %1.
@@ -15,22 +11,14 @@
         <translation type="unfinished"/>
     </message>
     <message>
-<<<<<<< HEAD
-        <location filename="minstall.cpp" line="108"/>
-=======
         <location filename="minstall.cpp" line="90"/>
->>>>>>> 978c8ca0
         <source>Support %1
 
 %1 is supported by people like you. Some help others at the support forum - %2, or translate help files into different languages, or make suggestions, write documentation, or help test new software.</source>
         <translation type="unfinished"/>
     </message>
     <message>
-<<<<<<< HEAD
-        <location filename="minstall.cpp" line="380"/>
-=======
         <location filename="minstall.cpp" line="448"/>
->>>>>>> 978c8ca0
         <source>
 
 The disk with the partition you selected for installation is failing.
@@ -42,24 +30,15 @@
 </translation>
     </message>
     <message>
-<<<<<<< HEAD
-        <location filename="minstall.cpp" line="381"/>
-=======
         <location filename="minstall.cpp" line="449"/>
->>>>>>> 978c8ca0
         <source>You are strongly advised to abort.
 </source>
         <translation>Dôrazne doporučujeme odísť.
 </translation>
     </message>
     <message>
-<<<<<<< HEAD
-        <location filename="minstall.cpp" line="382"/>
-        <location filename="minstall.cpp" line="396"/>
-=======
         <location filename="minstall.cpp" line="450"/>
         <location filename="minstall.cpp" line="464"/>
->>>>>>> 978c8ca0
         <source>If unsure, please exit the Installer and run GSmartControl for more information.
 
 </source>
@@ -67,32 +46,11 @@
 </translation>
     </message>
     <message>
-<<<<<<< HEAD
-        <location filename="minstall.cpp" line="383"/>
-=======
         <location filename="minstall.cpp" line="451"/>
->>>>>>> 978c8ca0
         <source>Do you want to abort the installation?</source>
         <translation>Prajete si prerušiť inštaláciu?</translation>
     </message>
     <message>
-<<<<<<< HEAD
-        <location filename="minstall.cpp" line="385"/>
-        <location filename="minstall.cpp" line="399"/>
-        <location filename="minstall.cpp" line="596"/>
-        <location filename="minstall.cpp" line="814"/>
-        <location filename="minstall.cpp" line="826"/>
-        <location filename="minstall.cpp" line="843"/>
-        <location filename="minstall.cpp" line="856"/>
-        <location filename="minstall.cpp" line="869"/>
-        <location filename="minstall.cpp" line="1132"/>
-        <location filename="minstall.cpp" line="1277"/>
-        <location filename="minstall.cpp" line="1282"/>
-        <location filename="minstall.cpp" line="1307"/>
-        <location filename="minstall.cpp" line="1800"/>
-        <location filename="minstall.cpp" line="1819"/>
-        <location filename="minstall.cpp" line="2340"/>
-=======
         <location filename="minstall.cpp" line="453"/>
         <location filename="minstall.cpp" line="467"/>
         <location filename="minstall.cpp" line="788"/>
@@ -109,28 +67,10 @@
         <location filename="minstall.cpp" line="1764"/>
         <location filename="minstall.cpp" line="2246"/>
         <location filename="minstall.cpp" line="2274"/>
->>>>>>> 978c8ca0
         <source>Yes</source>
         <translation>Ano</translation>
     </message>
     <message>
-<<<<<<< HEAD
-        <location filename="minstall.cpp" line="385"/>
-        <location filename="minstall.cpp" line="399"/>
-        <location filename="minstall.cpp" line="596"/>
-        <location filename="minstall.cpp" line="814"/>
-        <location filename="minstall.cpp" line="826"/>
-        <location filename="minstall.cpp" line="843"/>
-        <location filename="minstall.cpp" line="856"/>
-        <location filename="minstall.cpp" line="869"/>
-        <location filename="minstall.cpp" line="1132"/>
-        <location filename="minstall.cpp" line="1277"/>
-        <location filename="minstall.cpp" line="1282"/>
-        <location filename="minstall.cpp" line="1307"/>
-        <location filename="minstall.cpp" line="1800"/>
-        <location filename="minstall.cpp" line="1819"/>
-        <location filename="minstall.cpp" line="2340"/>
-=======
         <location filename="minstall.cpp" line="453"/>
         <location filename="minstall.cpp" line="467"/>
         <location filename="minstall.cpp" line="788"/>
@@ -147,16 +87,11 @@
         <location filename="minstall.cpp" line="1764"/>
         <location filename="minstall.cpp" line="2246"/>
         <location filename="minstall.cpp" line="2274"/>
->>>>>>> 978c8ca0
         <source>No</source>
         <translation>Nie</translation>
     </message>
     <message>
-<<<<<<< HEAD
-        <location filename="minstall.cpp" line="393"/>
-=======
         <location filename="minstall.cpp" line="461"/>
->>>>>>> 978c8ca0
         <source>Smartmon tool output:
 
 </source>
@@ -165,11 +100,7 @@
 </translation>
     </message>
     <message>
-<<<<<<< HEAD
-        <location filename="minstall.cpp" line="394"/>
-=======
         <location filename="minstall.cpp" line="462"/>
->>>>>>> 978c8ca0
         <source>The disk with the partition you selected for installation passes the S.M.A.R.T. monitor test (smartctl)
 </source>
         <translation>Disk s oddilelom, ktorý ste vybrali pre inštaláciu prešiel testom S.M.A.R.T. (smartctl)
@@ -177,29 +108,18 @@
 </translation>
     </message>
     <message>
-<<<<<<< HEAD
-        <location filename="minstall.cpp" line="395"/>
-=======
         <location filename="minstall.cpp" line="463"/>
->>>>>>> 978c8ca0
         <source>but the tests indicate it will have a higher than average failure rate in the upcoming year.
 </source>
         <translation>ale test naznačuje, že v najbližšom období bude mať vyšší než priemerný pomer zlyhaní.
 </translation>
     </message>
     <message>
-<<<<<<< HEAD
-        <location filename="minstall.cpp" line="397"/>
-=======
         <location filename="minstall.cpp" line="465"/>
->>>>>>> 978c8ca0
         <source>Do you want to continue?</source>
         <translation>Prajete si pokračovať?</translation>
     </message>
     <message>
-<<<<<<< HEAD
-        <location filename="minstall.cpp" line="425"/>
-=======
         <location filename="minstall.cpp" line="482"/>
         <source>The password needs to be at least
 %1 characters long. Please select
@@ -208,14 +128,10 @@
     </message>
     <message>
         <location filename="minstall.cpp" line="500"/>
->>>>>>> 978c8ca0
         <source>Ready to install %1 filesystem</source>
         <translation type="unfinished"/>
     </message>
     <message>
-<<<<<<< HEAD
-        <location filename="minstall.cpp" line="594"/>
-=======
         <location filename="minstall.cpp" line="754"/>
         <source>Sorry, could not create %1 LUKS partition</source>
         <translation type="unfinished"/>
@@ -227,33 +143,20 @@
     </message>
     <message>
         <location filename="minstall.cpp" line="786"/>
->>>>>>> 978c8ca0
         <source>OK to format and use the entire disk (%1) for %2?</source>
         <translation type="unfinished"/>
     </message>
     <message>
-<<<<<<< HEAD
-        <location filename="minstall.cpp" line="606"/>
-=======
         <location filename="minstall.cpp" line="798"/>
->>>>>>> 978c8ca0
         <source>Creating required partitions</source>
         <translation>Príprava požadovaných diskových oddielov</translation>
     </message>
     <message>
-<<<<<<< HEAD
-        <location filename="minstall.cpp" line="681"/>
-=======
         <location filename="minstall.cpp" line="882"/>
->>>>>>> 978c8ca0
         <source>Formating EFI System Partition (ESP)</source>
         <translation>Formátovanie systémového oddielu EFI (ESP)</translation>
     </message>
     <message>
-<<<<<<< HEAD
-        <location filename="minstall.cpp" line="719"/>
-        <location filename="minstall.cpp" line="910"/>
-=======
         <location filename="minstall.cpp" line="949"/>
         <location filename="minstall.cpp" line="1208"/>
         <location filename="minstall.cpp" line="1240"/>
@@ -264,14 +167,10 @@
     <message>
         <location filename="minstall.cpp" line="959"/>
         <location filename="minstall.cpp" line="1197"/>
->>>>>>> 978c8ca0
         <source>Formatting swap partition</source>
         <translation>Formátovanie SWAP oddielu</translation>
     </message>
     <message>
-<<<<<<< HEAD
-        <location filename="minstall.cpp" line="728"/>
-=======
         <location filename="minstall.cpp" line="970"/>
         <location filename="minstall.cpp" line="1260"/>
         <source>Formatting boot partition</source>
@@ -279,32 +178,10 @@
     </message>
     <message>
         <location filename="minstall.cpp" line="976"/>
->>>>>>> 978c8ca0
         <source>Formatting root partition</source>
         <translation>Formátovanie ROOT oddielu</translation>
     </message>
     <message>
-<<<<<<< HEAD
-        <location filename="minstall.cpp" line="792"/>
-        <location filename="minstall.cpp" line="2253"/>
-        <location filename="minstall.cpp" line="2632"/>
-        <source>none - or existing</source>
-        <translation type="unfinished"/>
-    </message>
-    <message>
-        <location filename="minstall.cpp" line="806"/>
-        <source>You must choose a root partition.
-The root partition must be at least %1 .</source>
-        <translation type="unfinished"/>
-    </message>
-    <message>
-        <location filename="minstall.cpp" line="812"/>
-        <source>The partition you selected for root, appears to be a MS-Windows partition.  Are you sure you want to reformat this partition?</source>
-        <translation>Diskový oddiel, ktorý ste vybrali pre ROOT sa zdá byť oddielom s inštaláciou MS-Windows. Ste si istí, že chcete tento diskový oddiel preformátovať?</translation>
-    </message>
-    <message>
-        <location filename="minstall.cpp" line="821"/>
-=======
         <location filename="minstall.cpp" line="1069"/>
         <source>You must choose a root partition.
 The root partition must be at least %1.</source>
@@ -317,43 +194,26 @@
     </message>
     <message>
         <location filename="minstall.cpp" line="1087"/>
->>>>>>> 978c8ca0
         <source>OK to format and destroy all data on 
 %1 for the / (root) partition?</source>
         <translation>Má sa zformátovať a tým zničiť všetky uložené dáta
 na %1 pre diskový oddiel / (ROOT)?</translation>
     </message>
     <message>
-<<<<<<< HEAD
-        <location filename="minstall.cpp" line="823"/>
-=======
         <location filename="minstall.cpp" line="1089"/>
->>>>>>> 978c8ca0
         <source>All data on %1 will be deleted, except for /home
 OK to continue?</source>
         <translation>Všetky dáta na %1 okrem /home budú zmazané
 Prajete si pokračovať?</translation>
     </message>
     <message>
-<<<<<<< HEAD
-        <location filename="minstall.cpp" line="841"/>
-=======
         <location filename="minstall.cpp" line="1106"/>
->>>>>>> 978c8ca0
         <source>OK to format and destroy all data on 
 %1 for the swap partition?</source>
         <translation>Má sa zformátovať a tým zničiť všetky uložené dáta
 na %1 pre SWAP diskový oddiel?</translation>
     </message>
     <message>
-<<<<<<< HEAD
-        <location filename="minstall.cpp" line="854"/>
-        <source>The partition you selected for /home, appears to be a MS-Windows partition.  Are you sure you want to reformat this partition?</source>
-        <translation>Diskový oddiel, ktorý ste vybrali pre /home sa zdá byť oddielom s inštaláciou MS-Windows. Ste si istí, že chcete tento diskový oddiel preformátovať?</translation>
-    </message>
-    <message>
-        <location filename="minstall.cpp" line="863"/>
-=======
         <location filename="minstall.cpp" line="1119"/>
         <location filename="minstall.cpp" line="1145"/>
         <source>The partition you selected for %1, is not a Linux partition.
@@ -362,24 +222,16 @@
     </message>
     <message>
         <location filename="minstall.cpp" line="1128"/>
->>>>>>> 978c8ca0
         <source>OK to reuse (no reformat) %1 as the /home partition?</source>
         <translation>Má sa %1 prepoužiť (bez formátovania) ako diskový oddiel /home?</translation>
     </message>
     <message>
-<<<<<<< HEAD
-        <location filename="minstall.cpp" line="865"/>
-=======
         <location filename="minstall.cpp" line="1130"/>
->>>>>>> 978c8ca0
         <source>OK to format and destroy all data on %1 for the /home partition?</source>
         <translation>Má sa zformátovať a tým zničiť všetky uložené dáta
 na %1 pre diskový oddiel /home?</translation>
     </message>
     <message>
-<<<<<<< HEAD
-        <location filename="minstall.cpp" line="876"/>
-=======
         <location filename="minstall.cpp" line="1158"/>
         <source>The partition you selected for /boot, is larger than expected.
 Are you sure you want to reformat this partition?</source>
@@ -387,108 +239,63 @@
     </message>
     <message>
         <location filename="minstall.cpp" line="1168"/>
->>>>>>> 978c8ca0
         <source>Preparing required partitions</source>
         <translation>Príprava požadovaných diskových oddielov</translation>
     </message>
     <message>
-<<<<<<< HEAD
-        <location filename="minstall.cpp" line="930"/>
-=======
         <location filename="minstall.cpp" line="1229"/>
->>>>>>> 978c8ca0
         <source>Formatting the / (root) partition</source>
         <translation>Formátovanie / (root) oddielu</translation>
     </message>
     <message>
-<<<<<<< HEAD
-        <location filename="minstall.cpp" line="954"/>
-=======
         <location filename="minstall.cpp" line="1277"/>
->>>>>>> 978c8ca0
         <source>Mounting the /home partition</source>
         <translation>Pripájanie oddielu /home</translation>
     </message>
     <message>
-<<<<<<< HEAD
-        <location filename="minstall.cpp" line="969"/>
-=======
         <location filename="minstall.cpp" line="1303"/>
->>>>>>> 978c8ca0
         <source>Formatting the /home partition</source>
         <translation>Formátovanie /home oddielu</translation>
     </message>
     <message>
-<<<<<<< HEAD
-        <location filename="minstall.cpp" line="1012"/>
-=======
         <location filename="minstall.cpp" line="1353"/>
->>>>>>> 978c8ca0
         <source>Mounting the / (root) partition</source>
         <translation>Pripájanie oddielu / (ROOT)</translation>
     </message>
     <message>
-<<<<<<< HEAD
-        <location filename="minstall.cpp" line="1040"/>
-=======
         <location filename="minstall.cpp" line="1457"/>
->>>>>>> 978c8ca0
         <source>Creating system directories</source>
         <translation>Vytváranie systémových zložiek</translation>
     </message>
     <message>
-<<<<<<< HEAD
-        <location filename="minstall.cpp" line="1130"/>
-=======
         <location filename="minstall.cpp" line="1577"/>
->>>>>>> 978c8ca0
         <source>OK to install GRUB bootloader at %1 ?</source>
         <translation>Má sa zavádzač GRUB nainštalovať na %1 ?</translation>
     </message>
     <message>
-<<<<<<< HEAD
-        <location filename="minstall.cpp" line="1142"/>
-=======
         <location filename="minstall.cpp" line="1589"/>
->>>>>>> 978c8ca0
         <source>Please wait till GRUB is installed, it might take a couple of minutes.</source>
         <translation>Prosím vyčkajte pokiaľ sa GRUB nainštaluje, môže to trvať pár minút.</translation>
     </message>
     <message>
-<<<<<<< HEAD
-        <location filename="minstall.cpp" line="1181"/>
-=======
         <location filename="minstall.cpp" line="1629"/>
->>>>>>> 978c8ca0
         <source>Sorry, installing GRUB failed. This may be due to a change in the disk formatting. You can uncheck GRUB and finish installing then reboot to the LiveDVD or LiveUSB and repair the installation with the reinstall GRUB function.</source>
         <translation type="unfinished"/>
     </message>
     <message>
-<<<<<<< HEAD
-        <location filename="minstall.cpp" line="1274"/>
-=======
         <location filename="minstall.cpp" line="1731"/>
->>>>>>> 978c8ca0
         <source>The home directory for %1 already exists.Would you like to reuse the old home directory?</source>
         <translation>Domovská zložka užívateľa %1 už existuje. Prajete si prepoužiť túto zložku?</translation>
     </message>
     <message>
-<<<<<<< HEAD
-        <location filename="minstall.cpp" line="1280"/>
-=======
         <location filename="minstall.cpp" line="1737"/>
->>>>>>> 978c8ca0
         <source>Would you like to save the old home directory
 and create a new home directory?</source>
         <translation>Prajete si ponechať starú domovskú zložku
 a vytvoriť novú domovskú zložku?</translation>
     </message>
     <message>
-<<<<<<< HEAD
-        <location filename="minstall.cpp" line="1296"/>
-=======
         <location filename="minstall.cpp" line="1753"/>
->>>>>>> 978c8ca0
         <source>Sorry, failed to save old home directory. Before proceeding,
 you'll have to select a different username or
 delete a previously saved copy of your home directory.</source>
@@ -497,101 +304,56 @@
 meno alebo zmazať už uloženú kópiu vašej domovskej zložky.</translation>
     </message>
     <message>
-<<<<<<< HEAD
-        <location filename="minstall.cpp" line="1305"/>
-=======
         <location filename="minstall.cpp" line="1762"/>
->>>>>>> 978c8ca0
         <source>Would you like to delete the old home directory for %1?</source>
         <translation>Prajete si vymazať starú domovskú zložku užívateľa %1?</translation>
     </message>
     <message>
-<<<<<<< HEAD
-        <location filename="minstall.cpp" line="1315"/>
-=======
         <location filename="minstall.cpp" line="1772"/>
->>>>>>> 978c8ca0
         <source>Sorry, failed to delete old home directory. Before proceeding, 
 you&apos;ll have to select a different username.</source>
         <translation>Je nám ľúto, zmazanie starej domovskej zložky zlyhalo. Než 
 budete pokračovať, budete musieť zvoliť iné užívateľské meno.</translation>
     </message>
     <message>
-<<<<<<< HEAD
-        <location filename="minstall.cpp" line="1322"/>
-=======
         <location filename="minstall.cpp" line="1779"/>
->>>>>>> 978c8ca0
         <source>You've chosen to not use, save or delete the old home directory.
 Before proceeding, you&apos;ll have to select a different username.</source>
         <translation>Nezvolili ste prepoužiť, uložiť ani zmazať starú domovskú zložku.
 Než budete pokračovať, budete musieť zvoliť iné užívateľské meno.</translation>
     </message>
     <message>
-<<<<<<< HEAD
-        <location filename="minstall.cpp" line="1335"/>
-=======
         <location filename="minstall.cpp" line="1792"/>
->>>>>>> 978c8ca0
         <source>Sorry, failed to create user directory.</source>
         <translation>Je nám ľúto, vytvorenie zložky užívateľa zlyhalo.</translation>
     </message>
     <message>
-<<<<<<< HEAD
-        <location filename="minstall.cpp" line="1342"/>
-=======
         <location filename="minstall.cpp" line="1799"/>
->>>>>>> 978c8ca0
         <source>Sorry, failed to name user directory.</source>
         <translation>Je nám ľúto, pomenovanie zložky užívateľa zlyhalo.</translation>
     </message>
     <message>
-<<<<<<< HEAD
-        <location filename="minstall.cpp" line="1367"/>
-=======
         <location filename="minstall.cpp" line="1824"/>
->>>>>>> 978c8ca0
         <source>Sorry, failed to save desktop changes.</source>
         <translation>Je nám ľúto, uloženie zmien pracovenj plochy zlyhalo.</translation>
     </message>
     <message>
-<<<<<<< HEAD
-        <location filename="minstall.cpp" line="1378"/>
-=======
         <location filename="minstall.cpp" line="1835"/>
->>>>>>> 978c8ca0
         <source>Sorry, failed to set ownership of user directory.</source>
         <translation>Je nám ľúto, priradenie práv k zložke užívateľa zlyhalo.</translation>
     </message>
     <message>
-<<<<<<< HEAD
-        <location filename="minstall.cpp" line="1431"/>
-        <source>Sorry, could not encrypt /home/</source>
-        <translation>Je nám ľúto, zložka /home nejde zašifrovať</translation>
-    </message>
-    <message>
-        <location filename="minstall.cpp" line="1485"/>
-=======
         <location filename="minstall.cpp" line="1936"/>
->>>>>>> 978c8ca0
         <source>Sorry, unable to set root password.</source>
         <translation>Je nám ľúto, nebolo možné nastaviť heslo užívateľa ROOT.</translation>
     </message>
     <message>
-<<<<<<< HEAD
-        <location filename="minstall.cpp" line="1512"/>
-=======
         <location filename="minstall.cpp" line="1949"/>
->>>>>>> 978c8ca0
         <source>Sorry, unable to set user password.</source>
         <translation>Je nám ľúto, nebolo možné nastaviť heslo užívateľa.</translation>
     </message>
     <message>
-<<<<<<< HEAD
-        <location filename="minstall.cpp" line="1525"/>
-=======
         <location filename="minstall.cpp" line="1962"/>
->>>>>>> 978c8ca0
         <source>The user name needs to be at least
 2 characters long. Please select
 a longer name before proceeding.</source>
@@ -600,11 +362,7 @@
 dlhšie meno a pokračujte.</translation>
     </message>
     <message>
-<<<<<<< HEAD
-        <location filename="minstall.cpp" line="1531"/>
-=======
         <location filename="minstall.cpp" line="1968"/>
->>>>>>> 978c8ca0
         <source>The user name cannot contain special
  characters or spaces.
 Please choose another name before proceeding.</source>
@@ -613,13 +371,8 @@
 Prosím vyberte iné meno a pokračujte. </translation>
     </message>
     <message>
-<<<<<<< HEAD
-        <location filename="minstall.cpp" line="1538"/>
-        <location filename="minstall.cpp" line="1573"/>
-=======
         <location filename="minstall.cpp" line="1975"/>
         <location filename="minstall.cpp" line="2010"/>
->>>>>>> 978c8ca0
         <source>The user password needs to be at least
 2 characters long. Please select
 a longer password before proceeding.</source>
@@ -628,13 +381,8 @@
 heslo a pokračujte.</translation>
     </message>
     <message>
-<<<<<<< HEAD
-        <location filename="minstall.cpp" line="1545"/>
-        <location filename="minstall.cpp" line="1580"/>
-=======
         <location filename="minstall.cpp" line="1982"/>
         <location filename="minstall.cpp" line="2017"/>
->>>>>>> 978c8ca0
         <source>The root password needs to be at least
 2 characters long. Please select
 a longer password before proceeding.</source>
@@ -643,11 +391,7 @@
 dlhšie heslo a pokračujte.</translation>
     </message>
     <message>
-<<<<<<< HEAD
-        <location filename="minstall.cpp" line="1554"/>
-=======
         <location filename="minstall.cpp" line="1991"/>
->>>>>>> 978c8ca0
         <source>Sorry that name is in use.
 Please select a different name.
 </source>
@@ -656,33 +400,21 @@
 </translation>
     </message>
     <message>
-<<<<<<< HEAD
-        <location filename="minstall.cpp" line="1561"/>
-=======
         <location filename="minstall.cpp" line="1998"/>
->>>>>>> 978c8ca0
         <source>The user password entries do
 not match.  Please try again.</source>
         <translation>Heslá sa nezhodujú. 
 Prosím skúste to znovu.</translation>
     </message>
     <message>
-<<<<<<< HEAD
-        <location filename="minstall.cpp" line="1567"/>
-=======
         <location filename="minstall.cpp" line="2004"/>
->>>>>>> 978c8ca0
         <source>The root password entries do
  not match.  Please try again.</source>
         <translation>Heslá sa nezhodujú. 
 Prosím skúste to znovu.</translation>
     </message>
     <message>
-<<<<<<< HEAD
-        <location filename="minstall.cpp" line="1602"/>
-=======
         <location filename="minstall.cpp" line="2039"/>
->>>>>>> 978c8ca0
         <source>Sorry your computer name needs to be
 at least 2 characters long. You'll have to
 select a different name before proceeding.</source>
@@ -691,11 +423,7 @@
 dlhší názov a pokračujte. </translation>
     </message>
     <message>
-<<<<<<< HEAD
-        <location filename="minstall.cpp" line="1606"/>
-=======
         <location filename="minstall.cpp" line="2043"/>
->>>>>>> 978c8ca0
         <source>Sorry your computer name contains invalid characters.
 You'll have to select a different
 name before proceeding.</source>
@@ -704,11 +432,7 @@
 Prosím vyberte iný názov a pokračujte.</translation>
     </message>
     <message>
-<<<<<<< HEAD
-        <location filename="minstall.cpp" line="1612"/>
-=======
         <location filename="minstall.cpp" line="2049"/>
->>>>>>> 978c8ca0
         <source>Sorry your computer domain needs to be at least
 2 characters long. You'll have to select a different
 name before proceeding.</source>
@@ -717,11 +441,7 @@
 dlhší názov a pokračujte. </translation>
     </message>
     <message>
-<<<<<<< HEAD
-        <location filename="minstall.cpp" line="1616"/>
-=======
         <location filename="minstall.cpp" line="2053"/>
->>>>>>> 978c8ca0
         <source>Sorry your computer domain contains invalid characters.
 You'll have to select a different
 name before proceeding.</source>
@@ -730,11 +450,7 @@
 Prosím vyberte iný názov a pokračujte.</translation>
     </message>
     <message>
-<<<<<<< HEAD
-        <location filename="minstall.cpp" line="1625"/>
-=======
         <location filename="minstall.cpp" line="2062"/>
->>>>>>> 978c8ca0
         <source>Sorry your workgroup needs to be at least
 2 characters long. You'll have to select a different
 name before proceeding.</source>
@@ -743,11 +459,7 @@
 dlhší názov a pokračujte. </translation>
     </message>
     <message>
-<<<<<<< HEAD
-        <location filename="minstall.cpp" line="1797"/>
-=======
         <location filename="minstall.cpp" line="2243"/>
->>>>>>> 978c8ca0
         <source>Installation and configuration is complete.
 To use the new installation, reboot without the installation media.
 
@@ -755,34 +467,23 @@
         <translation type="unfinished"/>
     </message>
     <message>
-<<<<<<< HEAD
-        <location filename="minstall.cpp" line="1818"/>
-=======
         <location filename="minstall.cpp" line="2273"/>
->>>>>>> 978c8ca0
         <source>The installation and configuration is incomplete.
 Do you really want to stop now?</source>
         <translation>Inštalácia a nastavenia systému neboli dokončené.
 Skutočne si prajete skončiť?</translation>
     </message>
     <message>
-<<<<<<< HEAD
-        <location filename="minstall.cpp" line="1919"/>
-=======
         <location filename="minstall.cpp" line="2325"/>
         <source>You must choose a separate boot partition when encrypting root.</source>
         <translation type="unfinished"/>
     </message>
     <message>
         <location filename="minstall.cpp" line="2391"/>
->>>>>>> 978c8ca0
         <source>&lt;p&gt;&lt;b&gt;General Instructions&lt;/b&gt;&lt;br/&gt;BEFORE PROCEEDING, CLOSE ALL OTHER APPLICATIONS.&lt;/p&gt;&lt;p&gt;On each page, please read the instructions, make your selections, and then click on Next when you are ready to proceed. You will be prompted for confirmation before any destructive actions are performed.&lt;/p&gt;&lt;p&gt;Installation requires about %1 of space. %2 or more is preferred. You can use the entire disk or you can put the installation on existing partitions. &lt;/p&gt;&lt;p&gt;If you are running Mac OS or Windows OS (from Vista onwards), you may have to use that system&apos;s software to set up partitions and boot manager before installing.&lt;/p&gt;&lt;p&gt;The ext2, ext3, ext4, jfs, xfs, btrfs and reiserfs Linux filesystems are supported and ext4 is recommended.&lt;/p&gt;</source>
         <translation type="unfinished"/>
     </message>
     <message>
-<<<<<<< HEAD
-        <location filename="minstall.cpp" line="1930"/>
-=======
         <location filename="minstall.cpp" line="2397"/>
         <source>&lt;p&gt;Autoinstall will place home on the root partition.&lt;/p&gt;</source>
         <translation type="unfinished"/>
@@ -806,267 +507,147 @@
     </message>
     <message>
         <location filename="minstall.cpp" line="2407"/>
->>>>>>> 978c8ca0
         <source>&lt;p&gt;&lt;b&gt;Limitations&lt;/b&gt;&lt;br/&gt;Remember, this software is provided AS-IS with no warranty what-so-ever. It&apos;s solely your responsibility to backup your data before proceeding.&lt;/p&gt;&lt;p&gt;&lt;b&gt;Choose Partitions&lt;/b&gt;&lt;br/&gt;%1 requires a root partition. The swap partition is optional but highly recommended. If you want to use the Suspend-to-Disk feature of %1, you will need a swap partition that is larger than your physical memory size.&lt;/p&gt;&lt;p&gt;If you choose a separate /home partition it will be easier for you to upgrade in the future, but this will not be possible if you are upgrading from an installation that does not have a separate home partition.&lt;/p&gt;&lt;p&gt;&lt;b&gt;Upgrading&lt;/b&gt;&lt;br/&gt;To upgrade from an existing Linux installation, select the same home partition as before and check the preference to preserve data in /home.&lt;/p&gt;&lt;p&gt;If you are preserving an existing /home directory tree located on your root partition, the installer will not reformat the root partition. As a result, the installation will take much longer than usual.&lt;/p&gt;&lt;p&gt;&lt;b&gt;Preferred Filesystem Type&lt;/b&gt;&lt;br/&gt;For %1, you may choose to format the partitions as ext2, ext3, ext4, jfs, xfs, btrfs or reiser. &lt;/p&gt;&lt;p&gt;Additional compression options are available for drives using btrfs. Lzo is fast, but the compression is lower. Zlib is slower, with higher compression.&lt;/p&gt;&lt;p&gt;&lt;b&gt;Bad Blocks&lt;/b&gt;&lt;br/&gt;If you choose ext2, ext3 or ext4 as the format type, you have the option of checking and correcting for bad blocks on the drive. The badblock check is very time consuming, so you may want to skip this step unless you suspect that your drive has bad blocks.&lt;/p&gt;</source>
         <translation type="unfinished"/>
     </message>
     <message>
-<<<<<<< HEAD
-        <location filename="minstall.cpp" line="1955"/>
-=======
         <location filename="minstall.cpp" line="2432"/>
->>>>>>> 978c8ca0
         <source>Returning to Step 1 to select another disk.</source>
         <translation>Návrat ku kroku 1, zvoliť iný disk.</translation>
     </message>
     <message>
-<<<<<<< HEAD
-        <location filename="minstall.cpp" line="1959"/>
-=======
         <location filename="minstall.cpp" line="2436"/>
->>>>>>> 978c8ca0
         <source>&lt;p&gt;&lt;b&gt;Special Thanks&lt;/b&gt;&lt;br/&gt;Thanks to everyone who has chosen to support %1 with their time, money, suggestions, work, praise, ideas, promotion, and/or encouragement.&lt;/p&gt;&lt;p&gt;Without you there would be no %1.&lt;/p&gt;&lt;p&gt;%2 Dev Team&lt;/p&gt;</source>
         <translation type="unfinished"/>
     </message>
     <message>
-<<<<<<< HEAD
-        <location filename="minstall.cpp" line="1962"/>
-=======
         <location filename="minstall.cpp" line="2439"/>
->>>>>>> 978c8ca0
         <source>&lt;p&gt;&lt;b&gt;Installation in Progress&lt;/b&gt;&lt;br/&gt; %1 is installing.  For a fresh install, this will probably take 3-20 minutes, depending on the speed of your system and the size of any partitions you are reformatting.&lt;/p&gt;&lt;p&gt;If you click the Abort button, the installation will be stopped as soon as possible.&lt;/p&gt;</source>
         <translation type="unfinished"/>
     </message>
     <message>
-<<<<<<< HEAD
-        <location filename="minstall.cpp" line="1974"/>
-=======
         <location filename="minstall.cpp" line="2448"/>
->>>>>>> 978c8ca0
         <source>Failed to create required partitions.
 Returning to Step 1.</source>
         <translation>Oddiely sa nepodarilo vytvoriť.
 Návrat ku kroku 1.</translation>
     </message>
     <message>
-<<<<<<< HEAD
-        <location filename="minstall.cpp" line="1983"/>
-=======
         <location filename="minstall.cpp" line="2455"/>
->>>>>>> 978c8ca0
         <source>Failed to prepare chosen partitions.
 Returning to Step 1.</source>
         <translation>Vybrané oddiely sa nepodarilo pripraviť.
 Návrat ku kroku 1.</translation>
     </message>
     <message>
-<<<<<<< HEAD
-        <location filename="minstall.cpp" line="1997"/>
-=======
         <location filename="minstall.cpp" line="2467"/>
->>>>>>> 978c8ca0
         <source>&lt;p&gt;&lt;b&gt;Select Boot Method&lt;/b&gt;&lt;br/&gt; %1 uses the GRUB bootloader to boot %1 and MS-Windows. &lt;p&gt;By default GRUB2 is installed in the Master Boot Record or ESP (EFI System Partition for 64-bit UEFI boot systems) of your boot drive and replaces the boot loader you were using before. This is normal.&lt;/p&gt;&lt;p&gt;If you choose to install GRUB2 at root instead, then GRUB2 will be installed at the beginning of the root partition. This option is for experts only.&lt;/p&gt;&lt;p&gt;If you uncheck the Install GRUB box, GRUB will not be installed at this time. This option is for experts only.&lt;/p&gt;</source>
         <translation type="unfinished"/>
     </message>
     <message>
-<<<<<<< HEAD
-        <location filename="minstall.cpp" line="2006"/>
-=======
         <location filename="minstall.cpp" line="2476"/>
->>>>>>> 978c8ca0
         <source>&lt;p&gt;&lt;b&gt;Common Services to Enable&lt;/b&gt;&lt;br/&gt;Select any of these common services that you might need with your system configuration and the services will be started automatically when you start %1.&lt;/p&gt;</source>
         <translation type="unfinished"/>
     </message>
     <message>
-<<<<<<< HEAD
-        <location filename="minstall.cpp" line="2013"/>
-=======
         <location filename="minstall.cpp" line="2483"/>
->>>>>>> 978c8ca0
         <source>&lt;p&gt;&lt;b&gt;Computer Identity&lt;/b&gt;&lt;br/&gt;The computer name is a common unique name which will identify your computer if it is on a network. The computer domain is unlikely to be used unless your ISP or local network requires it.&lt;/p&gt;&lt;p&gt;The computer and domain names can contain only alphanumeric characters, dots, hyphens. They cannot contain blank spaces, start or end with hyphens&lt;/p&gt;&lt;p&gt;The SaMBa Server needs to be activated if you want to use it to share some of your directories or printer with a local computer that is running MS-Windows or Mac OSX.&lt;/p&gt;</source>
         <translation>&lt;p&gt;&lt;b&gt;Identifikácia počítača&lt;/b&gt;&lt;br/&gt;Názov počítača je obecné a jedinečné pomenovanie, ktoré zaistí identifikáciu Vášho PC v sieti. Počítačovú doménu nie je vhodné používať pokiaľ to nie je požadavok lokálnej siete alebo ISP.&lt;/p&gt;&lt;p&gt;Názvy počítačových domén môžu obsahovať iba čísla, bodky a spojovníky. Nemôžu obsahovať prázdne miesta alebo spojovníky na začiatku a konci názvu&lt;/p&gt;&lt;p&gt;SaMBa Server musí byť aktivovaný, ak si prajete s jeho pomocou zdieľať zložky alebo tlačiarne s počítačmi, ktoré bežia pod MS-Windows alebo Mac OSX.&lt;/p&gt;</translation>
     </message>
     <message>
-<<<<<<< HEAD
-        <location filename="minstall.cpp" line="2022"/>
-=======
         <location filename="minstall.cpp" line="2492"/>
->>>>>>> 978c8ca0
         <source>&lt;p&gt;&lt;b&gt;Localization Defaults&lt;/b&gt;&lt;br/&gt;Set the default keyboard and locale. These will apply unless they are overridden later by the user.&lt;/p&gt;&lt;p&gt;&lt;b&gt;Configure Clock&lt;/b&gt;&lt;br/&gt;If you have an Apple or a pure Unix computer, by default the system clock is set to GMT or Universal Time. To change, check the box for &apos;System clock uses LOCAL.&apos;&lt;/p&gt;&lt;p&gt;&lt;b&gt;Timezone Settings&lt;/b&gt;&lt;br/&gt;The system boots with the timezone preset to GMT/UTC. To change the timezone, after you reboot into the new installation, right click on the clock in the Panel and select Properties.&lt;/p&gt;&lt;p&gt;&lt;b&gt;Service Settings&lt;/b&gt;&lt;br/&gt;Most users should not change the defaults. Users with low-resource computers sometimes want to disable unneeded services in order to keep the RAM usage as low as possible. Make sure you know what you are doing! </source>
         <translation>&lt;p&gt;&lt;b&gt;Prevolená lokalizácia&lt;/b&gt;&lt;br/&gt;Nastavte predvolenú klávesnicu a umiestnenie. Tieto sa budú použivať do doby pokiaľ nebudú potlačené ručným prenastavením zo strany užívateľa.&lt;/p&gt;&lt;p&gt;&lt;b&gt;Nastavenie hodín&lt;/b&gt;&lt;br/&gt;Pokiaľ vlastníte Apple alebo Unix PC, prednastavená voľba systémových hodín je nastavená na GMT či Univerzálny čas. Pre zmenu nastavenia, vyberte políčko &apos;Systémové hodiny požívajú LOCAL.&apos;&lt;/p&gt;&lt;p&gt;&lt;b&gt;Nastavenia časového pásma&lt;/b&gt;&lt;br/&gt;Prednastavené časové pásmo je GMT/UTC. Pre zmenu časového pásma, po tom ako zreštartujete systém po jeho nainštalovaní, kliknite pravým tlačidlom myši na hodiny v hlavnom paneli a zvoľte Nastavenia.&lt;/p&gt;&lt;p&gt;&lt;b&gt;Nastavenia Služieb&lt;/b&gt;&lt;br/&gt;Väčšina užívateľov by nemala tieto nastavenia meniť. Iba užívatelia s menej výkonnými počítačmi, ktorí si želajú vypnúť nepotrebné služby, aby udržali používanie RAM pamäte na čo najnižšej úrovni. Uistite sa ale, že viete, čo robíte! </translation>
     </message>
     <message>
-<<<<<<< HEAD
-        <location filename="minstall.cpp" line="2030"/>
-=======
         <location filename="minstall.cpp" line="2501"/>
->>>>>>> 978c8ca0
         <source>&lt;p&gt;&lt;b&gt;Default User Login&lt;/b&gt;&lt;br/&gt;The root user is similar to the Administrator user in some other operating systems. You should not use the root user as your daily user account. Please enter the name for a new (default) user account that you will use on a daily basis. If needed, you can add other user accounts later with %1 User Manager. &lt;/p&gt;&lt;p&gt;&lt;b&gt;Passwords&lt;/b&gt;&lt;br/&gt;Enter a new password for your default user account and for the root account. Each password must be entered twice.&lt;/p&gt;</source>
         <translation type="unfinished"/>
     </message>
     <message>
-<<<<<<< HEAD
-        <location filename="minstall.cpp" line="2038"/>
-=======
         <location filename="minstall.cpp" line="2509"/>
->>>>>>> 978c8ca0
         <source>&lt;p&gt;&lt;b&gt;Congratulations!&lt;/b&gt;&lt;br/&gt;You have completed the installation of %1&lt;/p&gt;&lt;p&gt;&lt;b&gt;Finding Applications&lt;/b&gt;&lt;br/&gt;There are hundreds of excellent applications installed with %1 The best way to learn about them is to browse through the Menu and try them. Many of the apps were developed specifically for the %1 project. These are shown in the main menus. &lt;p&gt;In addition %1 includes many standard Linux applications that are run only from the command line and therefore do not show up in the Menu.&lt;/p&gt;</source>
         <translation type="unfinished"/>
     </message>
     <message>
-<<<<<<< HEAD
-        <location filename="minstall.cpp" line="2048"/>
-=======
         <location filename="minstall.cpp" line="2519"/>
->>>>>>> 978c8ca0
         <source>Enjoy using %1&lt;/b&gt;&lt;/p&gt;</source>
         <translation type="unfinished"/>
     </message>
     <message>
-<<<<<<< HEAD
-        <location filename="minstall.cpp" line="2062"/>
-        <location filename="minstall.cpp" line="2076"/>
-=======
         <location filename="minstall.cpp" line="2534"/>
         <location filename="minstall.cpp" line="2548"/>
->>>>>>> 978c8ca0
         <source>Next</source>
         <translation>Ďalej</translation>
     </message>
     <message>
-<<<<<<< HEAD
-        <location filename="minstall.cpp" line="2074"/>
-=======
         <location filename="minstall.cpp" line="2546"/>
->>>>>>> 978c8ca0
         <source>Finish</source>
         <translation>Dokončiť</translation>
     </message>
     <message>
-<<<<<<< HEAD
-        <location filename="minstall.cpp" line="2339"/>
-        <source>%1 is installing, are you 
-sure you want to Close now?</source>
-        <translation type="unfinished"/>
-    </message>
-    <message>
-        <location filename="minstall.cpp" line="2366"/>
-=======
         <location filename="minstall.cpp" line="2871"/>
->>>>>>> 978c8ca0
         <source>Deleting old system</source>
         <translation>Odstraňovanie starého systému</translation>
     </message>
     <message>
-<<<<<<< HEAD
-        <location filename="minstall.cpp" line="2376"/>
-=======
         <location filename="minstall.cpp" line="2881"/>
->>>>>>> 978c8ca0
         <source>Failed to delete old %1 on destination.
 Returning to Step 1.</source>
         <translation type="unfinished"/>
     </message>
     <message>
-<<<<<<< HEAD
-        <location filename="minstall.cpp" line="2402"/>
-=======
         <location filename="minstall.cpp" line="2907"/>
->>>>>>> 978c8ca0
         <source>Copying new system</source>
         <translation>Kopírovanie nového systému</translation>
     </message>
     <message>
-<<<<<<< HEAD
-        <location filename="minstall.cpp" line="2416"/>
-=======
         <location filename="minstall.cpp" line="2916"/>
->>>>>>> 978c8ca0
         <source>Fixing configuration</source>
         <translation>Oprava konfigurácie</translation>
     </message>
     <message>
-<<<<<<< HEAD
-        <location filename="minstall.cpp" line="2475"/>
-=======
         <location filename="minstall.cpp" line="2949"/>
->>>>>>> 978c8ca0
         <source>Failed to write %1 to destination.
 Returning to Step 1.</source>
         <translation type="unfinished"/>
     </message>
     <message>
-<<<<<<< HEAD
-        <location filename="minstall.cpp" line="2502"/>
-=======
         <location filename="minstall.cpp" line="2975"/>
->>>>>>> 978c8ca0
         <source>&lt;p&gt;&lt;b&gt;Getting Help&lt;/b&gt;&lt;br/&gt;Basic information about %1 is at %2.&lt;/p&gt;&lt;p&gt;There are volunteers to help you at the %3 forum, %4&lt;/p&gt;&lt;p&gt;If you ask for help, please remember to describe your problem and your computer in some detail. Usually statements like &apos;it didn&apos;t work&apos; are not helpful.&lt;/p&gt;</source>
         <translation type="unfinished"/>
     </message>
     <message>
-<<<<<<< HEAD
-        <location filename="minstall.cpp" line="2510"/>
-=======
         <location filename="minstall.cpp" line="2983"/>
->>>>>>> 978c8ca0
         <source>&lt;p&gt;&lt;b&gt;Repairing Your Installation&lt;/b&gt;&lt;br/&gt;If %1 stops working from the hard drive, sometimes it&apos;s possible to fix the problem by booting from LiveDVD or LiveUSB and running one of the included utilities in %1 or by using one of the regular Linux tools to repair the system.&lt;/p&gt;&lt;p&gt;You can also use your %1 LiveDVD or LiveUSB to recover data from MS-Windows systems!&lt;/p&gt;</source>
         <translation type="unfinished"/>
     </message>
     <message>
-<<<<<<< HEAD
-        <location filename="minstall.cpp" line="2516"/>
-=======
         <location filename="minstall.cpp" line="2989"/>
->>>>>>> 978c8ca0
         <source>&lt;p&gt;&lt;b&gt;Support %1&lt;/b&gt;&lt;br/&gt;%1 is supported by people like you. Some help others at the support forum - %2 - or translate help files into different languages, or make suggestions, write documentation, or help test new software.&lt;/p&gt;</source>
         <translation type="unfinished"/>
     </message>
     <message>
-<<<<<<< HEAD
-        <location filename="minstall.cpp" line="2523"/>
-=======
         <location filename="minstall.cpp" line="2996"/>
->>>>>>> 978c8ca0
         <source>&lt;p&gt;&lt;b&gt;Adjusting Your Sound Mixer&lt;/b&gt;&lt;br/&gt; %1 attempts to configure the sound mixer for you but sometimes it will be necessary for you to turn up volumes and unmute channels in the mixer in order to hear sound.&lt;/p&gt; &lt;p&gt;The mixer shortcut is located in the menu. Click on it to open the mixer. &lt;/p&gt;</source>
         <translation type="unfinished"/>
     </message>
     <message>
-<<<<<<< HEAD
-        <location filename="minstall.cpp" line="2531"/>
-=======
         <location filename="minstall.cpp" line="3004"/>
->>>>>>> 978c8ca0
         <source>&lt;p&gt;&lt;b&gt;Keep Your Copy of %1 up-to-date&lt;/b&gt;&lt;br/&gt;For more information and updates please visit&lt;/p&gt;&lt;p&gt; %2&lt;/p&gt;</source>
         <translation type="unfinished"/>
     </message>
     <message>
-<<<<<<< HEAD
-        <location filename="minstall.cpp" line="2544"/>
-=======
         <location filename="minstall.cpp" line="3017"/>
->>>>>>> 978c8ca0
         <source>Confirmation</source>
         <translation>Potvrdenie</translation>
     </message>
     <message>
-<<<<<<< HEAD
-        <location filename="minstall.cpp" line="2544"/>
-=======
         <location filename="minstall.cpp" line="3017"/>
->>>>>>> 978c8ca0
         <source>Are you sure you want to quit the application?</source>
         <translation>Skutočne si prajete ukončiť program?</translation>
     </message>
     <message>
-<<<<<<< HEAD
-        <location filename="minstall.cpp" line="2559"/>
-        <source>This option also encrypts /swap, which will render the swap partition unable to be shared with other installed operating systems.</source>
-        <translation type="unfinished"/>
-    </message>
-    <message>
-        <location filename="minstall.cpp" line="2560"/>
-=======
         <location filename="minstall.cpp" line="3233"/>
         <source>If you choose to encrypt home partition you cannot use the option to preserve data in that partition</source>
         <translation type="unfinished"/>
@@ -1074,7 +655,6 @@
     <message>
         <location filename="minstall.cpp" line="3234"/>
         <location filename="minstall.cpp" line="3256"/>
->>>>>>> 978c8ca0
         <source>OK</source>
         <translation>OK</translation>
     </message>
@@ -1175,27 +755,16 @@
         <translation>Ponechať voľné miesto až:</translation>
     </message>
     <message>
-<<<<<<< HEAD
-        <location filename="meinstall.ui" line="412"/>
-=======
         <location filename="meinstall.ui" line="434"/>
->>>>>>> 978c8ca0
         <source>Auto-install using entire disk </source>
         <translation>Automatická inštalácia, použiť celý disk</translation>
     </message>
     <message>
-<<<<<<< HEAD
-        <location filename="meinstall.ui" line="428"/>
-=======
         <location filename="meinstall.ui" line="450"/>
->>>>>>> 978c8ca0
         <source>Custom install on existing partitions</source>
         <translation>Vlastná inštalácia na zvolené oddiely</translation>
     </message>
     <message>
-<<<<<<< HEAD
-        <location filename="meinstall.ui" line="447"/>
-=======
         <location filename="meinstall.ui" line="463"/>
         <location filename="meinstall.ui" line="1137"/>
         <source>Encrypt</source>
@@ -1215,165 +784,86 @@
     </message>
     <message>
         <location filename="meinstall.ui" line="513"/>
->>>>>>> 978c8ca0
         <source>1b. Rearrange disk partitions (optional)</source>
         <translation>1b. Upraviť diskové oddiely (voliteľné)</translation>
     </message>
     <message>
-<<<<<<< HEAD
-        <location filename="meinstall.ui" line="474"/>
-=======
         <location filename="meinstall.ui" line="540"/>
->>>>>>> 978c8ca0
         <source>Modify partitions:</source>
         <translation>Upraviť oddiely:</translation>
     </message>
     <message>
-<<<<<<< HEAD
-        <location filename="meinstall.ui" line="490"/>
-=======
         <location filename="meinstall.ui" line="556"/>
->>>>>>> 978c8ca0
         <source>Run partition tool...</source>
         <translation>Spúšťa sa nástroj na delenie disku...</translation>
     </message>
     <message>
-<<<<<<< HEAD
-        <location filename="meinstall.ui" line="506"/>
-=======
         <location filename="meinstall.ui" line="572"/>
->>>>>>> 978c8ca0
         <source>1a. Choose disk for installation</source>
         <translation>1a. Vybrať disk pre inštaláciu</translation>
     </message>
     <message>
-<<<<<<< HEAD
-        <location filename="meinstall.ui" line="536"/>
-=======
         <location filename="meinstall.ui" line="602"/>
->>>>>>> 978c8ca0
         <source>Use disk:</source>
         <translation>Použiť disk:</translation>
     </message>
     <message>
-<<<<<<< HEAD
-        <location filename="meinstall.ui" line="610"/>
-=======
         <location filename="meinstall.ui" line="676"/>
->>>>>>> 978c8ca0
         <source>2b. Preferences</source>
         <translation>2b. Nastavenia</translation>
     </message>
     <message>
-<<<<<<< HEAD
-        <location filename="meinstall.ui" line="637"/>
-=======
         <location filename="meinstall.ui" line="703"/>
->>>>>>> 978c8ca0
         <source>Preserve data in /home (if upgrading)</source>
         <translation>Zachovať dáta v /home (ak sa aktualizuje)</translation>
     </message>
     <message>
-<<<<<<< HEAD
-        <location filename="meinstall.ui" line="656"/>
-=======
         <location filename="meinstall.ui" line="722"/>
->>>>>>> 978c8ca0
         <source>Check for badblocks (takes longer)</source>
         <translation>Zkontrolovať chybné sektory (trvá dlhšie)</translation>
     </message>
     <message>
-<<<<<<< HEAD
-        <location filename="meinstall.ui" line="675"/>
-=======
         <location filename="meinstall.ui" line="741"/>
->>>>>>> 978c8ca0
         <source>2a. Choose partitions</source>
         <translation>2a. Vybrať diskové oddiely</translation>
     </message>
     <message>
-<<<<<<< HEAD
-        <location filename="meinstall.ui" line="703"/>
-        <location filename="meinstall.ui" line="902"/>
-=======
         <location filename="meinstall.ui" line="779"/>
         <location filename="meinstall.ui" line="994"/>
->>>>>>> 978c8ca0
         <source>ext4</source>
         <translation>ext4</translation>
     </message>
     <message>
-<<<<<<< HEAD
-        <location filename="meinstall.ui" line="708"/>
-        <location filename="meinstall.ui" line="907"/>
-=======
         <location filename="meinstall.ui" line="784"/>
         <location filename="meinstall.ui" line="999"/>
->>>>>>> 978c8ca0
         <source>ext3</source>
         <translation>ext3</translation>
     </message>
     <message>
-<<<<<<< HEAD
-        <location filename="meinstall.ui" line="713"/>
-        <location filename="meinstall.ui" line="912"/>
-=======
         <location filename="meinstall.ui" line="789"/>
         <location filename="meinstall.ui" line="1004"/>
->>>>>>> 978c8ca0
         <source>ext2</source>
         <translation>ext2</translation>
     </message>
     <message>
-<<<<<<< HEAD
-        <location filename="meinstall.ui" line="718"/>
-        <location filename="meinstall.ui" line="917"/>
-=======
         <location filename="meinstall.ui" line="794"/>
         <location filename="meinstall.ui" line="1009"/>
->>>>>>> 978c8ca0
         <source>jfs</source>
         <translation>jfs</translation>
     </message>
     <message>
-<<<<<<< HEAD
-        <location filename="meinstall.ui" line="723"/>
-        <location filename="meinstall.ui" line="922"/>
-=======
         <location filename="meinstall.ui" line="799"/>
         <location filename="meinstall.ui" line="1014"/>
->>>>>>> 978c8ca0
         <source>xfs</source>
         <translation>xfs</translation>
     </message>
     <message>
-<<<<<<< HEAD
-        <location filename="meinstall.ui" line="728"/>
-        <location filename="meinstall.ui" line="927"/>
-=======
         <location filename="meinstall.ui" line="804"/>
         <location filename="meinstall.ui" line="1019"/>
->>>>>>> 978c8ca0
         <source>btrfs</source>
         <translation>btrfs</translation>
     </message>
     <message>
-<<<<<<< HEAD
-        <location filename="meinstall.ui" line="733"/>
-        <location filename="meinstall.ui" line="932"/>
-        <source>btrfs-zlib</source>
-        <translation type="unfinished"/>
-    </message>
-    <message>
-        <location filename="meinstall.ui" line="738"/>
-        <location filename="meinstall.ui" line="937"/>
-        <source>btrfs-lzo</source>
-        <translation type="unfinished"/>
-    </message>
-    <message>
-        <location filename="meinstall.ui" line="743"/>
-        <location filename="meinstall.ui" line="942"/>
-=======
         <location filename="meinstall.ui" line="809"/>
         <location filename="meinstall.ui" line="1024"/>
         <source>btrfs-zlib</source>
@@ -1388,20 +878,10 @@
     <message>
         <location filename="meinstall.ui" line="819"/>
         <location filename="meinstall.ui" line="1034"/>
->>>>>>> 978c8ca0
         <source>reiserfs</source>
         <translation>reiserfs</translation>
     </message>
     <message>
-<<<<<<< HEAD
-        <location filename="meinstall.ui" line="748"/>
-        <location filename="meinstall.ui" line="947"/>
-        <source>reiser4</source>
-        <translation type="unfinished"/>
-    </message>
-    <message>
-        <location filename="meinstall.ui" line="784"/>
-=======
         <location filename="meinstall.ui" line="824"/>
         <location filename="meinstall.ui" line="1039"/>
         <source>reiser4</source>
@@ -1414,67 +894,37 @@
     </message>
     <message>
         <location filename="meinstall.ui" line="870"/>
->>>>>>> 978c8ca0
         <source>Label</source>
         <translation>Menovka</translation>
     </message>
     <message>
-<<<<<<< HEAD
-        <location filename="meinstall.ui" line="803"/>
-=======
         <location filename="meinstall.ui" line="889"/>
->>>>>>> 978c8ca0
         <source>root:</source>
         <translation type="unfinished"/>
     </message>
     <message>
-<<<<<<< HEAD
-        <location filename="meinstall.ui" line="819"/>
-=======
         <location filename="meinstall.ui" line="905"/>
->>>>>>> 978c8ca0
         <source>swap:</source>
         <translation type="unfinished"/>
     </message>
     <message>
-<<<<<<< HEAD
-        <location filename="meinstall.ui" line="835"/>
-=======
         <location filename="meinstall.ui" line="921"/>
->>>>>>> 978c8ca0
         <source>Location</source>
         <translation type="unfinished"/>
     </message>
     <message>
-<<<<<<< HEAD
-        <location filename="meinstall.ui" line="887"/>
-        <location filename="meinstall.ui" line="1374"/>
-=======
         <location filename="meinstall.ui" line="979"/>
         <location filename="meinstall.ui" line="1148"/>
         <location filename="meinstall.ui" line="1542"/>
->>>>>>> 978c8ca0
         <source>root</source>
         <translation>root</translation>
     </message>
     <message>
-<<<<<<< HEAD
-        <location filename="meinstall.ui" line="961"/>
-=======
         <location filename="meinstall.ui" line="1053"/>
->>>>>>> 978c8ca0
         <source>Type</source>
         <translation type="unfinished"/>
     </message>
     <message>
-<<<<<<< HEAD
-        <location filename="meinstall.ui" line="977"/>
-        <source>home:</source>
-        <translation type="unfinished"/>
-    </message>
-    <message>
-        <location filename="meinstall.ui" line="1059"/>
-=======
         <location filename="meinstall.ui" line="1069"/>
         <source>home:</source>
         <translation type="unfinished"/>
@@ -1486,428 +936,237 @@
     </message>
     <message>
         <location filename="meinstall.ui" line="1227"/>
->>>>>>> 978c8ca0
         <source>3. Installation in progress</source>
         <translation>3. Inštalácia v behu</translation>
     </message>
     <message>
-<<<<<<< HEAD
-        <location filename="meinstall.ui" line="1102"/>
-=======
         <location filename="meinstall.ui" line="1270"/>
->>>>>>> 978c8ca0
         <source>Abort</source>
         <translation>Prerušiť</translation>
     </message>
     <message>
-<<<<<<< HEAD
-        <location filename="meinstall.ui" line="1105"/>
-        <location filename="meinstall.ui" line="1323"/>
-=======
         <location filename="meinstall.ui" line="1273"/>
         <location filename="meinstall.ui" line="1491"/>
->>>>>>> 978c8ca0
         <source>Alt+A</source>
         <translation>Alt+A</translation>
     </message>
     <message>
-<<<<<<< HEAD
-        <location filename="meinstall.ui" line="1144"/>
-=======
         <location filename="meinstall.ui" line="1312"/>
->>>>>>> 978c8ca0
         <source>Ready to install antiX Linux filesystem</source>
         <translation>Pripravené na inštaláciu systému antiX Linux</translation>
     </message>
     <message>
-<<<<<<< HEAD
-        <location filename="meinstall.ui" line="1166"/>
-=======
         <location filename="meinstall.ui" line="1334"/>
->>>>>>> 978c8ca0
         <source>Tips</source>
         <translation>Rady</translation>
     </message>
     <message>
-<<<<<<< HEAD
-        <location filename="meinstall.ui" line="1240"/>
-=======
         <location filename="meinstall.ui" line="1408"/>
->>>>>>> 978c8ca0
         <source>4. Select Boot Method</source>
         <translation>4. Vybrať spôsob zavadenia systému</translation>
     </message>
     <message>
-<<<<<<< HEAD
-        <location filename="meinstall.ui" line="1273"/>
-=======
         <location filename="meinstall.ui" line="1441"/>
->>>>>>> 978c8ca0
         <source>MBR</source>
         <translation>MBR</translation>
     </message>
     <message>
-<<<<<<< HEAD
-        <location filename="meinstall.ui" line="1276"/>
-=======
         <location filename="meinstall.ui" line="1444"/>
->>>>>>> 978c8ca0
         <source>Alt+B</source>
         <translation>Alt+B</translation>
     </message>
     <message>
-<<<<<<< HEAD
-        <location filename="meinstall.ui" line="1304"/>
-=======
         <location filename="meinstall.ui" line="1472"/>
->>>>>>> 978c8ca0
         <source>Install on:</source>
         <translation>Inštalovať do:</translation>
     </message>
     <message>
-<<<<<<< HEAD
-        <location filename="meinstall.ui" line="1320"/>
-=======
         <location filename="meinstall.ui" line="1488"/>
->>>>>>> 978c8ca0
         <source>Install GRUB for Linux and Windows</source>
         <translation type="unfinished"/>
     </message>
     <message>
-<<<<<<< HEAD
-        <location filename="meinstall.ui" line="1342"/>
-=======
         <location filename="meinstall.ui" line="1510"/>
->>>>>>> 978c8ca0
         <source>System boot disk:</source>
         <translation>Disk pre zavedenie systému:</translation>
     </message>
     <message>
-<<<<<<< HEAD
-        <location filename="meinstall.ui" line="1387"/>
-=======
         <location filename="meinstall.ui" line="1555"/>
->>>>>>> 978c8ca0
         <source>EFI System Partition</source>
         <translation>Systémový oddiel EFI</translation>
     </message>
     <message>
-<<<<<<< HEAD
-        <location filename="meinstall.ui" line="1390"/>
-=======
         <location filename="meinstall.ui" line="1558"/>
->>>>>>> 978c8ca0
         <source>ESP</source>
         <translation>ESP</translation>
     </message>
     <message>
-<<<<<<< HEAD
-        <location filename="meinstall.ui" line="1460"/>
-=======
         <location filename="meinstall.ui" line="1628"/>
->>>>>>> 978c8ca0
         <source>Common Services to Enable</source>
         <translation>Aktivácia obecných služieb</translation>
     </message>
     <message>
-<<<<<<< HEAD
-        <location filename="meinstall.ui" line="1500"/>
-=======
         <location filename="meinstall.ui" line="1668"/>
->>>>>>> 978c8ca0
         <source>Service</source>
         <translation>Služba</translation>
     </message>
     <message>
-<<<<<<< HEAD
-        <location filename="meinstall.ui" line="1505"/>
-=======
         <location filename="meinstall.ui" line="1673"/>
->>>>>>> 978c8ca0
         <source>Description</source>
         <translation>Popis</translation>
     </message>
     <message>
-<<<<<<< HEAD
-        <location filename="meinstall.ui" line="1541"/>
-=======
         <location filename="meinstall.ui" line="1709"/>
->>>>>>> 978c8ca0
         <source>5. Computer Network Names</source>
         <translation>5. Sieťové názvy PC</translation>
     </message>
     <message>
-<<<<<<< HEAD
-        <location filename="meinstall.ui" line="1568"/>
-=======
         <location filename="meinstall.ui" line="1736"/>
->>>>>>> 978c8ca0
         <source>Workgroup</source>
         <translation>Workgroup</translation>
     </message>
     <message>
-<<<<<<< HEAD
-        <location filename="meinstall.ui" line="1581"/>
-=======
         <location filename="meinstall.ui" line="1749"/>
->>>>>>> 978c8ca0
         <source>Workgroup:</source>
         <translation>Workgroup:</translation>
     </message>
     <message>
-<<<<<<< HEAD
-        <location filename="meinstall.ui" line="1597"/>
-=======
         <location filename="meinstall.ui" line="1765"/>
->>>>>>> 978c8ca0
         <source>SaMBa Server for MS Networking</source>
         <translation>SaMBa Server pre sieť Microsoft</translation>
     </message>
     <message>
-<<<<<<< HEAD
-        <location filename="meinstall.ui" line="1613"/>
-=======
         <location filename="meinstall.ui" line="1781"/>
->>>>>>> 978c8ca0
         <source>example.dom</source>
         <translation>example.dom</translation>
     </message>
     <message>
-<<<<<<< HEAD
-        <location filename="meinstall.ui" line="1626"/>
-=======
         <location filename="meinstall.ui" line="1794"/>
->>>>>>> 978c8ca0
         <source>Computer domain:</source>
         <translation>Počítačová doména:</translation>
     </message>
     <message>
-<<<<<<< HEAD
-        <location filename="meinstall.ui" line="1658"/>
-=======
         <location filename="meinstall.ui" line="1826"/>
->>>>>>> 978c8ca0
         <source>Computer name:</source>
         <translation>Názov PC:</translation>
     </message>
     <message>
-<<<<<<< HEAD
-        <location filename="meinstall.ui" line="1731"/>
-=======
         <location filename="meinstall.ui" line="1899"/>
->>>>>>> 978c8ca0
         <source>6d. Service Settings (advanced)</source>
         <translation>6d. Nastavenia služieb (rozšírené)</translation>
     </message>
     <message>
-<<<<<<< HEAD
-        <location filename="meinstall.ui" line="1749"/>
-=======
         <location filename="meinstall.ui" line="1917"/>
->>>>>>> 978c8ca0
         <source>Adjust which services should run at startup</source>
         <translation>Nastavte, ktoré služby sa majú spúšťať pri štarte</translation>
     </message>
     <message>
-<<<<<<< HEAD
-        <location filename="meinstall.ui" line="1752"/>
-=======
         <location filename="meinstall.ui" line="1920"/>
->>>>>>> 978c8ca0
         <source>View</source>
         <translation>Zobraziť</translation>
     </message>
     <message>
-<<<<<<< HEAD
-        <location filename="meinstall.ui" line="1781"/>
-=======
         <location filename="meinstall.ui" line="1949"/>
->>>>>>> 978c8ca0
         <source>6b. Configure Clock</source>
         <translation>6b. Nastaviť hodiny</translation>
     </message>
     <message>
-<<<<<<< HEAD
-        <location filename="meinstall.ui" line="1809"/>
-=======
         <location filename="meinstall.ui" line="1977"/>
->>>>>>> 978c8ca0
         <source>Format:</source>
         <translation>Formát:</translation>
     </message>
     <message>
-<<<<<<< HEAD
-        <location filename="meinstall.ui" line="1826"/>
-=======
         <location filename="meinstall.ui" line="1994"/>
->>>>>>> 978c8ca0
         <source>System clock uses LOCAL</source>
         <translation>Systémové hodiny používajú lokalizáciu</translation>
     </message>
     <message>
-<<<<<<< HEAD
-        <location filename="meinstall.ui" line="1855"/>
-=======
         <location filename="meinstall.ui" line="2023"/>
->>>>>>> 978c8ca0
         <source>6a. Localization Defaults</source>
         <translation>6a. Predvolené nastavenia lokalizácie </translation>
     </message>
     <message>
-<<<<<<< HEAD
-        <location filename="meinstall.ui" line="1885"/>
-=======
         <location filename="meinstall.ui" line="2053"/>
->>>>>>> 978c8ca0
         <source>Locale:</source>
         <translation>Lokalizácia:</translation>
     </message>
     <message>
-<<<<<<< HEAD
-        <location filename="meinstall.ui" line="1914"/>
-=======
         <location filename="meinstall.ui" line="2082"/>
->>>>>>> 978c8ca0
         <source>6c. Timezone Settings</source>
         <translation>6c. Nastavenie časového pásma</translation>
     </message>
     <message>
-<<<<<<< HEAD
-        <location filename="meinstall.ui" line="1926"/>
-=======
         <location filename="meinstall.ui" line="2094"/>
->>>>>>> 978c8ca0
         <source>Timezone:</source>
         <translation>Časově pásmo:</translation>
     </message>
     <message>
-<<<<<<< HEAD
-        <location filename="meinstall.ui" line="2003"/>
-=======
         <location filename="meinstall.ui" line="2171"/>
->>>>>>> 978c8ca0
         <source>7b. Root (administrator) Account</source>
         <translation>7b. Konto Root (administrátor)</translation>
     </message>
     <message>
-<<<<<<< HEAD
-        <location filename="meinstall.ui" line="2074"/>
-=======
         <location filename="meinstall.ui" line="2242"/>
->>>>>>> 978c8ca0
         <source>Confirm root password:</source>
         <translation>Potvrdiť heslo pre root:</translation>
     </message>
     <message>
-<<<<<<< HEAD
-        <location filename="meinstall.ui" line="2090"/>
-=======
         <location filename="meinstall.ui" line="2258"/>
->>>>>>> 978c8ca0
         <source>Root password:</source>
         <translation>Heslo pre root konto:</translation>
     </message>
     <message>
-<<<<<<< HEAD
-        <location filename="meinstall.ui" line="2109"/>
-=======
         <location filename="meinstall.ui" line="2277"/>
->>>>>>> 978c8ca0
         <source>7a. Default User Account</source>
         <translation>7a. Konto predvoleného užívateľa</translation>
     </message>
     <message>
-<<<<<<< HEAD
-        <location filename="meinstall.ui" line="2189"/>
-=======
         <location filename="meinstall.ui" line="2357"/>
->>>>>>> 978c8ca0
         <source>username</source>
         <translation>uživateľské meno</translation>
     </message>
     <message>
-<<<<<<< HEAD
-        <location filename="meinstall.ui" line="2202"/>
-=======
         <location filename="meinstall.ui" line="2370"/>
->>>>>>> 978c8ca0
         <source>Confirm user password:</source>
         <translation>potvrdiť heslo:</translation>
     </message>
     <message>
-<<<<<<< HEAD
-        <location filename="meinstall.ui" line="2218"/>
-=======
         <location filename="meinstall.ui" line="2386"/>
->>>>>>> 978c8ca0
         <source>Default user password:</source>
         <translation>Heslo pre predvoleného uživateľa:</translation>
     </message>
     <message>
-<<<<<<< HEAD
-        <location filename="meinstall.ui" line="2234"/>
-=======
         <location filename="meinstall.ui" line="2402"/>
->>>>>>> 978c8ca0
         <source>Default user login name:</source>
         <translation>Prihlasovacie meno:</translation>
     </message>
     <message>
-<<<<<<< HEAD
-        <location filename="meinstall.ui" line="2253"/>
-=======
         <location filename="meinstall.ui" line="2421"/>
->>>>>>> 978c8ca0
         <source>Autologin</source>
         <translation>Automatické prihlasovanie</translation>
     </message>
     <message>
-<<<<<<< HEAD
-        <location filename="meinstall.ui" line="2266"/>
-=======
         <location filename="meinstall.ui" line="2434"/>
->>>>>>> 978c8ca0
         <source>Show passwords</source>
         <translation>Zobraziť heslá</translation>
     </message>
     <message>
-<<<<<<< HEAD
-        <location filename="meinstall.ui" line="2279"/>
-=======
         <location filename="meinstall.ui" line="2447"/>
->>>>>>> 978c8ca0
         <source>Desktop modifications made in the live environment will be carried over to the installed OS</source>
         <translation>Zmeny v nastavení pracovnej plochy LIVE sa prenesú do inštalácie OS </translation>
     </message>
     <message>
-<<<<<<< HEAD
-        <location filename="meinstall.ui" line="2282"/>
-=======
         <location filename="meinstall.ui" line="2450"/>
->>>>>>> 978c8ca0
         <source>Save live desktop changes</source>
         <translation>Uložiť zmeny pracovnej plochy LIVE</translation>
     </message>
     <message>
-<<<<<<< HEAD
-        <location filename="meinstall.ui" line="2295"/>
-        <source>Encrypt /home</source>
-        <translation>Zakódovať /home</translation>
-    </message>
-    <message>
-        <location filename="meinstall.ui" line="2327"/>
-=======
         <location filename="meinstall.ui" line="2482"/>
->>>>>>> 978c8ca0
         <source>Reminders</source>
         <translation>Pripomienky</translation>
     </message>
     <message>
-<<<<<<< HEAD
-        <location filename="meinstall.ui" line="2395"/>
-=======
         <location filename="meinstall.ui" line="2550"/>
->>>>>>> 978c8ca0
         <source>Close</source>
         <translation>Zatvoriť</translation>
     </message>
@@ -1928,11 +1187,7 @@
 <context>
     <name>QApplication</name>
     <message>
-<<<<<<< HEAD
-        <location filename="app.cpp" line="62"/>
-=======
         <location filename="app.cpp" line="74"/>
->>>>>>> 978c8ca0
         <source>The installer won't launch because it appears to be running already in the background.
 
 Please close it if possible, or run &apos;pkill minstall&apos; in terminal.</source>
@@ -1941,11 +1196,7 @@
 Prosím ak je to možné zavrite ho, alebo spustite &apos;pkill minstall&apos; v termináli.</translation>
     </message>
     <message>
-<<<<<<< HEAD
-        <location filename="app.cpp" line="70"/>
-=======
         <location filename="app.cpp" line="82"/>
->>>>>>> 978c8ca0
         <source>You are running 32bit OS started in 64 bit UEFI mode, the system will not be able to boot unless you select Legacy Boot or similar at restart.
 We recommend you quit now and restart in Legacy Boot
 
@@ -1953,29 +1204,17 @@
         <translation type="unfinished"/>
     </message>
     <message>
-<<<<<<< HEAD
-        <location filename="app.cpp" line="74"/>
-=======
         <location filename="app.cpp" line="86"/>
->>>>>>> 978c8ca0
         <source>Yes</source>
         <translation>Ano</translation>
     </message>
     <message>
-<<<<<<< HEAD
-        <location filename="app.cpp" line="74"/>
-=======
         <location filename="app.cpp" line="86"/>
->>>>>>> 978c8ca0
         <source>No</source>
         <translation>Nie</translation>
     </message>
     <message>
-<<<<<<< HEAD
-        <location filename="app.cpp" line="87"/>
-=======
         <location filename="app.cpp" line="99"/>
->>>>>>> 978c8ca0
         <source>You must run this app as root.</source>
         <translation>Tento program musíte spustiť ako root užívateľ.</translation>
     </message>
