--- conflicted
+++ resolved
@@ -574,11 +574,7 @@
         <location filename="../minstall.cpp" line="2494"/>
         <location filename="../minstall.cpp" line="2514"/>
         <source>&lt;p&gt;A separate unencrypted boot partition is required. For additional settings including cipher selection, use the &lt;b&gt;Edit advanced encryption settings&lt;/b&gt; button.&lt;/p&gt;</source>
-<<<<<<< HEAD
-        <translation type="unfinished"></translation>
-=======
-        <translation>&lt;p&gt;Une partition de démarrage non chiffrée séparée est nécessaire. Pour les paramètres additionnels y compris la sélection de l&apos;algorithme de chiffrement, utiliser le bouton &lt;b&gt;Editer les paramètres de chiffrement avancés&lt;/b&gt;.&lt;/p&gt;</translation>
->>>>>>> 9d612e65
+        <translation type="unfinished"></translation>
     </message>
     <message>
         <location filename="../minstall.cpp" line="2495"/>
@@ -628,218 +624,122 @@
     <message>
         <location filename="../minstall.cpp" line="2530"/>
         <source>You can use the &lt;b&gt;Benchmark&lt;/b&gt; button (which runs &lt;i&gt;cryptsetup benchmark&lt;/i&gt; in its own terminal window) to compare the performance of common combinations of hashes, ciphers and chain modes.</source>
-<<<<<<< HEAD
-        <translation type="unfinished"></translation>
-=======
-        <translation>Vous pouvez utiliser le bouton &lt;b&gt;Benchmark&lt;/b&gt; (qui lance &lt;i&gt;cryptsetup benchmark&lt;/i&gt; dans sa propre fenêtre de terminal) pour comparer les performances des combinaisons habituelles de hachages, algorithmes de chiffrement et modes d&apos;opération.</translation>
->>>>>>> 9d612e65
+        <translation type="unfinished"></translation>
     </message>
     <message>
         <location filename="../minstall.cpp" line="2531"/>
         <source>Please note that &lt;i&gt;cryptsetup benchmark&lt;/i&gt; does not cover all the combinations or selections possible, and generally covers the most commonly used selections.</source>
-<<<<<<< HEAD
-        <translation type="unfinished"></translation>
-=======
-        <translation>Veuillez noter que &lt;i&gt;cryptsetup benchmark&lt;/i&gt; ne couvre pas toutes les combinaisons et sélections possibles, mais couvre généralement les sélections les plus couramment utilisées.</translation>
->>>>>>> 9d612e65
+        <translation type="unfinished"></translation>
     </message>
     <message>
         <location filename="../minstall.cpp" line="2533"/>
         <source>Cipher</source>
-<<<<<<< HEAD
-        <translation type="unfinished"></translation>
-=======
-        <translation>Algorithme de chiffrement</translation>
->>>>>>> 9d612e65
+        <translation type="unfinished"></translation>
     </message>
     <message>
         <location filename="../minstall.cpp" line="2533"/>
         <source>A variety of ciphers are available.</source>
-<<<<<<< HEAD
-        <translation type="unfinished"></translation>
-=======
-        <translation>Plusieurs algorithmes de chiffrement sont disponibles.</translation>
->>>>>>> 9d612e65
+        <translation type="unfinished"></translation>
     </message>
     <message>
         <location filename="../minstall.cpp" line="2534"/>
         <source>was one of the five AES finalists. It is considered to have a higher security margin than Rijndael and all the other AES finalists. It performs better on some 64-bit CPUs.</source>
-<<<<<<< HEAD
-        <translation type="unfinished"></translation>
-=======
-        <translation>a été un des cinq finalistes AES. Il est réputé avoir une marge de sécurité supérieure à Rijndael et à tous les autres finalistes AES. Fonctionne mieux sur certains processeurs 64bit.</translation>
->>>>>>> 9d612e65
+        <translation type="unfinished"></translation>
     </message>
     <message>
         <location filename="../minstall.cpp" line="2535"/>
         <source>(also known as &lt;i&gt;Rijndael&lt;/i&gt;) is a very common cipher, and many modern CPUs include instructions specifically for AES, due to its ubiquity. Although Rijndael was selected over Serpent for its performance, no attacks are currently expected to be practical.</source>
-<<<<<<< HEAD
-        <translation type="unfinished"></translation>
-=======
-        <translation>(aussi connu sous le nom de &lt;i&gt;Rijndael&lt;/i&gt;) est un algorithme de chiffrement très courant, et de nombreux processeurs modernes intègrent des instructions spécifiques à AES, de par son omniprésence. Bien que préféré à Serpent pour ses performances, aucune attaque tangible n&apos;est prévue.</translation>
->>>>>>> 9d612e65
+        <translation type="unfinished"></translation>
     </message>
     <message>
         <location filename="../minstall.cpp" line="2536"/>
         <source>is the successor to Blowfish. It became one of the five AES finalists, although it was not selected for the standard.</source>
-<<<<<<< HEAD
-        <translation type="unfinished"></translation>
-=======
-        <translation>est le successeur de Blowfish. Devenu un des 5 finalistes d&apos;AES, bien qu&apos;il n&apos;ait pas été choisi comme standard.</translation>
->>>>>>> 9d612e65
+        <translation type="unfinished"></translation>
     </message>
     <message>
         <location filename="../minstall.cpp" line="2537"/>
         <source>(CAST-256) was a candidate in the AES contest, however it did not become a finalist.</source>
-<<<<<<< HEAD
-        <translation type="unfinished"></translation>
-=======
-        <translation>(CAST-256) a été un des participants du challenge AES, mais n&apos;a pas atteint la finale.</translation>
->>>>>>> 9d612e65
+        <translation type="unfinished"></translation>
     </message>
     <message>
         <location filename="../minstall.cpp" line="2538"/>
         <source>is a 64-bit block cipher created by Bruce Schneier. It is not recommended for sensitive applications as only CBC and ECB modes are supported. Blowfish supports key sizes between 32 and 448 bits that are multiples of 8.</source>
-<<<<<<< HEAD
-        <translation type="unfinished"></translation>
-=======
-        <translation>est un algorithme de chiffrement avec une taille de bloc de  64-bit crée par Bruce Schneier. Il n&apos;est pas conseillé pour des applications sensibles car seuls les modes CBC et ECB sont supportés. Blowfish supporte des clés entre 32 et 448 bits, multiples de 8.</translation>
->>>>>>> 9d612e65
+        <translation type="unfinished"></translation>
     </message>
     <message>
         <location filename="../minstall.cpp" line="2540"/>
         <source>Chain mode</source>
-<<<<<<< HEAD
-        <translation type="unfinished"></translation>
-=======
-        <translation>Mode d&apos;opération</translation>
->>>>>>> 9d612e65
+        <translation type="unfinished"></translation>
     </message>
     <message>
         <location filename="../minstall.cpp" line="2540"/>
         <source>If blocks were all encrypted using the same key, a pattern may emerge and be able to predict the plain text.</source>
-<<<<<<< HEAD
-        <translation type="unfinished"></translation>
-=======
-        <translation>Si tous les blocs étaient chiffrés avec la même clé, un motif pourrait émerger permettant de prédire le texte en clair.</translation>
->>>>>>> 9d612e65
+        <translation type="unfinished"></translation>
     </message>
     <message>
         <location filename="../minstall.cpp" line="2541"/>
         <source>XEX-based Tweaked codebook with ciphertext Stealing) is a modern chain mode, which supersedes CBC and EBC. It is the default (and recommended) chain mode. Using ESSIV over Plain64 will incur a performance penalty, with negligble known security gain.</source>
-<<<<<<< HEAD
-        <translation type="unfinished"></translation>
-=======
-        <translation>Tweaked codebook basé sur XEX avec &quot;ciphertext Stealing&quot;) est un mode d&apos;opération moderne, qui a remplacé CBC et EBC. C&apos;est le mode d&apos;opération par défaut (et celui recommandé). Utiliser ESSIV à la place de Plain64 entraînera une baisse de performance, avec des gains de sécurité négligeable.</translation>
->>>>>>> 9d612e65
+        <translation type="unfinished"></translation>
     </message>
     <message>
         <location filename="../minstall.cpp" line="2542"/>
         <source>(Cipher Block Chaining) is simpler than XTS, but vulnerable to a padding oracle attack (somewhat mitigated by ESSIV) and is not recommended for sensitive applications.</source>
-<<<<<<< HEAD
-        <translation type="unfinished"></translation>
-=======
-        <translation>(Cipher Block Chaining) est plus simple que XTS, mais vulnérable à l&apos;attaque du padding oracle (quelque peu attenuée par ESSIV) et n&apos;est pas recommandé pour des applications sensibles.</translation>
->>>>>>> 9d612e65
+        <translation type="unfinished"></translation>
     </message>
     <message>
         <location filename="../minstall.cpp" line="2543"/>
         <source>(Electronic CodeBook) is less secure than CBC and should not be used for sensitive applications.</source>
-<<<<<<< HEAD
-        <translation type="unfinished"></translation>
-=======
-        <translation>(Electronic CodeBook) est moins sûr que CBC et ne doit pas être utilisé pour des applications sensibles.</translation>
->>>>>>> 9d612e65
+        <translation type="unfinished"></translation>
     </message>
     <message>
         <location filename="../minstall.cpp" line="2545"/>
         <source>IV generator</source>
-<<<<<<< HEAD
-        <translation type="unfinished"></translation>
-=======
-        <translation>générateur IV</translation>
->>>>>>> 9d612e65
+        <translation type="unfinished"></translation>
     </message>
     <message>
         <location filename="../minstall.cpp" line="2545"/>
         <source>For XTS and CBC, this selects how the &lt;b&gt;i&lt;/b&gt;nitialisation &lt;b&gt;v&lt;/b&gt;ector is generated. &lt;b&gt;ESSIV&lt;/b&gt; requires a hash function, and for that reason, a second drop-down box will be available if this is selected. The hashes available depend on the selected cipher.</source>
-<<<<<<< HEAD
-        <translation type="unfinished"></translation>
-=======
-        <translation>Dans les cas de XTS et CBC, il définit le mode de génération du &lt;b&gt;i&lt;/b&gt;nitialisation &lt;b&gt;v&lt;/b&gt;ector. &lt;b&gt;ESSIV&lt;/b&gt; requiert une fonction de hachage, et pour cette raison, une deuxième liste déroulante sera disponible en cas de sélection. Les fonctions de hachages disponibles dépendent de l&apos;algorithme de chiffrement choisi.</translation>
->>>>>>> 9d612e65
+        <translation type="unfinished"></translation>
     </message>
     <message>
         <location filename="../minstall.cpp" line="2546"/>
         <source>ECB mode does not use an IV, so these fields will all be disabled if ECB is selected for the chain mode.</source>
-<<<<<<< HEAD
-        <translation type="unfinished"></translation>
-=======
-        <translation>Le mode ECB n&apos;utilise pas d&apos;IV, donc tous les champs vont être désactivés si ECB est choisi comme mode d&apos;opération.</translation>
->>>>>>> 9d612e65
+        <translation type="unfinished"></translation>
     </message>
     <message>
         <location filename="../minstall.cpp" line="2548"/>
         <source>Key size</source>
-<<<<<<< HEAD
-        <translation type="unfinished"></translation>
-=======
-        <translation>Taille de clé</translation>
->>>>>>> 9d612e65
+        <translation type="unfinished"></translation>
     </message>
     <message>
         <location filename="../minstall.cpp" line="2548"/>
         <source>Sets the key size in bits. Available key sizes are limited by the cipher and chain mode.</source>
-<<<<<<< HEAD
-        <translation type="unfinished"></translation>
-=======
-        <translation>Définit la taille de la clé en bits. Les tailles de clé disponibles sont limitées par l&apos;algorithme de chiffrement et le mode d&apos;opération.</translation>
->>>>>>> 9d612e65
+        <translation type="unfinished"></translation>
     </message>
     <message>
         <location filename="../minstall.cpp" line="2549"/>
         <source>The XTS cipher chain mode splits the key in half (for example, AES-256 in XTS mode requires a 512-bit key size).</source>
-<<<<<<< HEAD
-        <translation type="unfinished"></translation>
-=======
-        <translation>Le mode d&apos;opération de chiffrement XTS scinde la clé en deux (par exemple, AES-256 en mode XTS requiert une clé 512-bit).</translation>
->>>>>>> 9d612e65
+        <translation type="unfinished"></translation>
     </message>
     <message>
         <location filename="../minstall.cpp" line="2551"/>
         <source>LUKS key hash</source>
-<<<<<<< HEAD
-        <translation type="unfinished"></translation>
-=======
-        <translation>Clé de hachage LUKS</translation>
->>>>>>> 9d612e65
+        <translation type="unfinished"></translation>
     </message>
     <message>
         <location filename="../minstall.cpp" line="2551"/>
         <source>The hash used for PBKDF2 and for the AF splitter.</source>
-<<<<<<< HEAD
-        <translation type="unfinished"></translation>
-=======
-        <translation>Hachage utilisé pour PBKDF2 et pour le séparateur AF.</translation>
->>>>>>> 9d612e65
+        <translation type="unfinished"></translation>
     </message>
     <message>
         <location filename="../minstall.cpp" line="2552"/>
         <source>SHA-1 and RIPEMD-160 are no longer recommended for sensitive applications as they have been found to be broken.</source>
-<<<<<<< HEAD
-        <translation type="unfinished"></translation>
-=======
-        <translation>SHA-1 et RIPEMD-160 ne sont plus recommandés pour les applications sensibles car ils ont été cassés.</translation>
->>>>>>> 9d612e65
+        <translation type="unfinished"></translation>
     </message>
     <message>
         <location filename="../minstall.cpp" line="2554"/>
         <source>Kernel RNG</source>
-<<<<<<< HEAD
-        <translation type="unfinished"></translation>
-=======
-        <translation>GNA du noyau</translation>
->>>>>>> 9d612e65
+        <translation type="unfinished"></translation>
     </message>
     <message>
         <location filename="../minstall.cpp" line="2554"/>
@@ -849,38 +749,22 @@
     <message>
         <location filename="../minstall.cpp" line="2555"/>
         <source>Two options are available: /dev/&lt;b&gt;random&lt;/b&gt; which blocks until sufficient entropy is obtained (can take a long time in low-entropy situations), and /dev/&lt;b&gt;urandom&lt;/b&gt; which will not block even if there is insufficient entropy (possibly weaker keys).</source>
-<<<<<<< HEAD
-        <translation type="unfinished"></translation>
-=======
-        <translation>Deux options sont disponibles: /dev/&lt;b&gt;random&lt;/b&gt; qui attend jusqu&apos;à ce que l&apos;entropie nécessaire soit obtenue (peut être long dans des situation de faible entropie), et /dev/&lt;b&gt;urandom&lt;/b&gt; qui n&apos;attend pas même si l&apos;entropie est insuffisante (clés potentiellement plus faibles).</translation>
->>>>>>> 9d612e65
+        <translation type="unfinished"></translation>
     </message>
     <message>
         <location filename="../minstall.cpp" line="2557"/>
         <source>KDF round time&lt;/b&gt;&lt;br/&gt;The amount of time (in milliseconds) to spend with PBKDF2 passphrase processing.</source>
-<<<<<<< HEAD
-        <translation type="unfinished"></translation>
-=======
-        <translation>Temps de calcul KDF &lt;/b&gt;&lt;br/&gt;La durée (en millisecondes) consacrée au traitement de la phrase de passe PBKDF2.</translation>
->>>>>>> 9d612e65
+        <translation type="unfinished"></translation>
     </message>
     <message>
         <location filename="../minstall.cpp" line="2558"/>
         <source>A value of 0 selects the compiled-in default (run &lt;i&gt;cryptsetup --help&lt;/i&gt; for details).</source>
-<<<<<<< HEAD
-        <translation type="unfinished"></translation>
-=======
-        <translation>Une valeur égale à 0 correspond à la valeur intégrée par défaut (lancez &lt;i&gt;cryptsetup --help&lt;/i&gt; pour plus de détails).</translation>
->>>>>>> 9d612e65
+        <translation type="unfinished"></translation>
     </message>
     <message>
         <location filename="../minstall.cpp" line="2559"/>
         <source>If you have a slow machine, you may wish to increase this value for extra security, in exchange for time taken to unlock a volume after a passphrase is entered.</source>
-<<<<<<< HEAD
-        <translation type="unfinished"></translation>
-=======
-        <translation>Si votre machine est lente, vous pouvez augmenter cette valeur pour plus de sécurité, en contrepartie de temps nécessaire au déverrouillage d&apos;un volume après la saisie de la phrase de passe.</translation>
->>>>>>> 9d612e65
+        <translation type="unfinished"></translation>
     </message>
     <message>
         <source>Returning to Step 1 to select another disk.</source>
@@ -1379,11 +1263,7 @@
         <location filename="../meinstall.ui" line="620"/>
         <location filename="../meinstall.ui" line="1248"/>
         <source>Confirm password:</source>
-<<<<<<< HEAD
-        <translation type="unfinished"></translation>
-=======
-        <translation>Confirmer le mot de passe :</translation>
->>>>>>> 9d612e65
+        <translation type="unfinished"></translation>
     </message>
     <message>
         <location filename="../meinstall.ui" line="627"/>
@@ -1401,11 +1281,7 @@
         <location filename="../meinstall.ui" line="1255"/>
         <location filename="../meinstall.ui" line="1300"/>
         <source>Advanced encryption settings</source>
-<<<<<<< HEAD
-        <translation type="unfinished"></translation>
-=======
-        <translation>Paramètres de chiffrement avancés</translation>
->>>>>>> 9d612e65
+        <translation type="unfinished"></translation>
     </message>
     <message>
         <source>2b. Preferences</source>
@@ -1527,16 +1403,7 @@
         <translation>Emplacement</translation>
     </message>
     <message>
-<<<<<<< HEAD
         <location filename="../meinstall.ui" line="1316"/>
-=======
-        <location filename="meinstall.ui" line="1237"/>
-        <source>2c. Encryption options</source>
-        <translation>2c. Options de chiffrement</translation>
-    </message>
-    <message>
-        <location filename="meinstall.ui" line="1332"/>
->>>>>>> 9d612e65
         <source>SHA-512</source>
         <translation>SHA-512</translation>
     </message>
@@ -1548,11 +1415,7 @@
     <message>
         <location filename="../meinstall.ui" line="1326"/>
         <source>Whirlpool</source>
-<<<<<<< HEAD
-        <translation type="unfinished"></translation>
-=======
-        <translation>Whirlpool</translation>
->>>>>>> 9d612e65
+        <translation type="unfinished"></translation>
     </message>
     <message>
         <location filename="../meinstall.ui" line="1331"/>
@@ -1567,200 +1430,112 @@
     <message>
         <location filename="../meinstall.ui" line="1353"/>
         <source>-bit</source>
-<<<<<<< HEAD
-        <translation type="unfinished"></translation>
-=======
-        <translation>-bit</translation>
->>>>>>> 9d612e65
+        <translation type="unfinished"></translation>
     </message>
     <message>
         <location filename="../meinstall.ui" line="1372"/>
         <source> mS</source>
-<<<<<<< HEAD
-        <translation type="unfinished"></translation>
-=======
-        <translation>ms</translation>
->>>>>>> 9d612e65
+        <translation type="unfinished"></translation>
     </message>
     <message>
         <location filename="../meinstall.ui" line="1394"/>
         <source>LUKS key hash:</source>
-<<<<<<< HEAD
-        <translation type="unfinished"></translation>
-=======
-        <translation>Clé de hachage LUKS :</translation>
->>>>>>> 9d612e65
+        <translation type="unfinished"></translation>
     </message>
     <message>
         <location filename="../meinstall.ui" line="1410"/>
         <source>Key size:</source>
-<<<<<<< HEAD
-        <translation type="unfinished"></translation>
-=======
-        <translation>Taille de clé :</translation>
->>>>>>> 9d612e65
+        <translation type="unfinished"></translation>
     </message>
     <message>
         <location filename="../meinstall.ui" line="1436"/>
         <source>KDF round time:</source>
-<<<<<<< HEAD
-        <translation type="unfinished"></translation>
-=======
-        <translation>Temps de calcul KDF :</translation>
->>>>>>> 9d612e65
+        <translation type="unfinished"></translation>
     </message>
     <message>
         <location filename="../meinstall.ui" line="1462"/>
         <source>Cipher:</source>
-<<<<<<< HEAD
-        <translation type="unfinished"></translation>
-=======
-        <translation>Algorithme de chiffrement :</translation>
->>>>>>> 9d612e65
+        <translation type="unfinished"></translation>
     </message>
     <message>
         <location filename="../meinstall.ui" line="1482"/>
         <source>Serpent</source>
-<<<<<<< HEAD
-        <translation type="unfinished"></translation>
-=======
-        <translation>Serpent</translation>
->>>>>>> 9d612e65
+        <translation type="unfinished"></translation>
     </message>
     <message>
         <location filename="../meinstall.ui" line="1487"/>
         <source>AES</source>
-<<<<<<< HEAD
-        <translation type="unfinished"></translation>
-=======
-        <translation>AES</translation>
->>>>>>> 9d612e65
+        <translation type="unfinished"></translation>
     </message>
     <message>
         <location filename="../meinstall.ui" line="1492"/>
         <source>Twofish</source>
-<<<<<<< HEAD
-        <translation type="unfinished"></translation>
-=======
-        <translation>Twofish</translation>
->>>>>>> 9d612e65
+        <translation type="unfinished"></translation>
     </message>
     <message>
         <location filename="../meinstall.ui" line="1497"/>
         <source>CAST6</source>
-<<<<<<< HEAD
-        <translation type="unfinished"></translation>
-=======
-        <translation>CAST6</translation>
->>>>>>> 9d612e65
+        <translation type="unfinished"></translation>
     </message>
     <message>
         <location filename="../meinstall.ui" line="1502"/>
         <source>Blowfish</source>
-<<<<<<< HEAD
-        <translation type="unfinished"></translation>
-=======
-        <translation>Blowfish</translation>
->>>>>>> 9d612e65
+        <translation type="unfinished"></translation>
     </message>
     <message>
         <location filename="../meinstall.ui" line="1519"/>
         <source>Benchmark...</source>
-<<<<<<< HEAD
-        <translation type="unfinished"></translation>
-=======
-        <translation>Benchmark...</translation>
->>>>>>> 9d612e65
+        <translation type="unfinished"></translation>
     </message>
     <message>
         <location filename="../meinstall.ui" line="1549"/>
         <source>ESSIV</source>
-<<<<<<< HEAD
-        <translation type="unfinished"></translation>
-=======
-        <translation>ESSIV</translation>
->>>>>>> 9d612e65
+        <translation type="unfinished"></translation>
     </message>
     <message>
         <location filename="../meinstall.ui" line="1554"/>
         <source>Plain64</source>
-<<<<<<< HEAD
-        <translation type="unfinished"></translation>
-=======
-        <translation>Plain64</translation>
->>>>>>> 9d612e65
+        <translation type="unfinished"></translation>
     </message>
     <message>
         <location filename="../meinstall.ui" line="1559"/>
         <source>Plain64BE</source>
-<<<<<<< HEAD
-        <translation type="unfinished"></translation>
-=======
-        <translation>Plain64BE</translation>
->>>>>>> 9d612e65
+        <translation type="unfinished"></translation>
     </message>
     <message>
         <location filename="../meinstall.ui" line="1564"/>
         <source>Plain</source>
-<<<<<<< HEAD
-        <translation type="unfinished"></translation>
-=======
-        <translation>Plain</translation>
->>>>>>> 9d612e65
+        <translation type="unfinished"></translation>
     </message>
     <message>
         <location filename="../meinstall.ui" line="1569"/>
         <source>BENBI</source>
-<<<<<<< HEAD
-        <translation type="unfinished"></translation>
-=======
-        <translation>BENBI</translation>
->>>>>>> 9d612e65
+        <translation type="unfinished"></translation>
     </message>
     <message>
         <location filename="../meinstall.ui" line="1583"/>
         <source>IV generator:</source>
-<<<<<<< HEAD
-        <translation type="unfinished"></translation>
-=======
-        <translation>Générateur IV :</translation>
->>>>>>> 9d612e65
+        <translation type="unfinished"></translation>
     </message>
     <message>
         <location filename="../meinstall.ui" line="1596"/>
         <source>Chain mode:</source>
-<<<<<<< HEAD
-        <translation type="unfinished"></translation>
-=======
-        <translation>Mode d&apos;opération :</translation>
->>>>>>> 9d612e65
+        <translation type="unfinished"></translation>
     </message>
     <message>
         <location filename="../meinstall.ui" line="1616"/>
         <source>Kernel RNG:</source>
-<<<<<<< HEAD
-        <translation type="unfinished"></translation>
-=======
-        <translation>GNA de noyau :</translation>
->>>>>>> 9d612e65
+        <translation type="unfinished"></translation>
     </message>
     <message>
         <location filename="../meinstall.ui" line="1624"/>
         <source>random</source>
-<<<<<<< HEAD
-        <translation type="unfinished"></translation>
-=======
-        <translation>random</translation>
->>>>>>> 9d612e65
+        <translation type="unfinished"></translation>
     </message>
     <message>
         <location filename="../meinstall.ui" line="1629"/>
         <source>urandom</source>
-<<<<<<< HEAD
-        <translation type="unfinished"></translation>
-=======
-        <translation>urandom</translation>
->>>>>>> 9d612e65
+        <translation type="unfinished"></translation>
     </message>
     <message>
         <source>3. Installation in progress</source>
