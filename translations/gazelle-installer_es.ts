--- conflicted
+++ resolved
@@ -2,11 +2,7 @@
 <context>
     <name>MInstall</name>
     <message>
-<<<<<<< HEAD
-        <location filename="minstall.cpp" line="107"/>
-=======
         <location filename="minstall.cpp" line="89"/>
->>>>>>> 978c8ca0
         <source>%1 is an independent Linux distribution based on Debian Stable.
 
 %1 uses some components from MEPIS Linux which are released under an Apache free license. Some MEPIS components have been modified for %1.
@@ -19,11 +15,7 @@
 Que se disfrute el %1. </translation>
     </message>
     <message>
-<<<<<<< HEAD
-        <location filename="minstall.cpp" line="108"/>
-=======
         <location filename="minstall.cpp" line="90"/>
->>>>>>> 978c8ca0
         <source>Support %1
 
 %1 is supported by people like you. Some help others at the support forum - %2, or translate help files into different languages, or make suggestions, write documentation, or help test new software.</source>
@@ -32,11 +24,7 @@
 %1 está soportado por gente como usted. Algunas ayudan otras en el foro de apoyo - %2, o traduce archivos de ayuda a diferentes idiomas, o hacen sugerencias, escriben documentación, o ayuda en comprobar nuevas softwares.</translation>
     </message>
     <message>
-<<<<<<< HEAD
-        <location filename="minstall.cpp" line="380"/>
-=======
         <location filename="minstall.cpp" line="448"/>
->>>>>>> 978c8ca0
         <source>
 
 The disk with the partition you selected for installation is failing.
@@ -49,24 +37,15 @@
 </translation>
     </message>
     <message>
-<<<<<<< HEAD
-        <location filename="minstall.cpp" line="381"/>
-=======
         <location filename="minstall.cpp" line="449"/>
->>>>>>> 978c8ca0
         <source>You are strongly advised to abort.
 </source>
         <translation>Se sugiere detener el proceso.
 </translation>
     </message>
     <message>
-<<<<<<< HEAD
-        <location filename="minstall.cpp" line="382"/>
-        <location filename="minstall.cpp" line="396"/>
-=======
         <location filename="minstall.cpp" line="450"/>
         <location filename="minstall.cpp" line="464"/>
->>>>>>> 978c8ca0
         <source>If unsure, please exit the Installer and run GSmartControl for more information.
 
 </source>
@@ -75,32 +54,11 @@
 </translation>
     </message>
     <message>
-<<<<<<< HEAD
-        <location filename="minstall.cpp" line="383"/>
-=======
         <location filename="minstall.cpp" line="451"/>
->>>>>>> 978c8ca0
         <source>Do you want to abort the installation?</source>
         <translation>¿Desea interrumpir la instalación?</translation>
     </message>
     <message>
-<<<<<<< HEAD
-        <location filename="minstall.cpp" line="385"/>
-        <location filename="minstall.cpp" line="399"/>
-        <location filename="minstall.cpp" line="596"/>
-        <location filename="minstall.cpp" line="814"/>
-        <location filename="minstall.cpp" line="826"/>
-        <location filename="minstall.cpp" line="843"/>
-        <location filename="minstall.cpp" line="856"/>
-        <location filename="minstall.cpp" line="869"/>
-        <location filename="minstall.cpp" line="1132"/>
-        <location filename="minstall.cpp" line="1277"/>
-        <location filename="minstall.cpp" line="1282"/>
-        <location filename="minstall.cpp" line="1307"/>
-        <location filename="minstall.cpp" line="1800"/>
-        <location filename="minstall.cpp" line="1819"/>
-        <location filename="minstall.cpp" line="2340"/>
-=======
         <location filename="minstall.cpp" line="453"/>
         <location filename="minstall.cpp" line="467"/>
         <location filename="minstall.cpp" line="788"/>
@@ -117,28 +75,10 @@
         <location filename="minstall.cpp" line="1764"/>
         <location filename="minstall.cpp" line="2246"/>
         <location filename="minstall.cpp" line="2274"/>
->>>>>>> 978c8ca0
         <source>Yes</source>
         <translation>Sí</translation>
     </message>
     <message>
-<<<<<<< HEAD
-        <location filename="minstall.cpp" line="385"/>
-        <location filename="minstall.cpp" line="399"/>
-        <location filename="minstall.cpp" line="596"/>
-        <location filename="minstall.cpp" line="814"/>
-        <location filename="minstall.cpp" line="826"/>
-        <location filename="minstall.cpp" line="843"/>
-        <location filename="minstall.cpp" line="856"/>
-        <location filename="minstall.cpp" line="869"/>
-        <location filename="minstall.cpp" line="1132"/>
-        <location filename="minstall.cpp" line="1277"/>
-        <location filename="minstall.cpp" line="1282"/>
-        <location filename="minstall.cpp" line="1307"/>
-        <location filename="minstall.cpp" line="1800"/>
-        <location filename="minstall.cpp" line="1819"/>
-        <location filename="minstall.cpp" line="2340"/>
-=======
         <location filename="minstall.cpp" line="453"/>
         <location filename="minstall.cpp" line="467"/>
         <location filename="minstall.cpp" line="788"/>
@@ -155,16 +95,11 @@
         <location filename="minstall.cpp" line="1764"/>
         <location filename="minstall.cpp" line="2246"/>
         <location filename="minstall.cpp" line="2274"/>
->>>>>>> 978c8ca0
         <source>No</source>
         <translation>No</translation>
     </message>
     <message>
-<<<<<<< HEAD
-        <location filename="minstall.cpp" line="393"/>
-=======
         <location filename="minstall.cpp" line="461"/>
->>>>>>> 978c8ca0
         <source>Smartmon tool output:
 
 </source>
@@ -173,40 +108,25 @@
 </translation>
     </message>
     <message>
-<<<<<<< HEAD
-        <location filename="minstall.cpp" line="394"/>
-=======
         <location filename="minstall.cpp" line="462"/>
->>>>>>> 978c8ca0
         <source>The disk with the partition you selected for installation passes the S.M.A.R.T. monitor test (smartctl)
 </source>
         <translation>El disco con la partición seleccionada pasó el test para monitores S.M.A.R.T. (smartctl)
 </translation>
     </message>
     <message>
-<<<<<<< HEAD
-        <location filename="minstall.cpp" line="395"/>
-=======
         <location filename="minstall.cpp" line="463"/>
->>>>>>> 978c8ca0
         <source>but the tests indicate it will have a higher than average failure rate in the upcoming year.
 </source>
         <translation>pero los resultados indican que los errores se incrementarán durante el año próximo.
 </translation>
     </message>
     <message>
-<<<<<<< HEAD
-        <location filename="minstall.cpp" line="397"/>
-=======
         <location filename="minstall.cpp" line="465"/>
->>>>>>> 978c8ca0
         <source>Do you want to continue?</source>
         <translation>¿Desea continuar?</translation>
     </message>
     <message>
-<<<<<<< HEAD
-        <location filename="minstall.cpp" line="425"/>
-=======
         <location filename="minstall.cpp" line="482"/>
         <source>The password needs to be at least
 %1 characters long. Please select
@@ -217,14 +137,10 @@
     </message>
     <message>
         <location filename="minstall.cpp" line="500"/>
->>>>>>> 978c8ca0
         <source>Ready to install %1 filesystem</source>
         <translation>Listo para instalar sistema de ficheros %1</translation>
     </message>
     <message>
-<<<<<<< HEAD
-        <location filename="minstall.cpp" line="594"/>
-=======
         <location filename="minstall.cpp" line="754"/>
         <source>Sorry, could not create %1 LUKS partition</source>
         <translation>Lo sentimos, no se pudo crear la partición LUKS %1</translation>
@@ -236,33 +152,20 @@
     </message>
     <message>
         <location filename="minstall.cpp" line="786"/>
->>>>>>> 978c8ca0
         <source>OK to format and use the entire disk (%1) for %2?</source>
         <translation>Esta bien a formatear y utilizar el disco entero (%1) por %2?</translation>
     </message>
     <message>
-<<<<<<< HEAD
-        <location filename="minstall.cpp" line="606"/>
-=======
         <location filename="minstall.cpp" line="798"/>
->>>>>>> 978c8ca0
         <source>Creating required partitions</source>
         <translation>Creando particiones requeridas</translation>
     </message>
     <message>
-<<<<<<< HEAD
-        <location filename="minstall.cpp" line="681"/>
-=======
         <location filename="minstall.cpp" line="882"/>
->>>>>>> 978c8ca0
         <source>Formating EFI System Partition (ESP)</source>
         <translation>Formateando Sistema de partición EFI (ESP)</translation>
     </message>
     <message>
-<<<<<<< HEAD
-        <location filename="minstall.cpp" line="719"/>
-        <location filename="minstall.cpp" line="910"/>
-=======
         <location filename="minstall.cpp" line="949"/>
         <location filename="minstall.cpp" line="1208"/>
         <location filename="minstall.cpp" line="1240"/>
@@ -273,14 +176,10 @@
     <message>
         <location filename="minstall.cpp" line="959"/>
         <location filename="minstall.cpp" line="1197"/>
->>>>>>> 978c8ca0
         <source>Formatting swap partition</source>
         <translation>Formateando partición de intercambio (swap)</translation>
     </message>
     <message>
-<<<<<<< HEAD
-        <location filename="minstall.cpp" line="728"/>
-=======
         <location filename="minstall.cpp" line="970"/>
         <location filename="minstall.cpp" line="1260"/>
         <source>Formatting boot partition</source>
@@ -288,80 +187,43 @@
     </message>
     <message>
         <location filename="minstall.cpp" line="976"/>
->>>>>>> 978c8ca0
         <source>Formatting root partition</source>
         <translation>Formateando partición raíz (root)</translation>
     </message>
     <message>
-<<<<<<< HEAD
-        <location filename="minstall.cpp" line="792"/>
-        <location filename="minstall.cpp" line="2253"/>
-        <location filename="minstall.cpp" line="2632"/>
-        <source>none - or existing</source>
-        <translation>ninguna - o existente</translation>
-    </message>
-    <message>
-        <location filename="minstall.cpp" line="806"/>
-=======
         <location filename="minstall.cpp" line="1069"/>
->>>>>>> 978c8ca0
         <source>You must choose a root partition.
 The root partition must be at least %1.</source>
         <translation>Debes elegir una partición raíz.
 La partición raíz debe ser al menos %1.</translation>
     </message>
     <message>
-<<<<<<< HEAD
-        <location filename="minstall.cpp" line="812"/>
-        <source>The partition you selected for root, appears to be a MS-Windows partition.  Are you sure you want to reformat this partition?</source>
-        <translation>La partición seleccionada para root parece ser una partición de MS-Windows. ¿Está seguro de que desea formatear esta partición?</translation>
-    </message>
-    <message>
-        <location filename="minstall.cpp" line="821"/>
-=======
         <location filename="minstall.cpp" line="1076"/>
         <source>The partition you selected for %1, is not a Linux partition. Are you sure you want to reformat this partition?</source>
         <translation>La partición que seleccionó para %1, no es una partición de Linux. ¿Estás seguro de que quieres reformatear esta partición?</translation>
     </message>
     <message>
         <location filename="minstall.cpp" line="1087"/>
->>>>>>> 978c8ca0
         <source>OK to format and destroy all data on 
 %1 for the / (root) partition?</source>
         <translation>¿Está bien dar formato y destruir todos los datos en
 %1 para la partición de / (raiz)?</translation>
     </message>
     <message>
-<<<<<<< HEAD
-        <location filename="minstall.cpp" line="823"/>
-=======
         <location filename="minstall.cpp" line="1089"/>
->>>>>>> 978c8ca0
         <source>All data on %1 will be deleted, except for /home
 OK to continue?</source>
         <translation>Todos los datos en %1 serán borrados, excepto /home
 ¿Está bien continuar? </translation>
     </message>
     <message>
-<<<<<<< HEAD
-        <location filename="minstall.cpp" line="841"/>
-=======
         <location filename="minstall.cpp" line="1106"/>
->>>>>>> 978c8ca0
         <source>OK to format and destroy all data on 
 %1 for the swap partition?</source>
         <translation>¿Está bien dar formato y destruir todos los datos en
 %1 para la partición de swap?</translation>
     </message>
     <message>
-<<<<<<< HEAD
-        <location filename="minstall.cpp" line="854"/>
-        <source>The partition you selected for /home, appears to be a MS-Windows partition.  Are you sure you want to reformat this partition?</source>
-        <translation>La partición seleccionada para /home parece ser una partición de MS-Windows. ¿Está seguro de que desea formatear esta partición?</translation>
-    </message>
-    <message>
-        <location filename="minstall.cpp" line="863"/>
-=======
         <location filename="minstall.cpp" line="1119"/>
         <location filename="minstall.cpp" line="1145"/>
         <source>The partition you selected for %1, is not a Linux partition.
@@ -371,23 +233,15 @@
     </message>
     <message>
         <location filename="minstall.cpp" line="1128"/>
->>>>>>> 978c8ca0
         <source>OK to reuse (no reformat) %1 as the /home partition?</source>
         <translation>¿Está bien reusar (sin reformatear) %1 como partición /home?</translation>
     </message>
     <message>
-<<<<<<< HEAD
-        <location filename="minstall.cpp" line="865"/>
-=======
         <location filename="minstall.cpp" line="1130"/>
->>>>>>> 978c8ca0
         <source>OK to format and destroy all data on %1 for the /home partition?</source>
         <translation>¿Está bien dar formato y destruir todos los datos en %1 para la partición de /home?</translation>
     </message>
     <message>
-<<<<<<< HEAD
-        <location filename="minstall.cpp" line="876"/>
-=======
         <location filename="minstall.cpp" line="1158"/>
         <source>The partition you selected for /boot, is larger than expected.
 Are you sure you want to reformat this partition?</source>
@@ -396,108 +250,63 @@
     </message>
     <message>
         <location filename="minstall.cpp" line="1168"/>
->>>>>>> 978c8ca0
         <source>Preparing required partitions</source>
         <translation>Preparando particiones requeridos</translation>
     </message>
     <message>
-<<<<<<< HEAD
-        <location filename="minstall.cpp" line="930"/>
-=======
         <location filename="minstall.cpp" line="1229"/>
->>>>>>> 978c8ca0
         <source>Formatting the / (root) partition</source>
         <translation>Formateando la partición / (root)</translation>
     </message>
     <message>
-<<<<<<< HEAD
-        <location filename="minstall.cpp" line="954"/>
-=======
         <location filename="minstall.cpp" line="1277"/>
->>>>>>> 978c8ca0
         <source>Mounting the /home partition</source>
         <translation>Formateando la partición /home</translation>
     </message>
     <message>
-<<<<<<< HEAD
-        <location filename="minstall.cpp" line="969"/>
-=======
         <location filename="minstall.cpp" line="1303"/>
->>>>>>> 978c8ca0
         <source>Formatting the /home partition</source>
         <translation>Formateando la partición /home</translation>
     </message>
     <message>
-<<<<<<< HEAD
-        <location filename="minstall.cpp" line="1012"/>
-=======
         <location filename="minstall.cpp" line="1353"/>
->>>>>>> 978c8ca0
         <source>Mounting the / (root) partition</source>
         <translation>Montando la partición / (root)</translation>
     </message>
     <message>
-<<<<<<< HEAD
-        <location filename="minstall.cpp" line="1040"/>
-=======
         <location filename="minstall.cpp" line="1457"/>
->>>>>>> 978c8ca0
         <source>Creating system directories</source>
         <translation>Creando directorios del sistema</translation>
     </message>
     <message>
-<<<<<<< HEAD
-        <location filename="minstall.cpp" line="1130"/>
-=======
         <location filename="minstall.cpp" line="1577"/>
->>>>>>> 978c8ca0
         <source>OK to install GRUB bootloader at %1 ?</source>
         <translation>¿Está bien instalar el cargador de arranque GRUB en %1 ?</translation>
     </message>
     <message>
-<<<<<<< HEAD
-        <location filename="minstall.cpp" line="1142"/>
-=======
         <location filename="minstall.cpp" line="1589"/>
->>>>>>> 978c8ca0
         <source>Please wait till GRUB is installed, it might take a couple of minutes.</source>
         <translation>Por favor espere hasta que se instale GRUB. Puede tomar algunos minutos.</translation>
     </message>
     <message>
-<<<<<<< HEAD
-        <location filename="minstall.cpp" line="1181"/>
-=======
         <location filename="minstall.cpp" line="1629"/>
->>>>>>> 978c8ca0
         <source>Sorry, installing GRUB failed. This may be due to a change in the disk formatting. You can uncheck GRUB and finish installing then reboot to the LiveDVD or LiveUSB and repair the installation with the reinstall GRUB function.</source>
         <translation>Lo siento, fallo la instalación de GRUB. Puede ser debido a un cambio en el formateo del disco. Puede deselecionar GRUB, completar la instalación, después reiniciar el LiveDVD ó LiveUSB y reparar la instalación de GRUB con la función de Reparar o Reinstalar GRUB. </translation>
     </message>
     <message>
-<<<<<<< HEAD
-        <location filename="minstall.cpp" line="1274"/>
-=======
         <location filename="minstall.cpp" line="1731"/>
->>>>>>> 978c8ca0
         <source>The home directory for %1 already exists.Would you like to reuse the old home directory?</source>
         <translation>El directorio /home para %1 ya existe. ¿Desea reutilizar el directorio /home anterior?</translation>
     </message>
     <message>
-<<<<<<< HEAD
-        <location filename="minstall.cpp" line="1280"/>
-=======
         <location filename="minstall.cpp" line="1737"/>
->>>>>>> 978c8ca0
         <source>Would you like to save the old home directory
 and create a new home directory?</source>
         <translation>¿Le gustaría guardar el directorio /home anterior 
 y crear un nuevo directorio /home?</translation>
     </message>
     <message>
-<<<<<<< HEAD
-        <location filename="minstall.cpp" line="1296"/>
-=======
         <location filename="minstall.cpp" line="1753"/>
->>>>>>> 978c8ca0
         <source>Sorry, failed to save old home directory. Before proceeding,
 you'll have to select a different username or
 delete a previously saved copy of your home directory.</source>
@@ -506,101 +315,56 @@
 borrar una copia del directorio /home previamente guardada.</translation>
     </message>
     <message>
-<<<<<<< HEAD
-        <location filename="minstall.cpp" line="1305"/>
-=======
         <location filename="minstall.cpp" line="1762"/>
->>>>>>> 978c8ca0
         <source>Would you like to delete the old home directory for %1?</source>
         <translation>¿Le gustaría borrar el directorio /home anterior para %1?</translation>
     </message>
     <message>
-<<<<<<< HEAD
-        <location filename="minstall.cpp" line="1315"/>
-=======
         <location filename="minstall.cpp" line="1772"/>
->>>>>>> 978c8ca0
         <source>Sorry, failed to delete old home directory. Before proceeding, 
 you&apos;ll have to select a different username.</source>
         <translation>Fallo al borrar el directorio /home anterior. Antes de proceder, 
 tendrá que seleccionar un nombre de usuario diferente.</translation>
     </message>
     <message>
-<<<<<<< HEAD
-        <location filename="minstall.cpp" line="1322"/>
-=======
         <location filename="minstall.cpp" line="1779"/>
->>>>>>> 978c8ca0
         <source>You've chosen to not use, save or delete the old home directory.
 Before proceeding, you&apos;ll have to select a different username.</source>
         <translation>Ha elegido no usar, guardar ni borrar el viejo directorio /home. 
 Antes de seguir, tendrá que seleccionar un nombre de usuario diferente.</translation>
     </message>
     <message>
-<<<<<<< HEAD
-        <location filename="minstall.cpp" line="1335"/>
-=======
         <location filename="minstall.cpp" line="1792"/>
->>>>>>> 978c8ca0
         <source>Sorry, failed to create user directory.</source>
         <translation>Lo siento, fallo en crear directorio de usuario.</translation>
     </message>
     <message>
-<<<<<<< HEAD
-        <location filename="minstall.cpp" line="1342"/>
-=======
         <location filename="minstall.cpp" line="1799"/>
->>>>>>> 978c8ca0
         <source>Sorry, failed to name user directory.</source>
         <translation>Fallo al nombrar directorio de usuario.</translation>
     </message>
     <message>
-<<<<<<< HEAD
-        <location filename="minstall.cpp" line="1367"/>
-=======
         <location filename="minstall.cpp" line="1824"/>
->>>>>>> 978c8ca0
         <source>Sorry, failed to save desktop changes.</source>
         <translation>Lo sentimos. Falló el guardado de los cambios al escritorio.</translation>
     </message>
     <message>
-<<<<<<< HEAD
-        <location filename="minstall.cpp" line="1378"/>
-=======
         <location filename="minstall.cpp" line="1835"/>
->>>>>>> 978c8ca0
         <source>Sorry, failed to set ownership of user directory.</source>
         <translation>Fallo al fijar dueño del directorio de usuario.</translation>
     </message>
     <message>
-<<<<<<< HEAD
-        <location filename="minstall.cpp" line="1431"/>
-        <source>Sorry, could not encrypt /home/</source>
-        <translation>No se pudo encriptar /home/</translation>
-    </message>
-    <message>
-        <location filename="minstall.cpp" line="1485"/>
-=======
         <location filename="minstall.cpp" line="1936"/>
->>>>>>> 978c8ca0
         <source>Sorry, unable to set root password.</source>
         <translation>Fallo al configurar la contraseña de raíz. </translation>
     </message>
     <message>
-<<<<<<< HEAD
-        <location filename="minstall.cpp" line="1512"/>
-=======
         <location filename="minstall.cpp" line="1949"/>
->>>>>>> 978c8ca0
         <source>Sorry, unable to set user password.</source>
         <translation>No se pudo configurar la contraseña del usuario. </translation>
     </message>
     <message>
-<<<<<<< HEAD
-        <location filename="minstall.cpp" line="1525"/>
-=======
         <location filename="minstall.cpp" line="1962"/>
->>>>>>> 978c8ca0
         <source>The user name needs to be at least
 2 characters long. Please select
 a longer name before proceeding.</source>
@@ -609,11 +373,7 @@
 un nombre más largo antes de seguir. </translation>
     </message>
     <message>
-<<<<<<< HEAD
-        <location filename="minstall.cpp" line="1531"/>
-=======
         <location filename="minstall.cpp" line="1968"/>
->>>>>>> 978c8ca0
         <source>The user name cannot contain special
  characters or spaces.
 Please choose another name before proceeding.</source>
@@ -622,13 +382,8 @@
 Por favor seleccione otro nombre antes de proceder. </translation>
     </message>
     <message>
-<<<<<<< HEAD
-        <location filename="minstall.cpp" line="1538"/>
-        <location filename="minstall.cpp" line="1573"/>
-=======
         <location filename="minstall.cpp" line="1975"/>
         <location filename="minstall.cpp" line="2010"/>
->>>>>>> 978c8ca0
         <source>The user password needs to be at least
 2 characters long. Please select
 a longer password before proceeding.</source>
@@ -637,13 +392,8 @@
 una más larga antes de seguir. </translation>
     </message>
     <message>
-<<<<<<< HEAD
-        <location filename="minstall.cpp" line="1545"/>
-        <location filename="minstall.cpp" line="1580"/>
-=======
         <location filename="minstall.cpp" line="1982"/>
         <location filename="minstall.cpp" line="2017"/>
->>>>>>> 978c8ca0
         <source>The root password needs to be at least
 2 characters long. Please select
 a longer password before proceeding.</source>
@@ -652,11 +402,7 @@
 una más larga antes de seguir. </translation>
     </message>
     <message>
-<<<<<<< HEAD
-        <location filename="minstall.cpp" line="1554"/>
-=======
         <location filename="minstall.cpp" line="1991"/>
->>>>>>> 978c8ca0
         <source>Sorry that name is in use.
 Please select a different name.
 </source>
@@ -665,33 +411,21 @@
 </translation>
     </message>
     <message>
-<<<<<<< HEAD
-        <location filename="minstall.cpp" line="1561"/>
-=======
         <location filename="minstall.cpp" line="1998"/>
->>>>>>> 978c8ca0
         <source>The user password entries do
 not match.  Please try again.</source>
         <translation>Las entradas de clave del usuario 
 no concuerda. Por favor, intenta de nuevo.</translation>
     </message>
     <message>
-<<<<<<< HEAD
-        <location filename="minstall.cpp" line="1567"/>
-=======
         <location filename="minstall.cpp" line="2004"/>
->>>>>>> 978c8ca0
         <source>The root password entries do
  not match.  Please try again.</source>
         <translation>Las contraseñas ingresadas para root 
 no concuerdan. Por favor, intenténtelo de nuevo.</translation>
     </message>
     <message>
-<<<<<<< HEAD
-        <location filename="minstall.cpp" line="1602"/>
-=======
         <location filename="minstall.cpp" line="2039"/>
->>>>>>> 978c8ca0
         <source>Sorry your computer name needs to be
 at least 2 characters long. You'll have to
 select a different name before proceeding.</source>
@@ -700,11 +434,7 @@
 escoger un nombre diferente antes de proceder.</translation>
     </message>
     <message>
-<<<<<<< HEAD
-        <location filename="minstall.cpp" line="1606"/>
-=======
         <location filename="minstall.cpp" line="2043"/>
->>>>>>> 978c8ca0
         <source>Sorry your computer name contains invalid characters.
 You'll have to select a different
 name before proceeding.</source>
@@ -713,11 +443,7 @@
 antes de proceder.</translation>
     </message>
     <message>
-<<<<<<< HEAD
-        <location filename="minstall.cpp" line="1612"/>
-=======
         <location filename="minstall.cpp" line="2049"/>
->>>>>>> 978c8ca0
         <source>Sorry your computer domain needs to be at least
 2 characters long. You'll have to select a different
 name before proceeding.</source>
@@ -726,11 +452,7 @@
 diferente antes de proceder.</translation>
     </message>
     <message>
-<<<<<<< HEAD
-        <location filename="minstall.cpp" line="1616"/>
-=======
         <location filename="minstall.cpp" line="2053"/>
->>>>>>> 978c8ca0
         <source>Sorry your computer domain contains invalid characters.
 You'll have to select a different
 name before proceeding.</source>
@@ -739,11 +461,7 @@
 antes de proceder.</translation>
     </message>
     <message>
-<<<<<<< HEAD
-        <location filename="minstall.cpp" line="1625"/>
-=======
         <location filename="minstall.cpp" line="2062"/>
->>>>>>> 978c8ca0
         <source>Sorry your workgroup needs to be at least
 2 characters long. You'll have to select a different
 name before proceeding.</source>
@@ -752,11 +470,7 @@
 diferente antes de proceder.</translation>
     </message>
     <message>
-<<<<<<< HEAD
-        <location filename="minstall.cpp" line="1797"/>
-=======
         <location filename="minstall.cpp" line="2243"/>
->>>>>>> 978c8ca0
         <source>Installation and configuration is complete.
 To use the new installation, reboot without the installation media.
 
@@ -767,34 +481,23 @@
 Desea reiniciar ahora?</translation>
     </message>
     <message>
-<<<<<<< HEAD
-        <location filename="minstall.cpp" line="1818"/>
-=======
         <location filename="minstall.cpp" line="2273"/>
->>>>>>> 978c8ca0
         <source>The installation and configuration is incomplete.
 Do you really want to stop now?</source>
         <translation>La instalación y configuración NO están completas. 
 ¿Realmente desea parar ahora?</translation>
     </message>
     <message>
-<<<<<<< HEAD
-        <location filename="minstall.cpp" line="1919"/>
-=======
         <location filename="minstall.cpp" line="2325"/>
         <source>You must choose a separate boot partition when encrypting root.</source>
         <translation>Debe elegir una partición de inicio separada al cifrar la raíz.</translation>
     </message>
     <message>
         <location filename="minstall.cpp" line="2391"/>
->>>>>>> 978c8ca0
         <source>&lt;p&gt;&lt;b&gt;General Instructions&lt;/b&gt;&lt;br/&gt;BEFORE PROCEEDING, CLOSE ALL OTHER APPLICATIONS.&lt;/p&gt;&lt;p&gt;On each page, please read the instructions, make your selections, and then click on Next when you are ready to proceed. You will be prompted for confirmation before any destructive actions are performed.&lt;/p&gt;&lt;p&gt;Installation requires about %1 of space. %2 or more is preferred. You can use the entire disk or you can put the installation on existing partitions. &lt;/p&gt;&lt;p&gt;If you are running Mac OS or Windows OS (from Vista onwards), you may have to use that system&apos;s software to set up partitions and boot manager before installing.&lt;/p&gt;&lt;p&gt;The ext2, ext3, ext4, jfs, xfs, btrfs and reiserfs Linux filesystems are supported and ext4 is recommended.&lt;/p&gt;</source>
         <translation>&lt;p&gt;&lt;b&gt;Instrucciones Generales&lt;/b&gt;&lt;br/&gt;ANTES DE PROCEDER, CERRAR TODOS LOS DEMÁS APLICACIONES.&lt;/p&gt;&lt;p&gt;En cada página, por favor leer la instrucciones, haga sus selecciones, y después haga clic en Proxima cuando esta listo para seguir. Se lo pidio confirmación antes que cualquieres acciones destructivos serán tomados.&lt;/p&gt;&lt;p&gt;Instalación se requiere unas %1 de espacio. %2 ó más es preferido. Puede utilizar el disco entero o puede instalar en una partición existente. &lt;/p&gt;&lt;p&gt;Si esta usuando Mac OS o Windows OS (de Vista en adelante), puede que tiene que utilizar el software de aquel sistema para preparar particiónes y el gestor de arranque antes de la instalación.&lt;/p&gt;&lt;p&gt;Los sistemas de ficheros de Linux ext2, ext3, ext4, jfs, xfs, btrfs y reiserfs estan soportados y el ext4 es recomendado.&lt;/p&gt;</translation>
     </message>
     <message>
-<<<<<<< HEAD
-        <location filename="minstall.cpp" line="1930"/>
-=======
         <location filename="minstall.cpp" line="2397"/>
         <source>&lt;p&gt;Autoinstall will place home on the root partition.&lt;/p&gt;</source>
         <translation>&lt;p&gt;La instalación automática colocará el /home en la partición raíz.&lt;/p&gt;</translation>
@@ -818,270 +521,149 @@
     </message>
     <message>
         <location filename="minstall.cpp" line="2407"/>
->>>>>>> 978c8ca0
         <source>&lt;p&gt;&lt;b&gt;Limitations&lt;/b&gt;&lt;br/&gt;Remember, this software is provided AS-IS with no warranty what-so-ever. It&apos;s solely your responsibility to backup your data before proceeding.&lt;/p&gt;&lt;p&gt;&lt;b&gt;Choose Partitions&lt;/b&gt;&lt;br/&gt;%1 requires a root partition. The swap partition is optional but highly recommended. If you want to use the Suspend-to-Disk feature of %1, you will need a swap partition that is larger than your physical memory size.&lt;/p&gt;&lt;p&gt;If you choose a separate /home partition it will be easier for you to upgrade in the future, but this will not be possible if you are upgrading from an installation that does not have a separate home partition.&lt;/p&gt;&lt;p&gt;&lt;b&gt;Upgrading&lt;/b&gt;&lt;br/&gt;To upgrade from an existing Linux installation, select the same home partition as before and check the preference to preserve data in /home.&lt;/p&gt;&lt;p&gt;If you are preserving an existing /home directory tree located on your root partition, the installer will not reformat the root partition. As a result, the installation will take much longer than usual.&lt;/p&gt;&lt;p&gt;&lt;b&gt;Preferred Filesystem Type&lt;/b&gt;&lt;br/&gt;For %1, you may choose to format the partitions as ext2, ext3, ext4, jfs, xfs, btrfs or reiser. &lt;/p&gt;&lt;p&gt;Additional compression options are available for drives using btrfs. Lzo is fast, but the compression is lower. Zlib is slower, with higher compression.&lt;/p&gt;&lt;p&gt;&lt;b&gt;Bad Blocks&lt;/b&gt;&lt;br/&gt;If you choose ext2, ext3 or ext4 as the format type, you have the option of checking and correcting for bad blocks on the drive. The badblock check is very time consuming, so you may want to skip this step unless you suspect that your drive has bad blocks.&lt;/p&gt;</source>
         <translation>&lt;p&gt;&lt;b&gt;Limitaciones&lt;/b&gt;&lt;br/&gt;Recuerdo, este software esta provisto COMO-ESTA sin ningún guarantia de ninguna manera. Esta solamente su responsibilidad de respaldar sus datos antes de proceder.&lt;/p&gt;&lt;p&gt;&lt;b&gt;Escoger particiones&lt;/b&gt;&lt;br/&gt;%1 se requiere una partición root. La partición swap es opcional pero es altamente recomendada. Si desea utilizar la función Suspender-al-Disco de %1, necesitará una partición swap más grande que el tamaño de su memoria fisica.&lt;/p&gt;&lt;p&gt;Si desea utilizar una partición /home separatdo sera más facil la actualización futuro, pero esto no será posible si esta actualizando desde una instalación que no tiene una partición /home separado.&lt;/p&gt;&lt;p&gt;&lt;b&gt;Actualizando&lt;/b&gt;&lt;br/&gt;Para actualizar una instalación de Linux existente, seleccione la misma partición /home de antes y habilitar la preferencia para preservar datos en /home.&lt;/p&gt;&lt;p&gt;Si esta preservando un directorio /home ubicado en el partición root, el instalador no se formatear la partición root.. Por esa razón la instalación llevará mucho más tiempo que usualmente.&lt;/p&gt;&lt;p&gt;&lt;b&gt;Tipo de Sistema de Fichero Preferido&lt;/b&gt;&lt;br/&gt;Para %1, puede escoger formatear los particiones como ext2, ext3, ext4, jfs, xfs, btrfs o reiser. &lt;/p&gt;&lt;p&gt;Opciones adicionales de compresión están disponibles para discos utilizando btrfs. Lzo es veloz, pero la compresión es menor. Zlib es más lento, pero tiene más alta compresión.&lt;/p&gt;&lt;p&gt;&lt;b&gt;Bloques Malos&lt;/b&gt;&lt;br/&gt;Si escoge un formato de ext2, ext3 o ext4, tendra la opción de verificar y corregir bloques malos en el disco. La verificación de bloques malos consume mucho tiempo, así que a menos que sospecha que el disco tiene bloques malos puede decidir en omitir este paso.&lt;/p&gt;</translation>
     </message>
     <message>
-<<<<<<< HEAD
-        <location filename="minstall.cpp" line="1955"/>
-=======
         <location filename="minstall.cpp" line="2432"/>
->>>>>>> 978c8ca0
         <source>Returning to Step 1 to select another disk.</source>
         <translation>Regresando al Paso 1 para seleccionar otro disco.</translation>
     </message>
     <message>
-<<<<<<< HEAD
-        <location filename="minstall.cpp" line="1959"/>
-=======
         <location filename="minstall.cpp" line="2436"/>
->>>>>>> 978c8ca0
         <source>&lt;p&gt;&lt;b&gt;Special Thanks&lt;/b&gt;&lt;br/&gt;Thanks to everyone who has chosen to support %1 with their time, money, suggestions, work, praise, ideas, promotion, and/or encouragement.&lt;/p&gt;&lt;p&gt;Without you there would be no %1.&lt;/p&gt;&lt;p&gt;%2 Dev Team&lt;/p&gt;</source>
         <translation>&lt;p&gt;&lt;b&gt;Gracias Especiales&lt;/b&gt;&lt;br/&gt;Gracias a todos quiienes han decidido a apoyar %1 con su tiempo, recursos economicos, sugerencias, trabajo, elogios, ideas, promoción y/o estimulo.&lt;/p&gt;&lt;p&gt;Sin ustedes no existia el %1.&lt;/p&gt;&lt;p&gt;%2 Equipo de Desarolladores&lt;/p&gt;</translation>
     </message>
     <message>
-<<<<<<< HEAD
-        <location filename="minstall.cpp" line="1962"/>
-=======
         <location filename="minstall.cpp" line="2439"/>
->>>>>>> 978c8ca0
         <source>&lt;p&gt;&lt;b&gt;Installation in Progress&lt;/b&gt;&lt;br/&gt; %1 is installing.  For a fresh install, this will probably take 3-20 minutes, depending on the speed of your system and the size of any partitions you are reformatting.&lt;/p&gt;&lt;p&gt;If you click the Abort button, the installation will be stopped as soon as possible.&lt;/p&gt;</source>
         <translation>&lt;p&gt;&lt;b&gt;Instalación en Progreso&lt;/b&gt;&lt;br/&gt; %1 esta instalando.  Para una nueva instalación, este puede llevar unas 3-20 minutos, dependiendo en la velocidad del sistema y el tamaño de los particiones que están formateando.&lt;/p&gt;&lt;p&gt;Si haga clic en el botón de Abortar, la instalación será detenido tan pronto que sea posible.&lt;/p&gt;</translation>
     </message>
     <message>
-<<<<<<< HEAD
-        <location filename="minstall.cpp" line="1974"/>
-=======
         <location filename="minstall.cpp" line="2448"/>
->>>>>>> 978c8ca0
         <source>Failed to create required partitions.
 Returning to Step 1.</source>
         <translation>Fallo en crear particiones requeridas.
 Regresando al Paso 1.</translation>
     </message>
     <message>
-<<<<<<< HEAD
-        <location filename="minstall.cpp" line="1983"/>
-=======
         <location filename="minstall.cpp" line="2455"/>
->>>>>>> 978c8ca0
         <source>Failed to prepare chosen partitions.
 Returning to Step 1.</source>
         <translation>Fallo en preparar particiones elegidos.
 Regresando al Paso 1.</translation>
     </message>
     <message>
-<<<<<<< HEAD
-        <location filename="minstall.cpp" line="1997"/>
-=======
         <location filename="minstall.cpp" line="2467"/>
->>>>>>> 978c8ca0
         <source>&lt;p&gt;&lt;b&gt;Select Boot Method&lt;/b&gt;&lt;br/&gt; %1 uses the GRUB bootloader to boot %1 and MS-Windows. &lt;p&gt;By default GRUB2 is installed in the Master Boot Record or ESP (EFI System Partition for 64-bit UEFI boot systems) of your boot drive and replaces the boot loader you were using before. This is normal.&lt;/p&gt;&lt;p&gt;If you choose to install GRUB2 at root instead, then GRUB2 will be installed at the beginning of the root partition. This option is for experts only.&lt;/p&gt;&lt;p&gt;If you uncheck the Install GRUB box, GRUB will not be installed at this time. This option is for experts only.&lt;/p&gt;</source>
         <translation>&lt;p&gt;&lt;b&gt;Seleccione Método de Arranque&lt;/b&gt;&lt;br/&gt; %1 se utiliza el cargador de inicio GRUB para iniciar %1 y MS-Windows. &lt;p&gt;Es predeterminado que el GRUB2 se instala en el Master Boot Record (MBR) o en el ESP (EFI System Partition para sistemas de inicio UEFI de 64-bit) del disco de arranque y se reemplaza el cargador de inicio que estaba usando. Este es normal.&lt;/p&gt;&lt;p&gt;Si seleccione instalar GRUB2 en el root en cambio, entonces GRUB2 será instalado en el comienzo de la partición de root de la partición. Este opción es solamente para expertos.&lt;/p&gt;&lt;p&gt;Si desactivar la casilla de Instalar GRUB, entonces GRUB no será instalado a este momento. Este opción es solamente para expertos.&lt;/p&gt;</translation>
     </message>
     <message>
-<<<<<<< HEAD
-        <location filename="minstall.cpp" line="2006"/>
-=======
         <location filename="minstall.cpp" line="2476"/>
->>>>>>> 978c8ca0
         <source>&lt;p&gt;&lt;b&gt;Common Services to Enable&lt;/b&gt;&lt;br/&gt;Select any of these common services that you might need with your system configuration and the services will be started automatically when you start %1.&lt;/p&gt;</source>
         <translation>&lt;p&gt;&lt;b&gt;Servicios Comúnes para Habilitar&lt;/b&gt;&lt;br/&gt;Seleccionar cualquier de estos servicios comunés que puede necesitar para la configuración del sistema y los servicios serán iniciado automaticamente al arranque de %1.&lt;/p&gt;</translation>
     </message>
     <message>
-<<<<<<< HEAD
-        <location filename="minstall.cpp" line="2013"/>
-=======
         <location filename="minstall.cpp" line="2483"/>
->>>>>>> 978c8ca0
         <source>&lt;p&gt;&lt;b&gt;Computer Identity&lt;/b&gt;&lt;br/&gt;The computer name is a common unique name which will identify your computer if it is on a network. The computer domain is unlikely to be used unless your ISP or local network requires it.&lt;/p&gt;&lt;p&gt;The computer and domain names can contain only alphanumeric characters, dots, hyphens. They cannot contain blank spaces, start or end with hyphens&lt;/p&gt;&lt;p&gt;The SaMBa Server needs to be activated if you want to use it to share some of your directories or printer with a local computer that is running MS-Windows or Mac OSX.&lt;/p&gt;</source>
         <translation>&lt;p&gt;&lt;b&gt;Identidad de la computadora&lt;/b&gt;&lt;br/&gt;El nombre de la computadora es un nombre común y único que identifica a su computadora si se halla en una red de trabajo. El dominio de la computadora normalmente no se usa a menos que su ISP o red local lo requieran.&lt;/p&gt;&lt;p&gt;Ambos nombres pueden contener solamente caracteres alfanuméricos, guiones, y puntos. No pueden contener espacios ni guiones al inicio o al final.&lt;/p&gt;&lt;p&gt;El servidor SaMBa debe activarse si desea usarlo para compartir directorios o impresoras con un equipo local que funcione con MS-Windows o Mac OSX.&lt;/p&gt;</translation>
     </message>
     <message>
-<<<<<<< HEAD
-        <location filename="minstall.cpp" line="2022"/>
-=======
         <location filename="minstall.cpp" line="2492"/>
->>>>>>> 978c8ca0
         <source>&lt;p&gt;&lt;b&gt;Localization Defaults&lt;/b&gt;&lt;br/&gt;Set the default keyboard and locale. These will apply unless they are overridden later by the user.&lt;/p&gt;&lt;p&gt;&lt;b&gt;Configure Clock&lt;/b&gt;&lt;br/&gt;If you have an Apple or a pure Unix computer, by default the system clock is set to GMT or Universal Time. To change, check the box for &apos;System clock uses LOCAL.&apos;&lt;/p&gt;&lt;p&gt;&lt;b&gt;Timezone Settings&lt;/b&gt;&lt;br/&gt;The system boots with the timezone preset to GMT/UTC. To change the timezone, after you reboot into the new installation, right click on the clock in the Panel and select Properties.&lt;/p&gt;&lt;p&gt;&lt;b&gt;Service Settings&lt;/b&gt;&lt;br/&gt;Most users should not change the defaults. Users with low-resource computers sometimes want to disable unneeded services in order to keep the RAM usage as low as possible. Make sure you know what you are doing! </source>
         <translation>&lt;p&gt;&lt;b&gt;Localización Predeterminada&lt;/b&gt;&lt;br/&gt;Predeterminar el teclado y localización. Estos serán aplicados y luego pueden ser cambiados por el usuario.&lt;/p&gt;&lt;p&gt;&lt;b&gt;Configurar Reloj&lt;/b&gt;&lt;br/&gt;Si tiene un Apple o un computador Unix puro, el reloj del sistema está predeterminado a GMT o  la Hora Universal. Para cambiar, active la selección &apos;Reloj de Sistema usa LOCAL.&apos;&lt;/p&gt;&lt;p&gt;&lt;b&gt;Huso Horario&lt;/b&gt;&lt;br/&gt;El huso horario esta predeterminado a GMT/UTC. Para cambiarlo, después de iniciar la nueva instalación, haga clic derecho en el reloj del panel y seleccione Propiedades.&lt;/p&gt;&lt;p&gt;&lt;b&gt;Configuración de Servicios&lt;/b&gt;&lt;br/&gt;La mayoria no necesitan cambiarse. Los usuarios con computadores de menos recursos pueden desear desactivar algunos servicios para reducir el uso de RAM al mínimo. ¡Asegúrese de saber lo que hace! </translation>
     </message>
     <message>
-<<<<<<< HEAD
-        <location filename="minstall.cpp" line="2030"/>
-=======
         <location filename="minstall.cpp" line="2501"/>
->>>>>>> 978c8ca0
         <source>&lt;p&gt;&lt;b&gt;Default User Login&lt;/b&gt;&lt;br/&gt;The root user is similar to the Administrator user in some other operating systems. You should not use the root user as your daily user account. Please enter the name for a new (default) user account that you will use on a daily basis. If needed, you can add other user accounts later with %1 User Manager. &lt;/p&gt;&lt;p&gt;&lt;b&gt;Passwords&lt;/b&gt;&lt;br/&gt;Enter a new password for your default user account and for the root account. Each password must be entered twice.&lt;/p&gt;</source>
         <translation>&lt;p&gt;&lt;b&gt;Login del Usuario predeterminado&lt;/b&gt;&lt;br/&gt;El usuario root es similar al usuario Administrador en algunos otros sistemas de operaciones. No debe usar el usuario root como su usuario a diario. Favor entra un nombre para un nuevo usuario (predeterminado) que será utilizado a diario. Si lo necesita, puede agregar otros usuarios después con el %1 gestor de usuarios. &lt;/p&gt;&lt;p&gt;&lt;b&gt;Contraseñas&lt;br/&gt;Entra una nueva contraseña para la cuenta del usuario predeterminado y para la cuenta del root. Cada contraseña tiene que ser entrada dos veces.&lt;/b&gt;</translation>
     </message>
     <message>
-<<<<<<< HEAD
-        <location filename="minstall.cpp" line="2038"/>
-=======
         <location filename="minstall.cpp" line="2509"/>
->>>>>>> 978c8ca0
         <source>&lt;p&gt;&lt;b&gt;Congratulations!&lt;/b&gt;&lt;br/&gt;You have completed the installation of %1&lt;/p&gt;&lt;p&gt;&lt;b&gt;Finding Applications&lt;/b&gt;&lt;br/&gt;There are hundreds of excellent applications installed with %1 The best way to learn about them is to browse through the Menu and try them. Many of the apps were developed specifically for the %1 project. These are shown in the main menus. &lt;p&gt;In addition %1 includes many standard Linux applications that are run only from the command line and therefore do not show up in the Menu.&lt;/p&gt;</source>
         <translation>&lt;p&gt;&lt;b&gt;¡Congratulaciones!&lt;/b&gt;&lt;br/&gt;Has completado la instalación de %1&lt;/p&gt;&lt;p&gt;&lt;b&gt;Buscando Aplicaciones&lt;/b&gt;&lt;br/&gt;Hay cienes de aplicaciones excelentes instaladas con %1. La mejor manera de conocerlos es navegar en el Menú y probarlos. Muchos aplicaciones fueran desarrollada especificamente para el proyecto %1. Estos aparece en los menús principales. &lt;p&gt;Además, %1 incluyas muchas aplicaciones estándares de Linux que solamente están ejecutado desde la línea de comando y por este razón no aparece en los Menús.&lt;/p&gt;</translation>
     </message>
     <message>
-<<<<<<< HEAD
-        <location filename="minstall.cpp" line="2048"/>
-=======
         <location filename="minstall.cpp" line="2519"/>
->>>>>>> 978c8ca0
         <source>Enjoy using %1&lt;/b&gt;&lt;/p&gt;</source>
         <translation>Que se disfruta usando el %1&lt;/b&gt;&lt;/p&gt;</translation>
     </message>
     <message>
-<<<<<<< HEAD
-        <location filename="minstall.cpp" line="2062"/>
-        <location filename="minstall.cpp" line="2076"/>
-=======
         <location filename="minstall.cpp" line="2534"/>
         <location filename="minstall.cpp" line="2548"/>
->>>>>>> 978c8ca0
         <source>Next</source>
         <translation>Próximo</translation>
     </message>
     <message>
-<<<<<<< HEAD
-        <location filename="minstall.cpp" line="2074"/>
-=======
         <location filename="minstall.cpp" line="2546"/>
->>>>>>> 978c8ca0
         <source>Finish</source>
         <translation>Terminar</translation>
     </message>
     <message>
-<<<<<<< HEAD
-        <location filename="minstall.cpp" line="2339"/>
-        <source>%1 is installing, are you 
-sure you want to Close now?</source>
-        <translation>%1 esta instalando, ¿esta seguro 
-que desea Cerrar ahorra?</translation>
-    </message>
-    <message>
-        <location filename="minstall.cpp" line="2366"/>
-=======
         <location filename="minstall.cpp" line="2871"/>
->>>>>>> 978c8ca0
         <source>Deleting old system</source>
         <translation>Quitando sistema anterior</translation>
     </message>
     <message>
-<<<<<<< HEAD
-        <location filename="minstall.cpp" line="2376"/>
-=======
         <location filename="minstall.cpp" line="2881"/>
->>>>>>> 978c8ca0
         <source>Failed to delete old %1 on destination.
 Returning to Step 1.</source>
         <translation>Fallo en eliminar el viejo %1 en la destinación.
 Regresando al Paso 1.</translation>
     </message>
     <message>
-<<<<<<< HEAD
-        <location filename="minstall.cpp" line="2402"/>
-=======
         <location filename="minstall.cpp" line="2907"/>
->>>>>>> 978c8ca0
         <source>Copying new system</source>
         <translation>Copiando el sistema nuevo</translation>
     </message>
     <message>
-<<<<<<< HEAD
-        <location filename="minstall.cpp" line="2416"/>
-=======
         <location filename="minstall.cpp" line="2916"/>
->>>>>>> 978c8ca0
         <source>Fixing configuration</source>
         <translation>Reparando la configuración</translation>
     </message>
     <message>
-<<<<<<< HEAD
-        <location filename="minstall.cpp" line="2475"/>
-=======
         <location filename="minstall.cpp" line="2949"/>
->>>>>>> 978c8ca0
         <source>Failed to write %1 to destination.
 Returning to Step 1.</source>
         <translation>Fallo en escribir %1 a la destinación.
 Regresando al Paso 1.</translation>
     </message>
     <message>
-<<<<<<< HEAD
-        <location filename="minstall.cpp" line="2502"/>
-=======
         <location filename="minstall.cpp" line="2975"/>
->>>>>>> 978c8ca0
         <source>&lt;p&gt;&lt;b&gt;Getting Help&lt;/b&gt;&lt;br/&gt;Basic information about %1 is at %2.&lt;/p&gt;&lt;p&gt;There are volunteers to help you at the %3 forum, %4&lt;/p&gt;&lt;p&gt;If you ask for help, please remember to describe your problem and your computer in some detail. Usually statements like &apos;it didn&apos;t work&apos; are not helpful.&lt;/p&gt;</source>
         <translation>&lt;p&gt;&lt;b&gt;Buscar Ayuda&lt;/b&gt;&lt;br/&gt;Información Básica acerca de %1 esta en %2.&lt;/p&gt;&lt;p&gt;Hay voluntarios para asistir en el %3 foro, %4&lt;/p&gt;&lt;p&gt;Si pides ayuda, por favor recuerda a describir su problema y su computador en detalla. Declaraciones como &apos;tal cosa no funciona&apos; normalmente no nos ayuda en determinar una respuesta a su pregunta.&lt;/p&gt;</translation>
     </message>
     <message>
-<<<<<<< HEAD
-        <location filename="minstall.cpp" line="2510"/>
-=======
         <location filename="minstall.cpp" line="2983"/>
->>>>>>> 978c8ca0
         <source>&lt;p&gt;&lt;b&gt;Repairing Your Installation&lt;/b&gt;&lt;br/&gt;If %1 stops working from the hard drive, sometimes it&apos;s possible to fix the problem by booting from LiveDVD or LiveUSB and running one of the included utilities in %1 or by using one of the regular Linux tools to repair the system.&lt;/p&gt;&lt;p&gt;You can also use your %1 LiveDVD or LiveUSB to recover data from MS-Windows systems!&lt;/p&gt;</source>
         <translation>&lt;p&gt;&lt;b&gt;Reparando su instalación&lt;/b&gt;&lt;br/&gt;Si %1 deja de funcionar desde el disco duro, a veces es posible arreglar el problema a través de iniciar con el LiveDVD o LiveUSB y ejecutar uno de las utilidades incluidos en %1 o a través de uno de los herramientas incluido en Linux para reparar el sistema.&lt;/p&gt;&lt;p&gt;Además puede utilizar el %1 LiveDVD o LiveUSB para recuperar datos desde sistemas de MS-Windows!&lt;/p&gt;</translation>
     </message>
     <message>
-<<<<<<< HEAD
-        <location filename="minstall.cpp" line="2516"/>
-=======
         <location filename="minstall.cpp" line="2989"/>
->>>>>>> 978c8ca0
         <source>&lt;p&gt;&lt;b&gt;Support %1&lt;/b&gt;&lt;br/&gt;%1 is supported by people like you. Some help others at the support forum - %2 - or translate help files into different languages, or make suggestions, write documentation, or help test new software.&lt;/p&gt;</source>
         <translation>&lt;p&gt;&lt;b&gt;Soporte %1&lt;/b&gt;&lt;br/&gt;%1 esta soportado por gente como usted. Algunas ayudan otras el el foro de apoyo - %2 - o traduce ficheros de ayuda a diferentes idiomas, o hacen sugerencias, escribir documentación, o ayuda en probar software nueva.&lt;/p&gt;</translation>
     </message>
     <message>
-<<<<<<< HEAD
-        <location filename="minstall.cpp" line="2523"/>
-=======
         <location filename="minstall.cpp" line="2996"/>
->>>>>>> 978c8ca0
         <source>&lt;p&gt;&lt;b&gt;Adjusting Your Sound Mixer&lt;/b&gt;&lt;br/&gt; %1 attempts to configure the sound mixer for you but sometimes it will be necessary for you to turn up volumes and unmute channels in the mixer in order to hear sound.&lt;/p&gt; &lt;p&gt;The mixer shortcut is located in the menu. Click on it to open the mixer. &lt;/p&gt;</source>
         <translation>&lt;p&gt;&lt;b&gt;Ajustando el Mezclador de Sonido&lt;/b&gt;&lt;br/&gt; %1 intenta configurar el mezclador de sonido pero a veces será necesaria que usted ajuste el volumen y/o desactivar el silenciador de canales para poder escuchar el sonido.&lt;/p&gt; &lt;p&gt;El atajo del mezclador está ubicado en el menú. Haga clic en el para abrir el mezlador. &lt;/p&gt;</translation>
     </message>
     <message>
-<<<<<<< HEAD
-        <location filename="minstall.cpp" line="2531"/>
-=======
         <location filename="minstall.cpp" line="3004"/>
->>>>>>> 978c8ca0
         <source>&lt;p&gt;&lt;b&gt;Keep Your Copy of %1 up-to-date&lt;/b&gt;&lt;br/&gt;For more information and updates please visit&lt;/p&gt;&lt;p&gt; %2&lt;/p&gt;</source>
         <translation>&lt;p&gt;&lt;b&gt;Mantenga su copia de %1 actaulizado&lt;/b&gt;&lt;br/&gt;Para más información y actualizaciones favor visitan &lt;/p&gt;&lt;p&gt; %2&lt;/p&gt;</translation>
     </message>
     <message>
-<<<<<<< HEAD
-        <location filename="minstall.cpp" line="2544"/>
-=======
         <location filename="minstall.cpp" line="3017"/>
->>>>>>> 978c8ca0
         <source>Confirmation</source>
         <translation>Confirmación</translation>
     </message>
     <message>
-<<<<<<< HEAD
-        <location filename="minstall.cpp" line="2544"/>
-=======
         <location filename="minstall.cpp" line="3017"/>
->>>>>>> 978c8ca0
         <source>Are you sure you want to quit the application?</source>
         <translation>¿Esta seguro que desea salir de la aplicación?</translation>
     </message>
     <message>
-<<<<<<< HEAD
-        <location filename="minstall.cpp" line="2559"/>
-        <source>This option also encrypts /swap, which will render the swap partition unable to be shared with other installed operating systems.</source>
-        <translation>Esta opción también encripta /swap, lo cual hace que la participación intercambio no puede ser compartida con ningún otro sistema operativo instalado</translation>
-    </message>
-    <message>
-        <location filename="minstall.cpp" line="2560"/>
-=======
         <location filename="minstall.cpp" line="3233"/>
         <source>If you choose to encrypt home partition you cannot use the option to preserve data in that partition</source>
         <translation>Si elige cifrar la partición /home, no puede usar la opción para conservar los datos en esa partición</translation>
@@ -1089,7 +671,6 @@
     <message>
         <location filename="minstall.cpp" line="3234"/>
         <location filename="minstall.cpp" line="3256"/>
->>>>>>> 978c8ca0
         <source>OK</source>
         <translation>Está bien</translation>
     </message>
@@ -1190,27 +771,16 @@
         <translation>Dejar espacio libre, hasta :</translation>
     </message>
     <message>
-<<<<<<< HEAD
-        <location filename="meinstall.ui" line="412"/>
-=======
         <location filename="meinstall.ui" line="434"/>
->>>>>>> 978c8ca0
         <source>Auto-install using entire disk </source>
         <translation>Instalación automática usando todo el disco</translation>
     </message>
     <message>
-<<<<<<< HEAD
-        <location filename="meinstall.ui" line="428"/>
-=======
         <location filename="meinstall.ui" line="450"/>
->>>>>>> 978c8ca0
         <source>Custom install on existing partitions</source>
         <translation>Instalación personalizada en particiones existentes</translation>
     </message>
     <message>
-<<<<<<< HEAD
-        <location filename="meinstall.ui" line="447"/>
-=======
         <location filename="meinstall.ui" line="463"/>
         <location filename="meinstall.ui" line="1137"/>
         <source>Encrypt</source>
@@ -1230,695 +800,389 @@
     </message>
     <message>
         <location filename="meinstall.ui" line="513"/>
->>>>>>> 978c8ca0
         <source>1b. Rearrange disk partitions (optional)</source>
         <translation>1b. Reubicar particiones de discos (opcional)</translation>
     </message>
     <message>
-<<<<<<< HEAD
-        <location filename="meinstall.ui" line="474"/>
-=======
         <location filename="meinstall.ui" line="540"/>
->>>>>>> 978c8ca0
         <source>Modify partitions:</source>
         <translation>Modificar particiones:</translation>
     </message>
     <message>
-<<<<<<< HEAD
-        <location filename="meinstall.ui" line="490"/>
-=======
         <location filename="meinstall.ui" line="556"/>
->>>>>>> 978c8ca0
         <source>Run partition tool...</source>
         <translation>Ejecutar la herramienta de partición...</translation>
     </message>
     <message>
-<<<<<<< HEAD
-        <location filename="meinstall.ui" line="506"/>
-=======
         <location filename="meinstall.ui" line="572"/>
->>>>>>> 978c8ca0
         <source>1a. Choose disk for installation</source>
         <translation>1a. Seleccionar disco para la instalación</translation>
     </message>
     <message>
-<<<<<<< HEAD
-        <location filename="meinstall.ui" line="536"/>
-=======
         <location filename="meinstall.ui" line="602"/>
->>>>>>> 978c8ca0
         <source>Use disk:</source>
         <translation>Utilizar disco:</translation>
     </message>
     <message>
-<<<<<<< HEAD
-        <location filename="meinstall.ui" line="610"/>
-=======
         <location filename="meinstall.ui" line="676"/>
->>>>>>> 978c8ca0
         <source>2b. Preferences</source>
         <translation>2b. Preferencias</translation>
     </message>
     <message>
-<<<<<<< HEAD
-        <location filename="meinstall.ui" line="637"/>
-=======
         <location filename="meinstall.ui" line="703"/>
->>>>>>> 978c8ca0
         <source>Preserve data in /home (if upgrading)</source>
         <translation>Conservar datos en /home (si está actualizando)</translation>
     </message>
     <message>
-<<<<<<< HEAD
-        <location filename="meinstall.ui" line="656"/>
-=======
         <location filename="meinstall.ui" line="722"/>
->>>>>>> 978c8ca0
         <source>Check for badblocks (takes longer)</source>
         <translation>Verificar bloques erróneos (mayor duración)</translation>
     </message>
     <message>
-<<<<<<< HEAD
-        <location filename="meinstall.ui" line="675"/>
-=======
         <location filename="meinstall.ui" line="741"/>
->>>>>>> 978c8ca0
         <source>2a. Choose partitions</source>
         <translation>2a. Seleccionar particiones</translation>
     </message>
     <message>
-<<<<<<< HEAD
-        <location filename="meinstall.ui" line="703"/>
-        <location filename="meinstall.ui" line="902"/>
-=======
         <location filename="meinstall.ui" line="779"/>
         <location filename="meinstall.ui" line="994"/>
->>>>>>> 978c8ca0
         <source>ext4</source>
         <translation>ext4</translation>
     </message>
     <message>
-<<<<<<< HEAD
-        <location filename="meinstall.ui" line="708"/>
-        <location filename="meinstall.ui" line="907"/>
-=======
         <location filename="meinstall.ui" line="784"/>
         <location filename="meinstall.ui" line="999"/>
->>>>>>> 978c8ca0
         <source>ext3</source>
         <translation>ext3</translation>
     </message>
     <message>
-<<<<<<< HEAD
-        <location filename="meinstall.ui" line="713"/>
-        <location filename="meinstall.ui" line="912"/>
-=======
         <location filename="meinstall.ui" line="789"/>
         <location filename="meinstall.ui" line="1004"/>
->>>>>>> 978c8ca0
         <source>ext2</source>
         <translation>ext2</translation>
     </message>
     <message>
-<<<<<<< HEAD
-        <location filename="meinstall.ui" line="718"/>
-        <location filename="meinstall.ui" line="917"/>
-=======
         <location filename="meinstall.ui" line="794"/>
         <location filename="meinstall.ui" line="1009"/>
->>>>>>> 978c8ca0
         <source>jfs</source>
         <translation>jfs</translation>
     </message>
     <message>
-<<<<<<< HEAD
-        <location filename="meinstall.ui" line="723"/>
-        <location filename="meinstall.ui" line="922"/>
-=======
         <location filename="meinstall.ui" line="799"/>
         <location filename="meinstall.ui" line="1014"/>
->>>>>>> 978c8ca0
         <source>xfs</source>
         <translation>xfs</translation>
     </message>
     <message>
-<<<<<<< HEAD
-        <location filename="meinstall.ui" line="728"/>
-        <location filename="meinstall.ui" line="927"/>
-=======
         <location filename="meinstall.ui" line="804"/>
         <location filename="meinstall.ui" line="1019"/>
->>>>>>> 978c8ca0
         <source>btrfs</source>
         <translation>btrfs</translation>
     </message>
     <message>
-<<<<<<< HEAD
-        <location filename="meinstall.ui" line="733"/>
-        <location filename="meinstall.ui" line="932"/>
-=======
         <location filename="meinstall.ui" line="809"/>
         <location filename="meinstall.ui" line="1024"/>
->>>>>>> 978c8ca0
         <source>btrfs-zlib</source>
         <translation>btrfs-zlib</translation>
     </message>
     <message>
-<<<<<<< HEAD
-        <location filename="meinstall.ui" line="738"/>
-        <location filename="meinstall.ui" line="937"/>
-=======
         <location filename="meinstall.ui" line="814"/>
         <location filename="meinstall.ui" line="1029"/>
->>>>>>> 978c8ca0
         <source>btrfs-lzo</source>
         <translation>btrfs-lzo</translation>
     </message>
     <message>
-<<<<<<< HEAD
-        <location filename="meinstall.ui" line="743"/>
-        <location filename="meinstall.ui" line="942"/>
-=======
         <location filename="meinstall.ui" line="819"/>
         <location filename="meinstall.ui" line="1034"/>
->>>>>>> 978c8ca0
         <source>reiserfs</source>
         <translation>reiserfs</translation>
     </message>
     <message>
-<<<<<<< HEAD
-        <location filename="meinstall.ui" line="748"/>
-        <location filename="meinstall.ui" line="947"/>
-=======
         <location filename="meinstall.ui" line="824"/>
         <location filename="meinstall.ui" line="1039"/>
->>>>>>> 978c8ca0
         <source>reiser4</source>
         <translation>reiser4</translation>
     </message>
     <message>
-<<<<<<< HEAD
-        <location filename="meinstall.ui" line="784"/>
-=======
         <location filename="meinstall.ui" line="845"/>
         <source>boot:</source>
         <translation>boot:</translation>
     </message>
     <message>
         <location filename="meinstall.ui" line="870"/>
->>>>>>> 978c8ca0
         <source>Label</source>
         <translation>Etiqueta</translation>
     </message>
     <message>
-<<<<<<< HEAD
-        <location filename="meinstall.ui" line="803"/>
-=======
         <location filename="meinstall.ui" line="889"/>
->>>>>>> 978c8ca0
         <source>root:</source>
         <translation>root:</translation>
     </message>
     <message>
-<<<<<<< HEAD
-        <location filename="meinstall.ui" line="819"/>
-=======
         <location filename="meinstall.ui" line="905"/>
->>>>>>> 978c8ca0
         <source>swap:</source>
         <translation>swap:</translation>
     </message>
     <message>
-<<<<<<< HEAD
-        <location filename="meinstall.ui" line="835"/>
-=======
         <location filename="meinstall.ui" line="921"/>
->>>>>>> 978c8ca0
         <source>Location</source>
         <translation>Locación</translation>
     </message>
     <message>
-<<<<<<< HEAD
-        <location filename="meinstall.ui" line="887"/>
-        <location filename="meinstall.ui" line="1374"/>
-=======
         <location filename="meinstall.ui" line="979"/>
         <location filename="meinstall.ui" line="1148"/>
         <location filename="meinstall.ui" line="1542"/>
->>>>>>> 978c8ca0
         <source>root</source>
         <translation>raíz (root)</translation>
     </message>
     <message>
-<<<<<<< HEAD
-        <location filename="meinstall.ui" line="961"/>
-=======
         <location filename="meinstall.ui" line="1053"/>
->>>>>>> 978c8ca0
         <source>Type</source>
         <translation>Tipo</translation>
     </message>
     <message>
-<<<<<<< HEAD
-        <location filename="meinstall.ui" line="977"/>
-=======
         <location filename="meinstall.ui" line="1069"/>
->>>>>>> 978c8ca0
         <source>home:</source>
         <translation>home:</translation>
     </message>
     <message>
-<<<<<<< HEAD
-        <location filename="meinstall.ui" line="1059"/>
-=======
         <location filename="meinstall.ui" line="1159"/>
         <source>2c. Encryption password</source>
         <translation>2c. Contraseña de cifrado</translation>
     </message>
     <message>
         <location filename="meinstall.ui" line="1227"/>
->>>>>>> 978c8ca0
         <source>3. Installation in progress</source>
         <translation>3. Instalación en progreso</translation>
     </message>
     <message>
-<<<<<<< HEAD
-        <location filename="meinstall.ui" line="1102"/>
-=======
         <location filename="meinstall.ui" line="1270"/>
->>>>>>> 978c8ca0
         <source>Abort</source>
         <translation>Abortar</translation>
     </message>
     <message>
-<<<<<<< HEAD
-        <location filename="meinstall.ui" line="1105"/>
-        <location filename="meinstall.ui" line="1323"/>
-=======
         <location filename="meinstall.ui" line="1273"/>
         <location filename="meinstall.ui" line="1491"/>
->>>>>>> 978c8ca0
         <source>Alt+A</source>
         <translation>Alt+A</translation>
     </message>
     <message>
-<<<<<<< HEAD
-        <location filename="meinstall.ui" line="1144"/>
-=======
         <location filename="meinstall.ui" line="1312"/>
->>>>>>> 978c8ca0
         <source>Ready to install antiX Linux filesystem</source>
         <translation>Listo para instalar el sistema de archivos de antiX Linux</translation>
     </message>
     <message>
-<<<<<<< HEAD
-        <location filename="meinstall.ui" line="1166"/>
-=======
         <location filename="meinstall.ui" line="1334"/>
->>>>>>> 978c8ca0
         <source>Tips</source>
         <translation>Consejos</translation>
     </message>
     <message>
-<<<<<<< HEAD
-        <location filename="meinstall.ui" line="1240"/>
-=======
         <location filename="meinstall.ui" line="1408"/>
->>>>>>> 978c8ca0
         <source>4. Select Boot Method</source>
         <translation>4. Seleccionar el método de arranque</translation>
     </message>
     <message>
-<<<<<<< HEAD
-        <location filename="meinstall.ui" line="1273"/>
-=======
         <location filename="meinstall.ui" line="1441"/>
->>>>>>> 978c8ca0
         <source>MBR</source>
         <translation>MBR</translation>
     </message>
     <message>
-<<<<<<< HEAD
-        <location filename="meinstall.ui" line="1276"/>
-=======
         <location filename="meinstall.ui" line="1444"/>
->>>>>>> 978c8ca0
         <source>Alt+B</source>
         <translation>Alt+B</translation>
     </message>
     <message>
-<<<<<<< HEAD
-        <location filename="meinstall.ui" line="1304"/>
-=======
         <location filename="meinstall.ui" line="1472"/>
->>>>>>> 978c8ca0
         <source>Install on:</source>
         <translation>Instalar en:</translation>
     </message>
     <message>
-<<<<<<< HEAD
-        <location filename="meinstall.ui" line="1320"/>
-=======
         <location filename="meinstall.ui" line="1488"/>
->>>>>>> 978c8ca0
         <source>Install GRUB for Linux and Windows</source>
         <translation>Instalar GRUB para Linux y Windows</translation>
     </message>
     <message>
-<<<<<<< HEAD
-        <location filename="meinstall.ui" line="1342"/>
-=======
         <location filename="meinstall.ui" line="1510"/>
->>>>>>> 978c8ca0
         <source>System boot disk:</source>
         <translation>Disco de arranque del sistema:</translation>
     </message>
     <message>
-<<<<<<< HEAD
-        <location filename="meinstall.ui" line="1387"/>
-=======
         <location filename="meinstall.ui" line="1555"/>
->>>>>>> 978c8ca0
         <source>EFI System Partition</source>
         <translation>Sistema de partición EFI</translation>
     </message>
     <message>
-<<<<<<< HEAD
-        <location filename="meinstall.ui" line="1390"/>
-=======
         <location filename="meinstall.ui" line="1558"/>
->>>>>>> 978c8ca0
         <source>ESP</source>
         <translation>ESP</translation>
     </message>
     <message>
-<<<<<<< HEAD
-        <location filename="meinstall.ui" line="1460"/>
-=======
         <location filename="meinstall.ui" line="1628"/>
->>>>>>> 978c8ca0
         <source>Common Services to Enable</source>
         <translation>Servicios comunes para habilitar</translation>
     </message>
     <message>
-<<<<<<< HEAD
-        <location filename="meinstall.ui" line="1500"/>
-=======
         <location filename="meinstall.ui" line="1668"/>
->>>>>>> 978c8ca0
         <source>Service</source>
         <translation>Servicio</translation>
     </message>
     <message>
-<<<<<<< HEAD
-        <location filename="meinstall.ui" line="1505"/>
-=======
         <location filename="meinstall.ui" line="1673"/>
->>>>>>> 978c8ca0
         <source>Description</source>
         <translation>Descripción</translation>
     </message>
     <message>
-<<<<<<< HEAD
-        <location filename="meinstall.ui" line="1541"/>
-=======
         <location filename="meinstall.ui" line="1709"/>
->>>>>>> 978c8ca0
         <source>5. Computer Network Names</source>
         <translation>5. Nombres de las redes de computadoras</translation>
     </message>
     <message>
-<<<<<<< HEAD
-        <location filename="meinstall.ui" line="1568"/>
-=======
         <location filename="meinstall.ui" line="1736"/>
->>>>>>> 978c8ca0
         <source>Workgroup</source>
         <translation>Equipo de trabajo:</translation>
     </message>
     <message>
-<<<<<<< HEAD
-        <location filename="meinstall.ui" line="1581"/>
-=======
         <location filename="meinstall.ui" line="1749"/>
->>>>>>> 978c8ca0
         <source>Workgroup:</source>
         <translation>Equipo de trabajo:</translation>
     </message>
     <message>
-<<<<<<< HEAD
-        <location filename="meinstall.ui" line="1597"/>
-=======
         <location filename="meinstall.ui" line="1765"/>
->>>>>>> 978c8ca0
         <source>SaMBa Server for MS Networking</source>
         <translation>Servidor SaMBa para redes de MS</translation>
     </message>
     <message>
-<<<<<<< HEAD
-        <location filename="meinstall.ui" line="1613"/>
-=======
         <location filename="meinstall.ui" line="1781"/>
->>>>>>> 978c8ca0
         <source>example.dom</source>
         <translation>ejemplo.dom</translation>
     </message>
     <message>
-<<<<<<< HEAD
-        <location filename="meinstall.ui" line="1626"/>
-=======
         <location filename="meinstall.ui" line="1794"/>
->>>>>>> 978c8ca0
         <source>Computer domain:</source>
         <translation>Dominio del ordenador:</translation>
     </message>
     <message>
-<<<<<<< HEAD
-        <location filename="meinstall.ui" line="1658"/>
-=======
         <location filename="meinstall.ui" line="1826"/>
->>>>>>> 978c8ca0
         <source>Computer name:</source>
         <translation>Nombre del ordenador:</translation>
     </message>
     <message>
-<<<<<<< HEAD
-        <location filename="meinstall.ui" line="1731"/>
-=======
         <location filename="meinstall.ui" line="1899"/>
->>>>>>> 978c8ca0
         <source>6d. Service Settings (advanced)</source>
         <translation>6d. Ajustes de los Servicios (avanzado)</translation>
     </message>
     <message>
-<<<<<<< HEAD
-        <location filename="meinstall.ui" line="1749"/>
-=======
         <location filename="meinstall.ui" line="1917"/>
->>>>>>> 978c8ca0
         <source>Adjust which services should run at startup</source>
         <translation>Ajustar cuáles servicios se ejecutarán al inicio</translation>
     </message>
     <message>
-<<<<<<< HEAD
-        <location filename="meinstall.ui" line="1752"/>
-=======
         <location filename="meinstall.ui" line="1920"/>
->>>>>>> 978c8ca0
         <source>View</source>
         <translation>Ver</translation>
     </message>
     <message>
-<<<<<<< HEAD
-        <location filename="meinstall.ui" line="1781"/>
-=======
         <location filename="meinstall.ui" line="1949"/>
->>>>>>> 978c8ca0
         <source>6b. Configure Clock</source>
         <translation>6b. Configurar el Reloj</translation>
     </message>
     <message>
-<<<<<<< HEAD
-        <location filename="meinstall.ui" line="1809"/>
-=======
         <location filename="meinstall.ui" line="1977"/>
->>>>>>> 978c8ca0
         <source>Format:</source>
         <translation>Formato</translation>
     </message>
     <message>
-<<<<<<< HEAD
-        <location filename="meinstall.ui" line="1826"/>
-=======
         <location filename="meinstall.ui" line="1994"/>
->>>>>>> 978c8ca0
         <source>System clock uses LOCAL</source>
         <translation>El reloj del sistema usa LOCAL</translation>
     </message>
     <message>
-<<<<<<< HEAD
-        <location filename="meinstall.ui" line="1855"/>
-=======
         <location filename="meinstall.ui" line="2023"/>
->>>>>>> 978c8ca0
         <source>6a. Localization Defaults</source>
         <translation>6a. Localización por defecto</translation>
     </message>
     <message>
-<<<<<<< HEAD
-        <location filename="meinstall.ui" line="1885"/>
-=======
         <location filename="meinstall.ui" line="2053"/>
->>>>>>> 978c8ca0
         <source>Locale:</source>
         <translation>Localización:</translation>
     </message>
     <message>
-<<<<<<< HEAD
-        <location filename="meinstall.ui" line="1914"/>
-=======
         <location filename="meinstall.ui" line="2082"/>
->>>>>>> 978c8ca0
         <source>6c. Timezone Settings</source>
         <translation>6c. Ajustes de la Zona Horaria</translation>
     </message>
     <message>
-<<<<<<< HEAD
-        <location filename="meinstall.ui" line="1926"/>
-=======
         <location filename="meinstall.ui" line="2094"/>
->>>>>>> 978c8ca0
         <source>Timezone:</source>
         <translation>Zona horaria:</translation>
     </message>
     <message>
-<<<<<<< HEAD
-        <location filename="meinstall.ui" line="2003"/>
-=======
         <location filename="meinstall.ui" line="2171"/>
->>>>>>> 978c8ca0
         <source>7b. Root (administrator) Account</source>
         <translation>7b. Cuenta de Root (administrador)</translation>
     </message>
     <message>
-<<<<<<< HEAD
-        <location filename="meinstall.ui" line="2074"/>
-=======
         <location filename="meinstall.ui" line="2242"/>
->>>>>>> 978c8ca0
         <source>Confirm root password:</source>
         <translation>Confirmar la contraseña de root:</translation>
     </message>
     <message>
-<<<<<<< HEAD
-        <location filename="meinstall.ui" line="2090"/>
-=======
         <location filename="meinstall.ui" line="2258"/>
->>>>>>> 978c8ca0
         <source>Root password:</source>
         <translation>Contraseña de root:</translation>
     </message>
     <message>
-<<<<<<< HEAD
-        <location filename="meinstall.ui" line="2109"/>
-=======
         <location filename="meinstall.ui" line="2277"/>
->>>>>>> 978c8ca0
         <source>7a. Default User Account</source>
         <translation>7a. Cuenta del Usuario Predeterminado</translation>
     </message>
     <message>
-<<<<<<< HEAD
-        <location filename="meinstall.ui" line="2189"/>
-=======
         <location filename="meinstall.ui" line="2357"/>
->>>>>>> 978c8ca0
         <source>username</source>
         <translation>nombre del usuario</translation>
     </message>
     <message>
-<<<<<<< HEAD
-        <location filename="meinstall.ui" line="2202"/>
-=======
         <location filename="meinstall.ui" line="2370"/>
->>>>>>> 978c8ca0
         <source>Confirm user password:</source>
         <translation>Confirmar contraseña de usuario:</translation>
     </message>
     <message>
-<<<<<<< HEAD
-        <location filename="meinstall.ui" line="2218"/>
-=======
         <location filename="meinstall.ui" line="2386"/>
->>>>>>> 978c8ca0
         <source>Default user password:</source>
         <translation>Contraseña del usuario principal:</translation>
     </message>
     <message>
-<<<<<<< HEAD
-        <location filename="meinstall.ui" line="2234"/>
-=======
         <location filename="meinstall.ui" line="2402"/>
->>>>>>> 978c8ca0
         <source>Default user login name:</source>
         <translation>Nombre de inicio de sesión del usuario principal:</translation>
     </message>
     <message>
-<<<<<<< HEAD
-        <location filename="meinstall.ui" line="2253"/>
-=======
         <location filename="meinstall.ui" line="2421"/>
->>>>>>> 978c8ca0
         <source>Autologin</source>
         <translation>Autoingreso</translation>
     </message>
     <message>
-<<<<<<< HEAD
-        <location filename="meinstall.ui" line="2266"/>
-=======
         <location filename="meinstall.ui" line="2434"/>
->>>>>>> 978c8ca0
         <source>Show passwords</source>
         <translation>Mostrar contraseñas</translation>
     </message>
     <message>
-<<<<<<< HEAD
-        <location filename="meinstall.ui" line="2279"/>
-=======
         <location filename="meinstall.ui" line="2447"/>
->>>>>>> 978c8ca0
         <source>Desktop modifications made in the live environment will be carried over to the installed OS</source>
         <translation>Modificaciones al escritorio del LiveDVD o LiveUSB, serán llevados a la instalación del SO. </translation>
     </message>
     <message>
-<<<<<<< HEAD
-        <location filename="meinstall.ui" line="2282"/>
-=======
         <location filename="meinstall.ui" line="2450"/>
->>>>>>> 978c8ca0
         <source>Save live desktop changes</source>
         <translation>Guardar los cambios del escritorio live</translation>
     </message>
     <message>
-<<<<<<< HEAD
-        <location filename="meinstall.ui" line="2295"/>
-        <source>Encrypt /home</source>
-        <translation>Encriptar /home</translation>
-    </message>
-    <message>
-        <location filename="meinstall.ui" line="2327"/>
-=======
         <location filename="meinstall.ui" line="2482"/>
->>>>>>> 978c8ca0
         <source>Reminders</source>
         <translation>Recordatorios</translation>
     </message>
     <message>
-<<<<<<< HEAD
-        <location filename="meinstall.ui" line="2395"/>
-=======
         <location filename="meinstall.ui" line="2550"/>
->>>>>>> 978c8ca0
         <source>Close</source>
         <translation>Cerrar</translation>
     </message>
@@ -1939,11 +1203,7 @@
 <context>
     <name>QApplication</name>
     <message>
-<<<<<<< HEAD
-        <location filename="app.cpp" line="62"/>
-=======
         <location filename="app.cpp" line="74"/>
->>>>>>> 978c8ca0
         <source>The installer won't launch because it appears to be running already in the background.
 
 Please close it if possible, or run &apos;pkill minstall&apos; in terminal.</source>
@@ -1952,11 +1212,7 @@
 Favor cerrarlo si es posible, o ejecuta &apos;pkill minstall&apos; en un terminal.</translation>
     </message>
     <message>
-<<<<<<< HEAD
-        <location filename="app.cpp" line="70"/>
-=======
         <location filename="app.cpp" line="82"/>
->>>>>>> 978c8ca0
         <source>You are running 32bit OS started in 64 bit UEFI mode, the system will not be able to boot unless you select Legacy Boot or similar at restart.
 We recommend you quit now and restart in Legacy Boot
 
@@ -1967,29 +1223,17 @@
 Desea seguir con la instalación?</translation>
     </message>
     <message>
-<<<<<<< HEAD
-        <location filename="app.cpp" line="74"/>
-=======
         <location filename="app.cpp" line="86"/>
->>>>>>> 978c8ca0
         <source>Yes</source>
         <translation>Sí</translation>
     </message>
     <message>
-<<<<<<< HEAD
-        <location filename="app.cpp" line="74"/>
-=======
         <location filename="app.cpp" line="86"/>
->>>>>>> 978c8ca0
         <source>No</source>
         <translation>No</translation>
     </message>
     <message>
-<<<<<<< HEAD
-        <location filename="app.cpp" line="87"/>
-=======
         <location filename="app.cpp" line="99"/>
->>>>>>> 978c8ca0
         <source>You must run this app as root.</source>
         <translation>Tiene que ejecutar este aplicación como root.</translation>
     </message>
