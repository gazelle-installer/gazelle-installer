<?xml version="1.0" ?><!DOCTYPE TS><TS language="kk" version="2.1">
<context>
    <name>MInstall</name>
    <message>
<<<<<<< HEAD
        <location filename="minstall.cpp" line="107"/>
=======
        <location filename="minstall.cpp" line="89"/>
>>>>>>> db1e4e5a
        <source>%1 is an independent Linux distribution based on Debian Stable.

%1 uses some components from MEPIS Linux which are released under an Apache free license. Some MEPIS components have been modified for %1.

Enjoy using %1</source>
        <translation type="unfinished"/>
    </message>
    <message>
<<<<<<< HEAD
        <location filename="minstall.cpp" line="108"/>
=======
        <location filename="minstall.cpp" line="90"/>
>>>>>>> db1e4e5a
        <source>Support %1

%1 is supported by people like you. Some help others at the support forum - %2, or translate help files into different languages, or make suggestions, write documentation, or help test new software.</source>
        <translation type="unfinished"/>
    </message>
    <message>
<<<<<<< HEAD
        <location filename="minstall.cpp" line="380"/>
=======
        <location filename="minstall.cpp" line="448"/>
>>>>>>> db1e4e5a
        <source>

The disk with the partition you selected for installation is failing.

</source>
        <translation type="unfinished"/>
    </message>
    <message>
<<<<<<< HEAD
        <location filename="minstall.cpp" line="381"/>
=======
        <location filename="minstall.cpp" line="449"/>
>>>>>>> db1e4e5a
        <source>You are strongly advised to abort.
</source>
        <translation type="unfinished"/>
    </message>
    <message>
<<<<<<< HEAD
        <location filename="minstall.cpp" line="382"/>
        <location filename="minstall.cpp" line="396"/>
=======
        <location filename="minstall.cpp" line="450"/>
        <location filename="minstall.cpp" line="464"/>
>>>>>>> db1e4e5a
        <source>If unsure, please exit the Installer and run GSmartControl for more information.

</source>
        <translation type="unfinished"/>
    </message>
    <message>
<<<<<<< HEAD
        <location filename="minstall.cpp" line="383"/>
=======
        <location filename="minstall.cpp" line="451"/>
>>>>>>> db1e4e5a
        <source>Do you want to abort the installation?</source>
        <translation>Орнатуды үзуді шынымен қалайсыз ба?</translation>
    </message>
    <message>
<<<<<<< HEAD
        <location filename="minstall.cpp" line="385"/>
        <location filename="minstall.cpp" line="399"/>
        <location filename="minstall.cpp" line="596"/>
        <location filename="minstall.cpp" line="814"/>
        <location filename="minstall.cpp" line="826"/>
        <location filename="minstall.cpp" line="843"/>
        <location filename="minstall.cpp" line="856"/>
        <location filename="minstall.cpp" line="869"/>
        <location filename="minstall.cpp" line="1132"/>
        <location filename="minstall.cpp" line="1277"/>
        <location filename="minstall.cpp" line="1282"/>
        <location filename="minstall.cpp" line="1307"/>
        <location filename="minstall.cpp" line="1800"/>
        <location filename="minstall.cpp" line="1819"/>
        <location filename="minstall.cpp" line="2340"/>
=======
        <location filename="minstall.cpp" line="453"/>
        <location filename="minstall.cpp" line="467"/>
        <location filename="minstall.cpp" line="788"/>
        <location filename="minstall.cpp" line="1078"/>
        <location filename="minstall.cpp" line="1092"/>
        <location filename="minstall.cpp" line="1108"/>
        <location filename="minstall.cpp" line="1121"/>
        <location filename="minstall.cpp" line="1134"/>
        <location filename="minstall.cpp" line="1147"/>
        <location filename="minstall.cpp" line="1160"/>
        <location filename="minstall.cpp" line="1579"/>
        <location filename="minstall.cpp" line="1734"/>
        <location filename="minstall.cpp" line="1739"/>
        <location filename="minstall.cpp" line="1764"/>
        <location filename="minstall.cpp" line="2246"/>
        <location filename="minstall.cpp" line="2274"/>
>>>>>>> db1e4e5a
        <source>Yes</source>
        <translation>Иә</translation>
    </message>
    <message>
<<<<<<< HEAD
        <location filename="minstall.cpp" line="385"/>
        <location filename="minstall.cpp" line="399"/>
        <location filename="minstall.cpp" line="596"/>
        <location filename="minstall.cpp" line="814"/>
        <location filename="minstall.cpp" line="826"/>
        <location filename="minstall.cpp" line="843"/>
        <location filename="minstall.cpp" line="856"/>
        <location filename="minstall.cpp" line="869"/>
        <location filename="minstall.cpp" line="1132"/>
        <location filename="minstall.cpp" line="1277"/>
        <location filename="minstall.cpp" line="1282"/>
        <location filename="minstall.cpp" line="1307"/>
        <location filename="minstall.cpp" line="1800"/>
        <location filename="minstall.cpp" line="1819"/>
        <location filename="minstall.cpp" line="2340"/>
=======
        <location filename="minstall.cpp" line="453"/>
        <location filename="minstall.cpp" line="467"/>
        <location filename="minstall.cpp" line="788"/>
        <location filename="minstall.cpp" line="1078"/>
        <location filename="minstall.cpp" line="1092"/>
        <location filename="minstall.cpp" line="1108"/>
        <location filename="minstall.cpp" line="1121"/>
        <location filename="minstall.cpp" line="1134"/>
        <location filename="minstall.cpp" line="1147"/>
        <location filename="minstall.cpp" line="1160"/>
        <location filename="minstall.cpp" line="1579"/>
        <location filename="minstall.cpp" line="1734"/>
        <location filename="minstall.cpp" line="1739"/>
        <location filename="minstall.cpp" line="1764"/>
        <location filename="minstall.cpp" line="2246"/>
        <location filename="minstall.cpp" line="2274"/>
>>>>>>> db1e4e5a
        <source>No</source>
        <translation>Жоқ</translation>
    </message>
    <message>
<<<<<<< HEAD
        <location filename="minstall.cpp" line="393"/>
=======
        <location filename="minstall.cpp" line="461"/>
>>>>>>> db1e4e5a
        <source>Smartmon tool output:

</source>
        <translation type="unfinished"/>
    </message>
    <message>
<<<<<<< HEAD
        <location filename="minstall.cpp" line="394"/>
=======
        <location filename="minstall.cpp" line="462"/>
>>>>>>> db1e4e5a
        <source>The disk with the partition you selected for installation passes the S.M.A.R.T. monitor test (smartctl)
</source>
        <translation type="unfinished"/>
    </message>
    <message>
<<<<<<< HEAD
        <location filename="minstall.cpp" line="395"/>
=======
        <location filename="minstall.cpp" line="463"/>
>>>>>>> db1e4e5a
        <source>but the tests indicate it will have a higher than average failure rate in the upcoming year.
</source>
        <translation type="unfinished"/>
    </message>
    <message>
<<<<<<< HEAD
        <location filename="minstall.cpp" line="397"/>
=======
        <location filename="minstall.cpp" line="465"/>
>>>>>>> db1e4e5a
        <source>Do you want to continue?</source>
        <translation>Жалғастыруды қалайсыз ба?</translation>
    </message>
    <message>
<<<<<<< HEAD
        <location filename="minstall.cpp" line="425"/>
=======
        <location filename="minstall.cpp" line="482"/>
        <source>The password needs to be at least
%1 characters long. Please select
a longer password before proceeding.</source>
        <translation type="unfinished"/>
    </message>
    <message>
        <location filename="minstall.cpp" line="500"/>
>>>>>>> db1e4e5a
        <source>Ready to install %1 filesystem</source>
        <translation type="unfinished"/>
    </message>
    <message>
<<<<<<< HEAD
        <location filename="minstall.cpp" line="594"/>
=======
        <location filename="minstall.cpp" line="754"/>
        <source>Sorry, could not create %1 LUKS partition</source>
        <translation type="unfinished"/>
    </message>
    <message>
        <location filename="minstall.cpp" line="766"/>
        <source>Sorry, could not open %1 LUKS container</source>
        <translation type="unfinished"/>
    </message>
    <message>
        <location filename="minstall.cpp" line="786"/>
>>>>>>> db1e4e5a
        <source>OK to format and use the entire disk (%1) for %2?</source>
        <translation type="unfinished"/>
    </message>
    <message>
<<<<<<< HEAD
        <location filename="minstall.cpp" line="606"/>
=======
        <location filename="minstall.cpp" line="798"/>
>>>>>>> db1e4e5a
        <source>Creating required partitions</source>
        <translation>Сұралған бөлімдерді жасау</translation>
    </message>
    <message>
<<<<<<< HEAD
        <location filename="minstall.cpp" line="681"/>
        <source>Formating EFI System Partition (ESP)</source>
        <translation type="unfinished"/>
    </message>
    <message>
        <location filename="minstall.cpp" line="719"/>
        <location filename="minstall.cpp" line="910"/>
=======
        <location filename="minstall.cpp" line="882"/>
        <source>Formating EFI System Partition (ESP)</source>
        <translation type="unfinished"/>
    </message>
    <message>
        <location filename="minstall.cpp" line="949"/>
        <location filename="minstall.cpp" line="1208"/>
        <location filename="minstall.cpp" line="1240"/>
        <location filename="minstall.cpp" line="1291"/>
        <source>Setting up LUKS encrypted containers</source>
        <translation type="unfinished"/>
    </message>
    <message>
        <location filename="minstall.cpp" line="959"/>
        <location filename="minstall.cpp" line="1197"/>
>>>>>>> db1e4e5a
        <source>Formatting swap partition</source>
        <translation>swap бөлімін пішімдеу</translation>
    </message>
    <message>
<<<<<<< HEAD
        <location filename="minstall.cpp" line="728"/>
=======
        <location filename="minstall.cpp" line="970"/>
        <location filename="minstall.cpp" line="1260"/>
        <source>Formatting boot partition</source>
        <translation type="unfinished"/>
    </message>
    <message>
        <location filename="minstall.cpp" line="976"/>
>>>>>>> db1e4e5a
        <source>Formatting root partition</source>
        <translation>Түбірлік бөлімді пішімдеу</translation>
    </message>
    <message>
<<<<<<< HEAD
        <location filename="minstall.cpp" line="792"/>
        <location filename="minstall.cpp" line="2253"/>
        <location filename="minstall.cpp" line="2632"/>
        <source>none - or existing</source>
        <translation type="unfinished"/>
    </message>
    <message>
        <location filename="minstall.cpp" line="806"/>
        <source>You must choose a root partition.
The root partition must be at least %1 .</source>
        <translation type="unfinished"/>
    </message>
    <message>
        <location filename="minstall.cpp" line="812"/>
        <source>The partition you selected for root, appears to be a MS-Windows partition.  Are you sure you want to reformat this partition?</source>
        <translation type="unfinished"/>
    </message>
    <message>
        <location filename="minstall.cpp" line="821"/>
=======
        <location filename="minstall.cpp" line="1069"/>
        <source>You must choose a root partition.
The root partition must be at least %1.</source>
        <translation type="unfinished"/>
    </message>
    <message>
        <location filename="minstall.cpp" line="1076"/>
        <source>The partition you selected for %1, is not a Linux partition. Are you sure you want to reformat this partition?</source>
        <translation type="unfinished"/>
    </message>
    <message>
        <location filename="minstall.cpp" line="1087"/>
>>>>>>> db1e4e5a
        <source>OK to format and destroy all data on 
%1 for the / (root) partition?</source>
        <translation type="unfinished"/>
    </message>
    <message>
<<<<<<< HEAD
        <location filename="minstall.cpp" line="823"/>
=======
        <location filename="minstall.cpp" line="1089"/>
>>>>>>> db1e4e5a
        <source>All data on %1 will be deleted, except for /home
OK to continue?</source>
        <translation type="unfinished"/>
    </message>
    <message>
<<<<<<< HEAD
        <location filename="minstall.cpp" line="841"/>
=======
        <location filename="minstall.cpp" line="1106"/>
>>>>>>> db1e4e5a
        <source>OK to format and destroy all data on 
%1 for the swap partition?</source>
        <translation type="unfinished"/>
    </message>
    <message>
<<<<<<< HEAD
        <location filename="minstall.cpp" line="854"/>
        <source>The partition you selected for /home, appears to be a MS-Windows partition.  Are you sure you want to reformat this partition?</source>
        <translation type="unfinished"/>
    </message>
    <message>
        <location filename="minstall.cpp" line="863"/>
=======
        <location filename="minstall.cpp" line="1119"/>
        <location filename="minstall.cpp" line="1145"/>
        <source>The partition you selected for %1, is not a Linux partition.
Are you sure you want to reformat this partition?</source>
        <translation type="unfinished"/>
    </message>
    <message>
        <location filename="minstall.cpp" line="1128"/>
>>>>>>> db1e4e5a
        <source>OK to reuse (no reformat) %1 as the /home partition?</source>
        <translation type="unfinished"/>
    </message>
    <message>
<<<<<<< HEAD
        <location filename="minstall.cpp" line="865"/>
=======
        <location filename="minstall.cpp" line="1130"/>
>>>>>>> db1e4e5a
        <source>OK to format and destroy all data on %1 for the /home partition?</source>
        <translation type="unfinished"/>
    </message>
    <message>
<<<<<<< HEAD
        <location filename="minstall.cpp" line="876"/>
=======
        <location filename="minstall.cpp" line="1158"/>
        <source>The partition you selected for /boot, is larger than expected.
Are you sure you want to reformat this partition?</source>
        <translation type="unfinished"/>
    </message>
    <message>
        <location filename="minstall.cpp" line="1168"/>
>>>>>>> db1e4e5a
        <source>Preparing required partitions</source>
        <translation type="unfinished"/>
    </message>
    <message>
<<<<<<< HEAD
        <location filename="minstall.cpp" line="930"/>
=======
        <location filename="minstall.cpp" line="1229"/>
>>>>>>> db1e4e5a
        <source>Formatting the / (root) partition</source>
        <translation type="unfinished"/>
    </message>
    <message>
<<<<<<< HEAD
        <location filename="minstall.cpp" line="954"/>
=======
        <location filename="minstall.cpp" line="1277"/>
>>>>>>> db1e4e5a
        <source>Mounting the /home partition</source>
        <translation type="unfinished"/>
    </message>
    <message>
<<<<<<< HEAD
        <location filename="minstall.cpp" line="969"/>
=======
        <location filename="minstall.cpp" line="1303"/>
>>>>>>> db1e4e5a
        <source>Formatting the /home partition</source>
        <translation>/home бөлімін пішімдеу</translation>
    </message>
    <message>
<<<<<<< HEAD
        <location filename="minstall.cpp" line="1012"/>
=======
        <location filename="minstall.cpp" line="1353"/>
>>>>>>> db1e4e5a
        <source>Mounting the / (root) partition</source>
        <translation type="unfinished"/>
    </message>
    <message>
<<<<<<< HEAD
        <location filename="minstall.cpp" line="1040"/>
=======
        <location filename="minstall.cpp" line="1457"/>
>>>>>>> db1e4e5a
        <source>Creating system directories</source>
        <translation type="unfinished"/>
    </message>
    <message>
<<<<<<< HEAD
        <location filename="minstall.cpp" line="1130"/>
=======
        <location filename="minstall.cpp" line="1577"/>
>>>>>>> db1e4e5a
        <source>OK to install GRUB bootloader at %1 ?</source>
        <translation type="unfinished"/>
    </message>
    <message>
<<<<<<< HEAD
        <location filename="minstall.cpp" line="1142"/>
=======
        <location filename="minstall.cpp" line="1589"/>
>>>>>>> db1e4e5a
        <source>Please wait till GRUB is installed, it might take a couple of minutes.</source>
        <translation type="unfinished"/>
    </message>
    <message>
<<<<<<< HEAD
        <location filename="minstall.cpp" line="1181"/>
=======
        <location filename="minstall.cpp" line="1629"/>
>>>>>>> db1e4e5a
        <source>Sorry, installing GRUB failed. This may be due to a change in the disk formatting. You can uncheck GRUB and finish installing then reboot to the LiveDVD or LiveUSB and repair the installation with the reinstall GRUB function.</source>
        <translation type="unfinished"/>
    </message>
    <message>
<<<<<<< HEAD
        <location filename="minstall.cpp" line="1274"/>
=======
        <location filename="minstall.cpp" line="1731"/>
>>>>>>> db1e4e5a
        <source>The home directory for %1 already exists.Would you like to reuse the old home directory?</source>
        <translation type="unfinished"/>
    </message>
    <message>
<<<<<<< HEAD
        <location filename="minstall.cpp" line="1280"/>
=======
        <location filename="minstall.cpp" line="1737"/>
>>>>>>> db1e4e5a
        <source>Would you like to save the old home directory
and create a new home directory?</source>
        <translation type="unfinished"/>
    </message>
    <message>
<<<<<<< HEAD
        <location filename="minstall.cpp" line="1296"/>
=======
        <location filename="minstall.cpp" line="1753"/>
>>>>>>> db1e4e5a
        <source>Sorry, failed to save old home directory. Before proceeding,
you'll have to select a different username or
delete a previously saved copy of your home directory.</source>
        <translation type="unfinished"/>
    </message>
    <message>
<<<<<<< HEAD
        <location filename="minstall.cpp" line="1305"/>
=======
        <location filename="minstall.cpp" line="1762"/>
>>>>>>> db1e4e5a
        <source>Would you like to delete the old home directory for %1?</source>
        <translation type="unfinished"/>
    </message>
    <message>
<<<<<<< HEAD
        <location filename="minstall.cpp" line="1315"/>
=======
        <location filename="minstall.cpp" line="1772"/>
>>>>>>> db1e4e5a
        <source>Sorry, failed to delete old home directory. Before proceeding, 
you&apos;ll have to select a different username.</source>
        <translation type="unfinished"/>
    </message>
    <message>
<<<<<<< HEAD
        <location filename="minstall.cpp" line="1322"/>
=======
        <location filename="minstall.cpp" line="1779"/>
>>>>>>> db1e4e5a
        <source>You've chosen to not use, save or delete the old home directory.
Before proceeding, you&apos;ll have to select a different username.</source>
        <translation type="unfinished"/>
    </message>
    <message>
<<<<<<< HEAD
        <location filename="minstall.cpp" line="1335"/>
=======
        <location filename="minstall.cpp" line="1792"/>
>>>>>>> db1e4e5a
        <source>Sorry, failed to create user directory.</source>
        <translation type="unfinished"/>
    </message>
    <message>
<<<<<<< HEAD
        <location filename="minstall.cpp" line="1342"/>
=======
        <location filename="minstall.cpp" line="1799"/>
>>>>>>> db1e4e5a
        <source>Sorry, failed to name user directory.</source>
        <translation type="unfinished"/>
    </message>
    <message>
<<<<<<< HEAD
        <location filename="minstall.cpp" line="1367"/>
=======
        <location filename="minstall.cpp" line="1824"/>
>>>>>>> db1e4e5a
        <source>Sorry, failed to save desktop changes.</source>
        <translation type="unfinished"/>
    </message>
    <message>
<<<<<<< HEAD
        <location filename="minstall.cpp" line="1378"/>
        <source>Sorry, failed to set ownership of user directory.</source>
        <translation type="unfinished"/>
    </message>
    <message>
        <location filename="minstall.cpp" line="1431"/>
        <source>Sorry, could not encrypt /home/</source>
        <translation type="unfinished"/>
    </message>
    <message>
        <location filename="minstall.cpp" line="1485"/>
=======
        <location filename="minstall.cpp" line="1835"/>
        <source>Sorry, failed to set ownership of user directory.</source>
        <translation type="unfinished"/>
    </message>
    <message>
        <location filename="minstall.cpp" line="1936"/>
>>>>>>> db1e4e5a
        <source>Sorry, unable to set root password.</source>
        <translation type="unfinished"/>
    </message>
    <message>
<<<<<<< HEAD
        <location filename="minstall.cpp" line="1512"/>
=======
        <location filename="minstall.cpp" line="1949"/>
>>>>>>> db1e4e5a
        <source>Sorry, unable to set user password.</source>
        <translation type="unfinished"/>
    </message>
    <message>
<<<<<<< HEAD
        <location filename="minstall.cpp" line="1525"/>
=======
        <location filename="minstall.cpp" line="1962"/>
>>>>>>> db1e4e5a
        <source>The user name needs to be at least
2 characters long. Please select
a longer name before proceeding.</source>
        <translation type="unfinished"/>
    </message>
    <message>
<<<<<<< HEAD
        <location filename="minstall.cpp" line="1531"/>
=======
        <location filename="minstall.cpp" line="1968"/>
>>>>>>> db1e4e5a
        <source>The user name cannot contain special
 characters or spaces.
Please choose another name before proceeding.</source>
        <translation type="unfinished"/>
    </message>
    <message>
<<<<<<< HEAD
        <location filename="minstall.cpp" line="1538"/>
        <location filename="minstall.cpp" line="1573"/>
=======
        <location filename="minstall.cpp" line="1975"/>
        <location filename="minstall.cpp" line="2010"/>
>>>>>>> db1e4e5a
        <source>The user password needs to be at least
2 characters long. Please select
a longer password before proceeding.</source>
        <translation type="unfinished"/>
    </message>
    <message>
<<<<<<< HEAD
        <location filename="minstall.cpp" line="1545"/>
        <location filename="minstall.cpp" line="1580"/>
=======
        <location filename="minstall.cpp" line="1982"/>
        <location filename="minstall.cpp" line="2017"/>
>>>>>>> db1e4e5a
        <source>The root password needs to be at least
2 characters long. Please select
a longer password before proceeding.</source>
        <translation type="unfinished"/>
    </message>
    <message>
<<<<<<< HEAD
        <location filename="minstall.cpp" line="1554"/>
=======
        <location filename="minstall.cpp" line="1991"/>
>>>>>>> db1e4e5a
        <source>Sorry that name is in use.
Please select a different name.
</source>
        <translation type="unfinished"/>
    </message>
    <message>
<<<<<<< HEAD
        <location filename="minstall.cpp" line="1561"/>
=======
        <location filename="minstall.cpp" line="1998"/>
>>>>>>> db1e4e5a
        <source>The user password entries do
not match.  Please try again.</source>
        <translation type="unfinished"/>
    </message>
    <message>
<<<<<<< HEAD
        <location filename="minstall.cpp" line="1567"/>
=======
        <location filename="minstall.cpp" line="2004"/>
>>>>>>> db1e4e5a
        <source>The root password entries do
 not match.  Please try again.</source>
        <translation type="unfinished"/>
    </message>
    <message>
<<<<<<< HEAD
        <location filename="minstall.cpp" line="1602"/>
=======
        <location filename="minstall.cpp" line="2039"/>
>>>>>>> db1e4e5a
        <source>Sorry your computer name needs to be
at least 2 characters long. You'll have to
select a different name before proceeding.</source>
        <translation type="unfinished"/>
    </message>
    <message>
<<<<<<< HEAD
        <location filename="minstall.cpp" line="1606"/>
=======
        <location filename="minstall.cpp" line="2043"/>
>>>>>>> db1e4e5a
        <source>Sorry your computer name contains invalid characters.
You'll have to select a different
name before proceeding.</source>
        <translation type="unfinished"/>
    </message>
    <message>
<<<<<<< HEAD
        <location filename="minstall.cpp" line="1612"/>
=======
        <location filename="minstall.cpp" line="2049"/>
>>>>>>> db1e4e5a
        <source>Sorry your computer domain needs to be at least
2 characters long. You'll have to select a different
name before proceeding.</source>
        <translation type="unfinished"/>
    </message>
    <message>
<<<<<<< HEAD
        <location filename="minstall.cpp" line="1616"/>
=======
        <location filename="minstall.cpp" line="2053"/>
>>>>>>> db1e4e5a
        <source>Sorry your computer domain contains invalid characters.
You'll have to select a different
name before proceeding.</source>
        <translation type="unfinished"/>
    </message>
    <message>
<<<<<<< HEAD
        <location filename="minstall.cpp" line="1625"/>
=======
        <location filename="minstall.cpp" line="2062"/>
>>>>>>> db1e4e5a
        <source>Sorry your workgroup needs to be at least
2 characters long. You'll have to select a different
name before proceeding.</source>
        <translation type="unfinished"/>
    </message>
    <message>
<<<<<<< HEAD
        <location filename="minstall.cpp" line="1797"/>
=======
        <location filename="minstall.cpp" line="2243"/>
>>>>>>> db1e4e5a
        <source>Installation and configuration is complete.
To use the new installation, reboot without the installation media.

Do you want to reboot now?</source>
        <translation type="unfinished"/>
    </message>
    <message>
<<<<<<< HEAD
        <location filename="minstall.cpp" line="1818"/>
        <source>The installation and configuration is incomplete.
Do you really want to stop now?</source>
        <translation type="unfinished"/>
    </message>
    <message>
        <location filename="minstall.cpp" line="1919"/>
=======
        <location filename="minstall.cpp" line="2273"/>
        <source>The installation and configuration is incomplete.
Do you really want to stop now?</source>
        <translation type="unfinished"/>
    </message>
    <message>
        <location filename="minstall.cpp" line="2325"/>
        <source>You must choose a separate boot partition when encrypting root.</source>
        <translation type="unfinished"/>
    </message>
    <message>
        <location filename="minstall.cpp" line="2391"/>
>>>>>>> db1e4e5a
        <source>&lt;p&gt;&lt;b&gt;General Instructions&lt;/b&gt;&lt;br/&gt;BEFORE PROCEEDING, CLOSE ALL OTHER APPLICATIONS.&lt;/p&gt;&lt;p&gt;On each page, please read the instructions, make your selections, and then click on Next when you are ready to proceed. You will be prompted for confirmation before any destructive actions are performed.&lt;/p&gt;&lt;p&gt;Installation requires about %1 of space. %2 or more is preferred. You can use the entire disk or you can put the installation on existing partitions. &lt;/p&gt;&lt;p&gt;If you are running Mac OS or Windows OS (from Vista onwards), you may have to use that system&apos;s software to set up partitions and boot manager before installing.&lt;/p&gt;&lt;p&gt;The ext2, ext3, ext4, jfs, xfs, btrfs and reiserfs Linux filesystems are supported and ext4 is recommended.&lt;/p&gt;</source>
        <translation type="unfinished"/>
    </message>
    <message>
<<<<<<< HEAD
        <location filename="minstall.cpp" line="1930"/>
=======
        <location filename="minstall.cpp" line="2397"/>
        <source>&lt;p&gt;Autoinstall will place home on the root partition.&lt;/p&gt;</source>
        <translation type="unfinished"/>
    </message>
    <message>
        <location filename="minstall.cpp" line="2398"/>
        <location filename="minstall.cpp" line="2418"/>
        <source>&lt;p&gt;&lt;b&gt;Encryption&lt;/b&gt;&lt;br/&gt;Encryption is possible via LUKS.  A password is required (8 characters minimum length)&lt;/p&gt;</source>
        <translation type="unfinished"/>
    </message>
    <message>
        <location filename="minstall.cpp" line="2399"/>
        <location filename="minstall.cpp" line="2419"/>
        <source>&lt;p&gt;A separate unencrypted boot partition is required.&lt;/p&gt;</source>
        <translation type="unfinished"/>
    </message>
    <message>
        <location filename="minstall.cpp" line="2400"/>
        <source>&lt;p&gt;When encryption is used with autoinstall, the separate boot partition will be automatically created&lt;/p&gt;</source>
        <translation type="unfinished"/>
    </message>
    <message>
        <location filename="minstall.cpp" line="2407"/>
>>>>>>> db1e4e5a
        <source>&lt;p&gt;&lt;b&gt;Limitations&lt;/b&gt;&lt;br/&gt;Remember, this software is provided AS-IS with no warranty what-so-ever. It&apos;s solely your responsibility to backup your data before proceeding.&lt;/p&gt;&lt;p&gt;&lt;b&gt;Choose Partitions&lt;/b&gt;&lt;br/&gt;%1 requires a root partition. The swap partition is optional but highly recommended. If you want to use the Suspend-to-Disk feature of %1, you will need a swap partition that is larger than your physical memory size.&lt;/p&gt;&lt;p&gt;If you choose a separate /home partition it will be easier for you to upgrade in the future, but this will not be possible if you are upgrading from an installation that does not have a separate home partition.&lt;/p&gt;&lt;p&gt;&lt;b&gt;Upgrading&lt;/b&gt;&lt;br/&gt;To upgrade from an existing Linux installation, select the same home partition as before and check the preference to preserve data in /home.&lt;/p&gt;&lt;p&gt;If you are preserving an existing /home directory tree located on your root partition, the installer will not reformat the root partition. As a result, the installation will take much longer than usual.&lt;/p&gt;&lt;p&gt;&lt;b&gt;Preferred Filesystem Type&lt;/b&gt;&lt;br/&gt;For %1, you may choose to format the partitions as ext2, ext3, ext4, jfs, xfs, btrfs or reiser. &lt;/p&gt;&lt;p&gt;Additional compression options are available for drives using btrfs. Lzo is fast, but the compression is lower. Zlib is slower, with higher compression.&lt;/p&gt;&lt;p&gt;&lt;b&gt;Bad Blocks&lt;/b&gt;&lt;br/&gt;If you choose ext2, ext3 or ext4 as the format type, you have the option of checking and correcting for bad blocks on the drive. The badblock check is very time consuming, so you may want to skip this step unless you suspect that your drive has bad blocks.&lt;/p&gt;</source>
        <translation type="unfinished"/>
    </message>
    <message>
<<<<<<< HEAD
        <location filename="minstall.cpp" line="1955"/>
=======
        <location filename="minstall.cpp" line="2432"/>
>>>>>>> db1e4e5a
        <source>Returning to Step 1 to select another disk.</source>
        <translation type="unfinished"/>
    </message>
    <message>
<<<<<<< HEAD
        <location filename="minstall.cpp" line="1959"/>
=======
        <location filename="minstall.cpp" line="2436"/>
>>>>>>> db1e4e5a
        <source>&lt;p&gt;&lt;b&gt;Special Thanks&lt;/b&gt;&lt;br/&gt;Thanks to everyone who has chosen to support %1 with their time, money, suggestions, work, praise, ideas, promotion, and/or encouragement.&lt;/p&gt;&lt;p&gt;Without you there would be no %1.&lt;/p&gt;&lt;p&gt;%2 Dev Team&lt;/p&gt;</source>
        <translation type="unfinished"/>
    </message>
    <message>
<<<<<<< HEAD
        <location filename="minstall.cpp" line="1962"/>
=======
        <location filename="minstall.cpp" line="2439"/>
>>>>>>> db1e4e5a
        <source>&lt;p&gt;&lt;b&gt;Installation in Progress&lt;/b&gt;&lt;br/&gt; %1 is installing.  For a fresh install, this will probably take 3-20 minutes, depending on the speed of your system and the size of any partitions you are reformatting.&lt;/p&gt;&lt;p&gt;If you click the Abort button, the installation will be stopped as soon as possible.&lt;/p&gt;</source>
        <translation type="unfinished"/>
    </message>
    <message>
<<<<<<< HEAD
        <location filename="minstall.cpp" line="1974"/>
=======
        <location filename="minstall.cpp" line="2448"/>
>>>>>>> db1e4e5a
        <source>Failed to create required partitions.
Returning to Step 1.</source>
        <translation type="unfinished"/>
    </message>
    <message>
<<<<<<< HEAD
        <location filename="minstall.cpp" line="1983"/>
=======
        <location filename="minstall.cpp" line="2455"/>
>>>>>>> db1e4e5a
        <source>Failed to prepare chosen partitions.
Returning to Step 1.</source>
        <translation type="unfinished"/>
    </message>
    <message>
<<<<<<< HEAD
        <location filename="minstall.cpp" line="1997"/>
=======
        <location filename="minstall.cpp" line="2467"/>
>>>>>>> db1e4e5a
        <source>&lt;p&gt;&lt;b&gt;Select Boot Method&lt;/b&gt;&lt;br/&gt; %1 uses the GRUB bootloader to boot %1 and MS-Windows. &lt;p&gt;By default GRUB2 is installed in the Master Boot Record or ESP (EFI System Partition for 64-bit UEFI boot systems) of your boot drive and replaces the boot loader you were using before. This is normal.&lt;/p&gt;&lt;p&gt;If you choose to install GRUB2 at root instead, then GRUB2 will be installed at the beginning of the root partition. This option is for experts only.&lt;/p&gt;&lt;p&gt;If you uncheck the Install GRUB box, GRUB will not be installed at this time. This option is for experts only.&lt;/p&gt;</source>
        <translation type="unfinished"/>
    </message>
    <message>
<<<<<<< HEAD
        <location filename="minstall.cpp" line="2006"/>
=======
        <location filename="minstall.cpp" line="2476"/>
>>>>>>> db1e4e5a
        <source>&lt;p&gt;&lt;b&gt;Common Services to Enable&lt;/b&gt;&lt;br/&gt;Select any of these common services that you might need with your system configuration and the services will be started automatically when you start %1.&lt;/p&gt;</source>
        <translation type="unfinished"/>
    </message>
    <message>
<<<<<<< HEAD
        <location filename="minstall.cpp" line="2013"/>
=======
        <location filename="minstall.cpp" line="2483"/>
>>>>>>> db1e4e5a
        <source>&lt;p&gt;&lt;b&gt;Computer Identity&lt;/b&gt;&lt;br/&gt;The computer name is a common unique name which will identify your computer if it is on a network. The computer domain is unlikely to be used unless your ISP or local network requires it.&lt;/p&gt;&lt;p&gt;The computer and domain names can contain only alphanumeric characters, dots, hyphens. They cannot contain blank spaces, start or end with hyphens&lt;/p&gt;&lt;p&gt;The SaMBa Server needs to be activated if you want to use it to share some of your directories or printer with a local computer that is running MS-Windows or Mac OSX.&lt;/p&gt;</source>
        <translation type="unfinished"/>
    </message>
    <message>
<<<<<<< HEAD
        <location filename="minstall.cpp" line="2022"/>
=======
        <location filename="minstall.cpp" line="2492"/>
>>>>>>> db1e4e5a
        <source>&lt;p&gt;&lt;b&gt;Localization Defaults&lt;/b&gt;&lt;br/&gt;Set the default keyboard and locale. These will apply unless they are overridden later by the user.&lt;/p&gt;&lt;p&gt;&lt;b&gt;Configure Clock&lt;/b&gt;&lt;br/&gt;If you have an Apple or a pure Unix computer, by default the system clock is set to GMT or Universal Time. To change, check the box for &apos;System clock uses LOCAL.&apos;&lt;/p&gt;&lt;p&gt;&lt;b&gt;Timezone Settings&lt;/b&gt;&lt;br/&gt;The system boots with the timezone preset to GMT/UTC. To change the timezone, after you reboot into the new installation, right click on the clock in the Panel and select Properties.&lt;/p&gt;&lt;p&gt;&lt;b&gt;Service Settings&lt;/b&gt;&lt;br/&gt;Most users should not change the defaults. Users with low-resource computers sometimes want to disable unneeded services in order to keep the RAM usage as low as possible. Make sure you know what you are doing! </source>
        <translation type="unfinished"/>
    </message>
    <message>
<<<<<<< HEAD
        <location filename="minstall.cpp" line="2030"/>
=======
        <location filename="minstall.cpp" line="2501"/>
>>>>>>> db1e4e5a
        <source>&lt;p&gt;&lt;b&gt;Default User Login&lt;/b&gt;&lt;br/&gt;The root user is similar to the Administrator user in some other operating systems. You should not use the root user as your daily user account. Please enter the name for a new (default) user account that you will use on a daily basis. If needed, you can add other user accounts later with %1 User Manager. &lt;/p&gt;&lt;p&gt;&lt;b&gt;Passwords&lt;/b&gt;&lt;br/&gt;Enter a new password for your default user account and for the root account. Each password must be entered twice.&lt;/p&gt;</source>
        <translation type="unfinished"/>
    </message>
    <message>
<<<<<<< HEAD
        <location filename="minstall.cpp" line="2038"/>
=======
        <location filename="minstall.cpp" line="2509"/>
>>>>>>> db1e4e5a
        <source>&lt;p&gt;&lt;b&gt;Congratulations!&lt;/b&gt;&lt;br/&gt;You have completed the installation of %1&lt;/p&gt;&lt;p&gt;&lt;b&gt;Finding Applications&lt;/b&gt;&lt;br/&gt;There are hundreds of excellent applications installed with %1 The best way to learn about them is to browse through the Menu and try them. Many of the apps were developed specifically for the %1 project. These are shown in the main menus. &lt;p&gt;In addition %1 includes many standard Linux applications that are run only from the command line and therefore do not show up in the Menu.&lt;/p&gt;</source>
        <translation type="unfinished"/>
    </message>
    <message>
<<<<<<< HEAD
        <location filename="minstall.cpp" line="2048"/>
=======
        <location filename="minstall.cpp" line="2519"/>
>>>>>>> db1e4e5a
        <source>Enjoy using %1&lt;/b&gt;&lt;/p&gt;</source>
        <translation type="unfinished"/>
    </message>
    <message>
<<<<<<< HEAD
        <location filename="minstall.cpp" line="2062"/>
        <location filename="minstall.cpp" line="2076"/>
=======
        <location filename="minstall.cpp" line="2534"/>
        <location filename="minstall.cpp" line="2548"/>
>>>>>>> db1e4e5a
        <source>Next</source>
        <translation type="unfinished"/>
    </message>
    <message>
<<<<<<< HEAD
        <location filename="minstall.cpp" line="2074"/>
=======
        <location filename="minstall.cpp" line="2546"/>
>>>>>>> db1e4e5a
        <source>Finish</source>
        <translation type="unfinished"/>
    </message>
    <message>
<<<<<<< HEAD
        <location filename="minstall.cpp" line="2339"/>
        <source>%1 is installing, are you 
sure you want to Close now?</source>
        <translation type="unfinished"/>
    </message>
    <message>
        <location filename="minstall.cpp" line="2366"/>
=======
        <location filename="minstall.cpp" line="2871"/>
>>>>>>> db1e4e5a
        <source>Deleting old system</source>
        <translation>Ескі жүйені өшіру</translation>
    </message>
    <message>
<<<<<<< HEAD
        <location filename="minstall.cpp" line="2376"/>
=======
        <location filename="minstall.cpp" line="2881"/>
>>>>>>> db1e4e5a
        <source>Failed to delete old %1 on destination.
Returning to Step 1.</source>
        <translation type="unfinished"/>
    </message>
    <message>
<<<<<<< HEAD
        <location filename="minstall.cpp" line="2402"/>
=======
        <location filename="minstall.cpp" line="2907"/>
>>>>>>> db1e4e5a
        <source>Copying new system</source>
        <translation>Жаңа жүйені көшіру</translation>
    </message>
    <message>
<<<<<<< HEAD
        <location filename="minstall.cpp" line="2416"/>
=======
        <location filename="minstall.cpp" line="2916"/>
>>>>>>> db1e4e5a
        <source>Fixing configuration</source>
        <translation type="unfinished"/>
    </message>
    <message>
<<<<<<< HEAD
        <location filename="minstall.cpp" line="2475"/>
=======
        <location filename="minstall.cpp" line="2949"/>
>>>>>>> db1e4e5a
        <source>Failed to write %1 to destination.
Returning to Step 1.</source>
        <translation type="unfinished"/>
    </message>
    <message>
<<<<<<< HEAD
        <location filename="minstall.cpp" line="2502"/>
=======
        <location filename="minstall.cpp" line="2975"/>
>>>>>>> db1e4e5a
        <source>&lt;p&gt;&lt;b&gt;Getting Help&lt;/b&gt;&lt;br/&gt;Basic information about %1 is at %2.&lt;/p&gt;&lt;p&gt;There are volunteers to help you at the %3 forum, %4&lt;/p&gt;&lt;p&gt;If you ask for help, please remember to describe your problem and your computer in some detail. Usually statements like &apos;it didn&apos;t work&apos; are not helpful.&lt;/p&gt;</source>
        <translation type="unfinished"/>
    </message>
    <message>
<<<<<<< HEAD
        <location filename="minstall.cpp" line="2510"/>
=======
        <location filename="minstall.cpp" line="2983"/>
>>>>>>> db1e4e5a
        <source>&lt;p&gt;&lt;b&gt;Repairing Your Installation&lt;/b&gt;&lt;br/&gt;If %1 stops working from the hard drive, sometimes it&apos;s possible to fix the problem by booting from LiveDVD or LiveUSB and running one of the included utilities in %1 or by using one of the regular Linux tools to repair the system.&lt;/p&gt;&lt;p&gt;You can also use your %1 LiveDVD or LiveUSB to recover data from MS-Windows systems!&lt;/p&gt;</source>
        <translation type="unfinished"/>
    </message>
    <message>
<<<<<<< HEAD
        <location filename="minstall.cpp" line="2516"/>
=======
        <location filename="minstall.cpp" line="2989"/>
>>>>>>> db1e4e5a
        <source>&lt;p&gt;&lt;b&gt;Support %1&lt;/b&gt;&lt;br/&gt;%1 is supported by people like you. Some help others at the support forum - %2 - or translate help files into different languages, or make suggestions, write documentation, or help test new software.&lt;/p&gt;</source>
        <translation type="unfinished"/>
    </message>
    <message>
<<<<<<< HEAD
        <location filename="minstall.cpp" line="2523"/>
=======
        <location filename="minstall.cpp" line="2996"/>
>>>>>>> db1e4e5a
        <source>&lt;p&gt;&lt;b&gt;Adjusting Your Sound Mixer&lt;/b&gt;&lt;br/&gt; %1 attempts to configure the sound mixer for you but sometimes it will be necessary for you to turn up volumes and unmute channels in the mixer in order to hear sound.&lt;/p&gt; &lt;p&gt;The mixer shortcut is located in the menu. Click on it to open the mixer. &lt;/p&gt;</source>
        <translation type="unfinished"/>
    </message>
    <message>
<<<<<<< HEAD
        <location filename="minstall.cpp" line="2531"/>
=======
        <location filename="minstall.cpp" line="3004"/>
>>>>>>> db1e4e5a
        <source>&lt;p&gt;&lt;b&gt;Keep Your Copy of %1 up-to-date&lt;/b&gt;&lt;br/&gt;For more information and updates please visit&lt;/p&gt;&lt;p&gt; %2&lt;/p&gt;</source>
        <translation type="unfinished"/>
    </message>
    <message>
<<<<<<< HEAD
        <location filename="minstall.cpp" line="2544"/>
=======
        <location filename="minstall.cpp" line="3017"/>
>>>>>>> db1e4e5a
        <source>Confirmation</source>
        <translation type="unfinished"/>
    </message>
    <message>
<<<<<<< HEAD
        <location filename="minstall.cpp" line="2544"/>
=======
        <location filename="minstall.cpp" line="3017"/>
>>>>>>> db1e4e5a
        <source>Are you sure you want to quit the application?</source>
        <translation type="unfinished"/>
    </message>
    <message>
<<<<<<< HEAD
        <location filename="minstall.cpp" line="2559"/>
        <source>This option also encrypts /swap, which will render the swap partition unable to be shared with other installed operating systems.</source>
        <translation type="unfinished"/>
    </message>
    <message>
        <location filename="minstall.cpp" line="2560"/>
=======
        <location filename="minstall.cpp" line="3233"/>
        <source>If you choose to encrypt home partition you cannot use the option to preserve data in that partition</source>
        <translation type="unfinished"/>
    </message>
    <message>
        <location filename="minstall.cpp" line="3234"/>
        <location filename="minstall.cpp" line="3256"/>
>>>>>>> db1e4e5a
        <source>OK</source>
        <translation>ОК</translation>
    </message>
    <message>
        <location filename="minstall.cpp" line="3255"/>
        <source>This option also encrypts swap partition if selected, which will render the swap partition unable to be shared with other installed operating systems.</source>
        <translation type="unfinished"/>
    </message>
</context>
<context>
    <name>MMain</name>
    <message>
        <location filename="mmain.cpp" line="42"/>
        <source>Installer</source>
        <translation type="unfinished"/>
    </message>
</context>
<context>
    <name>MeInstall</name>
    <message>
        <location filename="meinstall.ui" line="92"/>
        <source>Back</source>
        <translation type="unfinished"/>
    </message>
    <message>
        <location filename="meinstall.ui" line="99"/>
        <source>Alt+K</source>
        <translation type="unfinished"/>
    </message>
    <message>
        <location filename="meinstall.ui" line="106"/>
        <source>Next</source>
        <translation type="unfinished"/>
    </message>
    <message>
        <location filename="meinstall.ui" line="113"/>
        <source>Alt+N</source>
        <translation>Alt+N</translation>
    </message>
    <message>
        <location filename="meinstall.ui" line="163"/>
        <source>Terms of Use</source>
        <translation type="unfinished"/>
    </message>
    <message>
        <location filename="meinstall.ui" line="229"/>
        <source>ModelText</source>
        <translation type="unfinished"/>
    </message>
    <message>
        <location filename="meinstall.ui" line="249"/>
        <source>&lt;html&gt;&lt;head/&gt;&lt;body&gt;&lt;p align=&quot;right&quot;&gt;&lt;span style=&quot; font-weight:600;&quot;&gt;Layout:&lt;/span&gt;&lt;/p&gt;&lt;/body&gt;&lt;/html&gt;</source>
        <translation type="unfinished"/>
    </message>
    <message>
        <location filename="meinstall.ui" line="256"/>
        <source>&lt;html&gt;&lt;head/&gt;&lt;body&gt;&lt;p align=&quot;right&quot;&gt;&lt;span style=&quot; font-weight:600;&quot;&gt;Variant:&lt;/span&gt;&lt;/p&gt;&lt;/body&gt;&lt;/html&gt;</source>
        <translation type="unfinished"/>
    </message>
    <message>
        <location filename="meinstall.ui" line="263"/>
        <source>LayoutText</source>
        <translation type="unfinished"/>
    </message>
    <message>
        <location filename="meinstall.ui" line="270"/>
        <source>VariantText</source>
        <translation type="unfinished"/>
    </message>
    <message>
        <location filename="meinstall.ui" line="277"/>
        <source>Change Keyboard Settings</source>
        <translation type="unfinished"/>
    </message>
    <message>
        <location filename="meinstall.ui" line="284"/>
        <source>&lt;html&gt;&lt;head/&gt;&lt;body&gt;&lt;p align=&quot;right&quot;&gt;&lt;span style=&quot; font-weight:600;&quot;&gt;Model:&lt;/span&gt;&lt;/p&gt;&lt;/body&gt;&lt;/html&gt;</source>
        <translation type="unfinished"/>
    </message>
    <message>
        <location filename="meinstall.ui" line="291"/>
        <source>&lt;html&gt;&lt;head/&gt;&lt;body&gt;&lt;p align=&quot;center&quot;&gt;&lt;span style=&quot; font-weight:600;&quot;&gt;Keyboard Settings&lt;/span&gt;&lt;/p&gt;&lt;/body&gt;&lt;/html&gt;</source>
        <translation type="unfinished"/>
    </message>
    <message>
        <location filename="meinstall.ui" line="315"/>
        <source>1c. Select type of installation</source>
        <translation type="unfinished"/>
    </message>
    <message>
        <location filename="meinstall.ui" line="345"/>
        <source>MB </source>
        <translation type="unfinished"/>
    </message>
    <message>
        <location filename="meinstall.ui" line="364"/>
        <source>Leave free space up to:</source>
        <translation type="unfinished"/>
    </message>
    <message>
<<<<<<< HEAD
        <location filename="meinstall.ui" line="412"/>
=======
        <location filename="meinstall.ui" line="434"/>
>>>>>>> db1e4e5a
        <source>Auto-install using entire disk </source>
        <translation type="unfinished"/>
    </message>
    <message>
<<<<<<< HEAD
        <location filename="meinstall.ui" line="428"/>
        <source>Custom install on existing partitions</source>
        <translation type="unfinished"/>
    </message>
    <message>
        <location filename="meinstall.ui" line="447"/>
=======
        <location filename="meinstall.ui" line="450"/>
        <source>Custom install on existing partitions</source>
        <translation type="unfinished"/>
    </message>
    <message>
        <location filename="meinstall.ui" line="463"/>
        <location filename="meinstall.ui" line="1137"/>
        <source>Encrypt</source>
        <translation type="unfinished"/>
    </message>
    <message>
        <location filename="meinstall.ui" line="470"/>
        <location filename="meinstall.ui" line="1165"/>
        <source>Encryption password:</source>
        <translation type="unfinished"/>
    </message>
    <message>
        <location filename="meinstall.ui" line="477"/>
        <location filename="meinstall.ui" line="1172"/>
        <source>Confirm encryption password:</source>
        <translation type="unfinished"/>
    </message>
    <message>
        <location filename="meinstall.ui" line="513"/>
>>>>>>> db1e4e5a
        <source>1b. Rearrange disk partitions (optional)</source>
        <translation type="unfinished"/>
    </message>
    <message>
<<<<<<< HEAD
        <location filename="meinstall.ui" line="474"/>
=======
        <location filename="meinstall.ui" line="540"/>
>>>>>>> db1e4e5a
        <source>Modify partitions:</source>
        <translation type="unfinished"/>
    </message>
    <message>
<<<<<<< HEAD
        <location filename="meinstall.ui" line="490"/>
=======
        <location filename="meinstall.ui" line="556"/>
>>>>>>> db1e4e5a
        <source>Run partition tool...</source>
        <translation type="unfinished"/>
    </message>
    <message>
<<<<<<< HEAD
        <location filename="meinstall.ui" line="506"/>
=======
        <location filename="meinstall.ui" line="572"/>
>>>>>>> db1e4e5a
        <source>1a. Choose disk for installation</source>
        <translation type="unfinished"/>
    </message>
    <message>
<<<<<<< HEAD
        <location filename="meinstall.ui" line="536"/>
=======
        <location filename="meinstall.ui" line="602"/>
>>>>>>> db1e4e5a
        <source>Use disk:</source>
        <translation type="unfinished"/>
    </message>
    <message>
<<<<<<< HEAD
        <location filename="meinstall.ui" line="610"/>
=======
        <location filename="meinstall.ui" line="676"/>
>>>>>>> db1e4e5a
        <source>2b. Preferences</source>
        <translation type="unfinished"/>
    </message>
    <message>
<<<<<<< HEAD
        <location filename="meinstall.ui" line="637"/>
=======
        <location filename="meinstall.ui" line="703"/>
>>>>>>> db1e4e5a
        <source>Preserve data in /home (if upgrading)</source>
        <translation type="unfinished"/>
    </message>
    <message>
<<<<<<< HEAD
        <location filename="meinstall.ui" line="656"/>
=======
        <location filename="meinstall.ui" line="722"/>
>>>>>>> db1e4e5a
        <source>Check for badblocks (takes longer)</source>
        <translation type="unfinished"/>
    </message>
    <message>
<<<<<<< HEAD
        <location filename="meinstall.ui" line="675"/>
=======
        <location filename="meinstall.ui" line="741"/>
>>>>>>> db1e4e5a
        <source>2a. Choose partitions</source>
        <translation type="unfinished"/>
    </message>
    <message>
<<<<<<< HEAD
        <location filename="meinstall.ui" line="703"/>
        <location filename="meinstall.ui" line="902"/>
=======
        <location filename="meinstall.ui" line="779"/>
        <location filename="meinstall.ui" line="994"/>
>>>>>>> db1e4e5a
        <source>ext4</source>
        <translation type="unfinished"/>
    </message>
    <message>
<<<<<<< HEAD
        <location filename="meinstall.ui" line="708"/>
        <location filename="meinstall.ui" line="907"/>
=======
        <location filename="meinstall.ui" line="784"/>
        <location filename="meinstall.ui" line="999"/>
>>>>>>> db1e4e5a
        <source>ext3</source>
        <translation type="unfinished"/>
    </message>
    <message>
<<<<<<< HEAD
        <location filename="meinstall.ui" line="713"/>
        <location filename="meinstall.ui" line="912"/>
=======
        <location filename="meinstall.ui" line="789"/>
        <location filename="meinstall.ui" line="1004"/>
>>>>>>> db1e4e5a
        <source>ext2</source>
        <translation type="unfinished"/>
    </message>
    <message>
<<<<<<< HEAD
        <location filename="meinstall.ui" line="718"/>
        <location filename="meinstall.ui" line="917"/>
=======
        <location filename="meinstall.ui" line="794"/>
        <location filename="meinstall.ui" line="1009"/>
>>>>>>> db1e4e5a
        <source>jfs</source>
        <translation type="unfinished"/>
    </message>
    <message>
<<<<<<< HEAD
        <location filename="meinstall.ui" line="723"/>
        <location filename="meinstall.ui" line="922"/>
=======
        <location filename="meinstall.ui" line="799"/>
        <location filename="meinstall.ui" line="1014"/>
>>>>>>> db1e4e5a
        <source>xfs</source>
        <translation type="unfinished"/>
    </message>
    <message>
<<<<<<< HEAD
        <location filename="meinstall.ui" line="728"/>
        <location filename="meinstall.ui" line="927"/>
=======
        <location filename="meinstall.ui" line="804"/>
        <location filename="meinstall.ui" line="1019"/>
>>>>>>> db1e4e5a
        <source>btrfs</source>
        <translation type="unfinished"/>
    </message>
    <message>
<<<<<<< HEAD
        <location filename="meinstall.ui" line="733"/>
        <location filename="meinstall.ui" line="932"/>
=======
        <location filename="meinstall.ui" line="809"/>
        <location filename="meinstall.ui" line="1024"/>
>>>>>>> db1e4e5a
        <source>btrfs-zlib</source>
        <translation type="unfinished"/>
    </message>
    <message>
<<<<<<< HEAD
        <location filename="meinstall.ui" line="738"/>
        <location filename="meinstall.ui" line="937"/>
=======
        <location filename="meinstall.ui" line="814"/>
        <location filename="meinstall.ui" line="1029"/>
>>>>>>> db1e4e5a
        <source>btrfs-lzo</source>
        <translation type="unfinished"/>
    </message>
    <message>
<<<<<<< HEAD
        <location filename="meinstall.ui" line="743"/>
        <location filename="meinstall.ui" line="942"/>
=======
        <location filename="meinstall.ui" line="819"/>
        <location filename="meinstall.ui" line="1034"/>
>>>>>>> db1e4e5a
        <source>reiserfs</source>
        <translation type="unfinished"/>
    </message>
    <message>
<<<<<<< HEAD
        <location filename="meinstall.ui" line="748"/>
        <location filename="meinstall.ui" line="947"/>
        <source>reiser4</source>
        <translation type="unfinished"/>
    </message>
    <message>
        <location filename="meinstall.ui" line="784"/>
=======
        <location filename="meinstall.ui" line="824"/>
        <location filename="meinstall.ui" line="1039"/>
        <source>reiser4</source>
        <translation type="unfinished"/>
    </message>
    <message>
        <location filename="meinstall.ui" line="845"/>
        <source>boot:</source>
        <translation type="unfinished"/>
    </message>
    <message>
        <location filename="meinstall.ui" line="870"/>
>>>>>>> db1e4e5a
        <source>Label</source>
        <translation type="unfinished"/>
    </message>
    <message>
<<<<<<< HEAD
        <location filename="meinstall.ui" line="803"/>
=======
        <location filename="meinstall.ui" line="889"/>
>>>>>>> db1e4e5a
        <source>root:</source>
        <translation type="unfinished"/>
    </message>
    <message>
<<<<<<< HEAD
        <location filename="meinstall.ui" line="819"/>
=======
        <location filename="meinstall.ui" line="905"/>
>>>>>>> db1e4e5a
        <source>swap:</source>
        <translation type="unfinished"/>
    </message>
    <message>
<<<<<<< HEAD
        <location filename="meinstall.ui" line="835"/>
=======
        <location filename="meinstall.ui" line="921"/>
>>>>>>> db1e4e5a
        <source>Location</source>
        <translation type="unfinished"/>
    </message>
    <message>
<<<<<<< HEAD
        <location filename="meinstall.ui" line="887"/>
        <location filename="meinstall.ui" line="1374"/>
=======
        <location filename="meinstall.ui" line="979"/>
        <location filename="meinstall.ui" line="1148"/>
        <location filename="meinstall.ui" line="1542"/>
>>>>>>> db1e4e5a
        <source>root</source>
        <translation type="unfinished"/>
    </message>
    <message>
<<<<<<< HEAD
        <location filename="meinstall.ui" line="961"/>
=======
        <location filename="meinstall.ui" line="1053"/>
>>>>>>> db1e4e5a
        <source>Type</source>
        <translation type="unfinished"/>
    </message>
    <message>
<<<<<<< HEAD
        <location filename="meinstall.ui" line="977"/>
        <source>home:</source>
        <translation type="unfinished"/>
    </message>
    <message>
        <location filename="meinstall.ui" line="1059"/>
=======
        <location filename="meinstall.ui" line="1069"/>
        <source>home:</source>
        <translation type="unfinished"/>
    </message>
    <message>
        <location filename="meinstall.ui" line="1159"/>
        <source>2c. Encryption password</source>
        <translation type="unfinished"/>
    </message>
    <message>
        <location filename="meinstall.ui" line="1227"/>
>>>>>>> db1e4e5a
        <source>3. Installation in progress</source>
        <translation type="unfinished"/>
    </message>
    <message>
<<<<<<< HEAD
        <location filename="meinstall.ui" line="1102"/>
=======
        <location filename="meinstall.ui" line="1270"/>
>>>>>>> db1e4e5a
        <source>Abort</source>
        <translation type="unfinished"/>
    </message>
    <message>
<<<<<<< HEAD
        <location filename="meinstall.ui" line="1105"/>
        <location filename="meinstall.ui" line="1323"/>
=======
        <location filename="meinstall.ui" line="1273"/>
        <location filename="meinstall.ui" line="1491"/>
>>>>>>> db1e4e5a
        <source>Alt+A</source>
        <translation>Alt+A</translation>
    </message>
    <message>
<<<<<<< HEAD
        <location filename="meinstall.ui" line="1144"/>
=======
        <location filename="meinstall.ui" line="1312"/>
>>>>>>> db1e4e5a
        <source>Ready to install antiX Linux filesystem</source>
        <translation type="unfinished"/>
    </message>
    <message>
<<<<<<< HEAD
        <location filename="meinstall.ui" line="1166"/>
=======
        <location filename="meinstall.ui" line="1334"/>
>>>>>>> db1e4e5a
        <source>Tips</source>
        <translation type="unfinished"/>
    </message>
    <message>
<<<<<<< HEAD
        <location filename="meinstall.ui" line="1240"/>
=======
        <location filename="meinstall.ui" line="1408"/>
>>>>>>> db1e4e5a
        <source>4. Select Boot Method</source>
        <translation type="unfinished"/>
    </message>
    <message>
<<<<<<< HEAD
        <location filename="meinstall.ui" line="1273"/>
=======
        <location filename="meinstall.ui" line="1441"/>
>>>>>>> db1e4e5a
        <source>MBR</source>
        <translation type="unfinished"/>
    </message>
    <message>
<<<<<<< HEAD
        <location filename="meinstall.ui" line="1276"/>
=======
        <location filename="meinstall.ui" line="1444"/>
>>>>>>> db1e4e5a
        <source>Alt+B</source>
        <translation>Alt+B</translation>
    </message>
    <message>
<<<<<<< HEAD
        <location filename="meinstall.ui" line="1304"/>
=======
        <location filename="meinstall.ui" line="1472"/>
>>>>>>> db1e4e5a
        <source>Install on:</source>
        <translation type="unfinished"/>
    </message>
    <message>
<<<<<<< HEAD
        <location filename="meinstall.ui" line="1320"/>
=======
        <location filename="meinstall.ui" line="1488"/>
>>>>>>> db1e4e5a
        <source>Install GRUB for Linux and Windows</source>
        <translation type="unfinished"/>
    </message>
    <message>
<<<<<<< HEAD
        <location filename="meinstall.ui" line="1342"/>
=======
        <location filename="meinstall.ui" line="1510"/>
>>>>>>> db1e4e5a
        <source>System boot disk:</source>
        <translation type="unfinished"/>
    </message>
    <message>
<<<<<<< HEAD
        <location filename="meinstall.ui" line="1387"/>
=======
        <location filename="meinstall.ui" line="1555"/>
>>>>>>> db1e4e5a
        <source>EFI System Partition</source>
        <translation type="unfinished"/>
    </message>
    <message>
<<<<<<< HEAD
        <location filename="meinstall.ui" line="1390"/>
=======
        <location filename="meinstall.ui" line="1558"/>
>>>>>>> db1e4e5a
        <source>ESP</source>
        <translation type="unfinished"/>
    </message>
    <message>
<<<<<<< HEAD
        <location filename="meinstall.ui" line="1460"/>
=======
        <location filename="meinstall.ui" line="1628"/>
>>>>>>> db1e4e5a
        <source>Common Services to Enable</source>
        <translation type="unfinished"/>
    </message>
    <message>
<<<<<<< HEAD
        <location filename="meinstall.ui" line="1500"/>
=======
        <location filename="meinstall.ui" line="1668"/>
>>>>>>> db1e4e5a
        <source>Service</source>
        <translation type="unfinished"/>
    </message>
    <message>
<<<<<<< HEAD
        <location filename="meinstall.ui" line="1505"/>
=======
        <location filename="meinstall.ui" line="1673"/>
>>>>>>> db1e4e5a
        <source>Description</source>
        <translation type="unfinished"/>
    </message>
    <message>
<<<<<<< HEAD
        <location filename="meinstall.ui" line="1541"/>
=======
        <location filename="meinstall.ui" line="1709"/>
>>>>>>> db1e4e5a
        <source>5. Computer Network Names</source>
        <translation type="unfinished"/>
    </message>
    <message>
<<<<<<< HEAD
        <location filename="meinstall.ui" line="1568"/>
=======
        <location filename="meinstall.ui" line="1736"/>
>>>>>>> db1e4e5a
        <source>Workgroup</source>
        <translation type="unfinished"/>
    </message>
    <message>
<<<<<<< HEAD
        <location filename="meinstall.ui" line="1581"/>
=======
        <location filename="meinstall.ui" line="1749"/>
>>>>>>> db1e4e5a
        <source>Workgroup:</source>
        <translation type="unfinished"/>
    </message>
    <message>
<<<<<<< HEAD
        <location filename="meinstall.ui" line="1597"/>
=======
        <location filename="meinstall.ui" line="1765"/>
>>>>>>> db1e4e5a
        <source>SaMBa Server for MS Networking</source>
        <translation type="unfinished"/>
    </message>
    <message>
<<<<<<< HEAD
        <location filename="meinstall.ui" line="1613"/>
=======
        <location filename="meinstall.ui" line="1781"/>
>>>>>>> db1e4e5a
        <source>example.dom</source>
        <translation type="unfinished"/>
    </message>
    <message>
<<<<<<< HEAD
        <location filename="meinstall.ui" line="1626"/>
=======
        <location filename="meinstall.ui" line="1794"/>
>>>>>>> db1e4e5a
        <source>Computer domain:</source>
        <translation type="unfinished"/>
    </message>
    <message>
<<<<<<< HEAD
        <location filename="meinstall.ui" line="1658"/>
=======
        <location filename="meinstall.ui" line="1826"/>
>>>>>>> db1e4e5a
        <source>Computer name:</source>
        <translation type="unfinished"/>
    </message>
    <message>
<<<<<<< HEAD
        <location filename="meinstall.ui" line="1731"/>
=======
        <location filename="meinstall.ui" line="1899"/>
>>>>>>> db1e4e5a
        <source>6d. Service Settings (advanced)</source>
        <translation type="unfinished"/>
    </message>
    <message>
<<<<<<< HEAD
        <location filename="meinstall.ui" line="1749"/>
=======
        <location filename="meinstall.ui" line="1917"/>
>>>>>>> db1e4e5a
        <source>Adjust which services should run at startup</source>
        <translation type="unfinished"/>
    </message>
    <message>
<<<<<<< HEAD
        <location filename="meinstall.ui" line="1752"/>
=======
        <location filename="meinstall.ui" line="1920"/>
>>>>>>> db1e4e5a
        <source>View</source>
        <translation type="unfinished"/>
    </message>
    <message>
<<<<<<< HEAD
        <location filename="meinstall.ui" line="1781"/>
=======
        <location filename="meinstall.ui" line="1949"/>
>>>>>>> db1e4e5a
        <source>6b. Configure Clock</source>
        <translation type="unfinished"/>
    </message>
    <message>
<<<<<<< HEAD
        <location filename="meinstall.ui" line="1809"/>
=======
        <location filename="meinstall.ui" line="1977"/>
>>>>>>> db1e4e5a
        <source>Format:</source>
        <translation type="unfinished"/>
    </message>
    <message>
<<<<<<< HEAD
        <location filename="meinstall.ui" line="1826"/>
=======
        <location filename="meinstall.ui" line="1994"/>
>>>>>>> db1e4e5a
        <source>System clock uses LOCAL</source>
        <translation type="unfinished"/>
    </message>
    <message>
<<<<<<< HEAD
        <location filename="meinstall.ui" line="1855"/>
=======
        <location filename="meinstall.ui" line="2023"/>
>>>>>>> db1e4e5a
        <source>6a. Localization Defaults</source>
        <translation type="unfinished"/>
    </message>
    <message>
<<<<<<< HEAD
        <location filename="meinstall.ui" line="1885"/>
=======
        <location filename="meinstall.ui" line="2053"/>
>>>>>>> db1e4e5a
        <source>Locale:</source>
        <translation type="unfinished"/>
    </message>
    <message>
<<<<<<< HEAD
        <location filename="meinstall.ui" line="1914"/>
=======
        <location filename="meinstall.ui" line="2082"/>
>>>>>>> db1e4e5a
        <source>6c. Timezone Settings</source>
        <translation type="unfinished"/>
    </message>
    <message>
<<<<<<< HEAD
        <location filename="meinstall.ui" line="1926"/>
=======
        <location filename="meinstall.ui" line="2094"/>
>>>>>>> db1e4e5a
        <source>Timezone:</source>
        <translation type="unfinished"/>
    </message>
    <message>
<<<<<<< HEAD
        <location filename="meinstall.ui" line="2003"/>
=======
        <location filename="meinstall.ui" line="2171"/>
>>>>>>> db1e4e5a
        <source>7b. Root (administrator) Account</source>
        <translation type="unfinished"/>
    </message>
    <message>
<<<<<<< HEAD
        <location filename="meinstall.ui" line="2074"/>
=======
        <location filename="meinstall.ui" line="2242"/>
>>>>>>> db1e4e5a
        <source>Confirm root password:</source>
        <translation type="unfinished"/>
    </message>
    <message>
<<<<<<< HEAD
        <location filename="meinstall.ui" line="2090"/>
=======
        <location filename="meinstall.ui" line="2258"/>
>>>>>>> db1e4e5a
        <source>Root password:</source>
        <translation type="unfinished"/>
    </message>
    <message>
<<<<<<< HEAD
        <location filename="meinstall.ui" line="2109"/>
=======
        <location filename="meinstall.ui" line="2277"/>
>>>>>>> db1e4e5a
        <source>7a. Default User Account</source>
        <translation type="unfinished"/>
    </message>
    <message>
<<<<<<< HEAD
        <location filename="meinstall.ui" line="2189"/>
=======
        <location filename="meinstall.ui" line="2357"/>
>>>>>>> db1e4e5a
        <source>username</source>
        <translation type="unfinished"/>
    </message>
    <message>
<<<<<<< HEAD
        <location filename="meinstall.ui" line="2202"/>
=======
        <location filename="meinstall.ui" line="2370"/>
>>>>>>> db1e4e5a
        <source>Confirm user password:</source>
        <translation>Пайдаланушы паролін растау:</translation>
    </message>
    <message>
<<<<<<< HEAD
        <location filename="meinstall.ui" line="2218"/>
=======
        <location filename="meinstall.ui" line="2386"/>
>>>>>>> db1e4e5a
        <source>Default user password:</source>
        <translation type="unfinished"/>
    </message>
    <message>
<<<<<<< HEAD
        <location filename="meinstall.ui" line="2234"/>
=======
        <location filename="meinstall.ui" line="2402"/>
>>>>>>> db1e4e5a
        <source>Default user login name:</source>
        <translation type="unfinished"/>
    </message>
    <message>
<<<<<<< HEAD
        <location filename="meinstall.ui" line="2253"/>
=======
        <location filename="meinstall.ui" line="2421"/>
>>>>>>> db1e4e5a
        <source>Autologin</source>
        <translation type="unfinished"/>
    </message>
    <message>
<<<<<<< HEAD
        <location filename="meinstall.ui" line="2266"/>
=======
        <location filename="meinstall.ui" line="2434"/>
>>>>>>> db1e4e5a
        <source>Show passwords</source>
        <translation type="unfinished"/>
    </message>
    <message>
<<<<<<< HEAD
        <location filename="meinstall.ui" line="2279"/>
=======
        <location filename="meinstall.ui" line="2447"/>
>>>>>>> db1e4e5a
        <source>Desktop modifications made in the live environment will be carried over to the installed OS</source>
        <translation type="unfinished"/>
    </message>
    <message>
<<<<<<< HEAD
        <location filename="meinstall.ui" line="2282"/>
        <source>Save live desktop changes</source>
        <translation type="unfinished"/>
    </message>
    <message>
        <location filename="meinstall.ui" line="2295"/>
        <source>Encrypt /home</source>
        <translation type="unfinished"/>
    </message>
    <message>
        <location filename="meinstall.ui" line="2327"/>
=======
        <location filename="meinstall.ui" line="2450"/>
        <source>Save live desktop changes</source>
        <translation type="unfinished"/>
    </message>
    <message>
        <location filename="meinstall.ui" line="2482"/>
>>>>>>> db1e4e5a
        <source>Reminders</source>
        <translation type="unfinished"/>
    </message>
    <message>
<<<<<<< HEAD
        <location filename="meinstall.ui" line="2395"/>
=======
        <location filename="meinstall.ui" line="2550"/>
>>>>>>> db1e4e5a
        <source>Close</source>
        <translation>Жабу</translation>
    </message>
</context>
<context>
    <name>MeMain</name>
    <message>
        <location filename="memain.ui" line="26"/>
        <source>antiX Linux Install</source>
        <translation type="unfinished"/>
    </message>
    <message>
        <location filename="memain.ui" line="72"/>
        <source>Help</source>
        <translation>Көмек</translation>
    </message>
</context>
<context>
    <name>QApplication</name>
    <message>
<<<<<<< HEAD
        <location filename="app.cpp" line="62"/>
=======
        <location filename="app.cpp" line="74"/>
>>>>>>> db1e4e5a
        <source>The installer won't launch because it appears to be running already in the background.

Please close it if possible, or run &apos;pkill minstall&apos; in terminal.</source>
        <translation type="unfinished"/>
    </message>
    <message>
<<<<<<< HEAD
        <location filename="app.cpp" line="70"/>
=======
        <location filename="app.cpp" line="82"/>
>>>>>>> db1e4e5a
        <source>You are running 32bit OS started in 64 bit UEFI mode, the system will not be able to boot unless you select Legacy Boot or similar at restart.
We recommend you quit now and restart in Legacy Boot

Do you want to continue the installation?</source>
        <translation type="unfinished"/>
    </message>
    <message>
<<<<<<< HEAD
        <location filename="app.cpp" line="74"/>
=======
        <location filename="app.cpp" line="86"/>
>>>>>>> db1e4e5a
        <source>Yes</source>
        <translation>Иә</translation>
    </message>
    <message>
<<<<<<< HEAD
        <location filename="app.cpp" line="74"/>
=======
        <location filename="app.cpp" line="86"/>
>>>>>>> db1e4e5a
        <source>No</source>
        <translation>Жоқ</translation>
    </message>
    <message>
<<<<<<< HEAD
        <location filename="app.cpp" line="87"/>
=======
        <location filename="app.cpp" line="99"/>
>>>>>>> db1e4e5a
        <source>You must run this app as root.</source>
        <translation type="unfinished"/>
    </message>
</context>
</TS><|MERGE_RESOLUTION|>--- conflicted
+++ resolved
@@ -2,11 +2,7 @@
 <context>
     <name>MInstall</name>
     <message>
-<<<<<<< HEAD
-        <location filename="minstall.cpp" line="107"/>
-=======
         <location filename="minstall.cpp" line="89"/>
->>>>>>> db1e4e5a
         <source>%1 is an independent Linux distribution based on Debian Stable.
 
 %1 uses some components from MEPIS Linux which are released under an Apache free license. Some MEPIS components have been modified for %1.
@@ -15,22 +11,14 @@
         <translation type="unfinished"/>
     </message>
     <message>
-<<<<<<< HEAD
-        <location filename="minstall.cpp" line="108"/>
-=======
         <location filename="minstall.cpp" line="90"/>
->>>>>>> db1e4e5a
         <source>Support %1
 
 %1 is supported by people like you. Some help others at the support forum - %2, or translate help files into different languages, or make suggestions, write documentation, or help test new software.</source>
         <translation type="unfinished"/>
     </message>
     <message>
-<<<<<<< HEAD
-        <location filename="minstall.cpp" line="380"/>
-=======
         <location filename="minstall.cpp" line="448"/>
->>>>>>> db1e4e5a
         <source>
 
 The disk with the partition you selected for installation is failing.
@@ -39,55 +27,25 @@
         <translation type="unfinished"/>
     </message>
     <message>
-<<<<<<< HEAD
-        <location filename="minstall.cpp" line="381"/>
-=======
         <location filename="minstall.cpp" line="449"/>
->>>>>>> db1e4e5a
         <source>You are strongly advised to abort.
 </source>
         <translation type="unfinished"/>
     </message>
     <message>
-<<<<<<< HEAD
-        <location filename="minstall.cpp" line="382"/>
-        <location filename="minstall.cpp" line="396"/>
-=======
         <location filename="minstall.cpp" line="450"/>
         <location filename="minstall.cpp" line="464"/>
->>>>>>> db1e4e5a
         <source>If unsure, please exit the Installer and run GSmartControl for more information.
 
 </source>
         <translation type="unfinished"/>
     </message>
     <message>
-<<<<<<< HEAD
-        <location filename="minstall.cpp" line="383"/>
-=======
         <location filename="minstall.cpp" line="451"/>
->>>>>>> db1e4e5a
         <source>Do you want to abort the installation?</source>
         <translation>Орнатуды үзуді шынымен қалайсыз ба?</translation>
     </message>
     <message>
-<<<<<<< HEAD
-        <location filename="minstall.cpp" line="385"/>
-        <location filename="minstall.cpp" line="399"/>
-        <location filename="minstall.cpp" line="596"/>
-        <location filename="minstall.cpp" line="814"/>
-        <location filename="minstall.cpp" line="826"/>
-        <location filename="minstall.cpp" line="843"/>
-        <location filename="minstall.cpp" line="856"/>
-        <location filename="minstall.cpp" line="869"/>
-        <location filename="minstall.cpp" line="1132"/>
-        <location filename="minstall.cpp" line="1277"/>
-        <location filename="minstall.cpp" line="1282"/>
-        <location filename="minstall.cpp" line="1307"/>
-        <location filename="minstall.cpp" line="1800"/>
-        <location filename="minstall.cpp" line="1819"/>
-        <location filename="minstall.cpp" line="2340"/>
-=======
         <location filename="minstall.cpp" line="453"/>
         <location filename="minstall.cpp" line="467"/>
         <location filename="minstall.cpp" line="788"/>
@@ -104,28 +62,10 @@
         <location filename="minstall.cpp" line="1764"/>
         <location filename="minstall.cpp" line="2246"/>
         <location filename="minstall.cpp" line="2274"/>
->>>>>>> db1e4e5a
         <source>Yes</source>
         <translation>Иә</translation>
     </message>
     <message>
-<<<<<<< HEAD
-        <location filename="minstall.cpp" line="385"/>
-        <location filename="minstall.cpp" line="399"/>
-        <location filename="minstall.cpp" line="596"/>
-        <location filename="minstall.cpp" line="814"/>
-        <location filename="minstall.cpp" line="826"/>
-        <location filename="minstall.cpp" line="843"/>
-        <location filename="minstall.cpp" line="856"/>
-        <location filename="minstall.cpp" line="869"/>
-        <location filename="minstall.cpp" line="1132"/>
-        <location filename="minstall.cpp" line="1277"/>
-        <location filename="minstall.cpp" line="1282"/>
-        <location filename="minstall.cpp" line="1307"/>
-        <location filename="minstall.cpp" line="1800"/>
-        <location filename="minstall.cpp" line="1819"/>
-        <location filename="minstall.cpp" line="2340"/>
-=======
         <location filename="minstall.cpp" line="453"/>
         <location filename="minstall.cpp" line="467"/>
         <location filename="minstall.cpp" line="788"/>
@@ -142,54 +82,34 @@
         <location filename="minstall.cpp" line="1764"/>
         <location filename="minstall.cpp" line="2246"/>
         <location filename="minstall.cpp" line="2274"/>
->>>>>>> db1e4e5a
         <source>No</source>
         <translation>Жоқ</translation>
     </message>
     <message>
-<<<<<<< HEAD
-        <location filename="minstall.cpp" line="393"/>
-=======
         <location filename="minstall.cpp" line="461"/>
->>>>>>> db1e4e5a
         <source>Smartmon tool output:
 
 </source>
         <translation type="unfinished"/>
     </message>
     <message>
-<<<<<<< HEAD
-        <location filename="minstall.cpp" line="394"/>
-=======
         <location filename="minstall.cpp" line="462"/>
->>>>>>> db1e4e5a
         <source>The disk with the partition you selected for installation passes the S.M.A.R.T. monitor test (smartctl)
 </source>
         <translation type="unfinished"/>
     </message>
     <message>
-<<<<<<< HEAD
-        <location filename="minstall.cpp" line="395"/>
-=======
         <location filename="minstall.cpp" line="463"/>
->>>>>>> db1e4e5a
         <source>but the tests indicate it will have a higher than average failure rate in the upcoming year.
 </source>
         <translation type="unfinished"/>
     </message>
     <message>
-<<<<<<< HEAD
-        <location filename="minstall.cpp" line="397"/>
-=======
         <location filename="minstall.cpp" line="465"/>
->>>>>>> db1e4e5a
         <source>Do you want to continue?</source>
         <translation>Жалғастыруды қалайсыз ба?</translation>
     </message>
     <message>
-<<<<<<< HEAD
-        <location filename="minstall.cpp" line="425"/>
-=======
         <location filename="minstall.cpp" line="482"/>
         <source>The password needs to be at least
 %1 characters long. Please select
@@ -198,14 +118,10 @@
     </message>
     <message>
         <location filename="minstall.cpp" line="500"/>
->>>>>>> db1e4e5a
         <source>Ready to install %1 filesystem</source>
         <translation type="unfinished"/>
     </message>
     <message>
-<<<<<<< HEAD
-        <location filename="minstall.cpp" line="594"/>
-=======
         <location filename="minstall.cpp" line="754"/>
         <source>Sorry, could not create %1 LUKS partition</source>
         <translation type="unfinished"/>
@@ -217,29 +133,15 @@
     </message>
     <message>
         <location filename="minstall.cpp" line="786"/>
->>>>>>> db1e4e5a
         <source>OK to format and use the entire disk (%1) for %2?</source>
         <translation type="unfinished"/>
     </message>
     <message>
-<<<<<<< HEAD
-        <location filename="minstall.cpp" line="606"/>
-=======
         <location filename="minstall.cpp" line="798"/>
->>>>>>> db1e4e5a
         <source>Creating required partitions</source>
         <translation>Сұралған бөлімдерді жасау</translation>
     </message>
     <message>
-<<<<<<< HEAD
-        <location filename="minstall.cpp" line="681"/>
-        <source>Formating EFI System Partition (ESP)</source>
-        <translation type="unfinished"/>
-    </message>
-    <message>
-        <location filename="minstall.cpp" line="719"/>
-        <location filename="minstall.cpp" line="910"/>
-=======
         <location filename="minstall.cpp" line="882"/>
         <source>Formating EFI System Partition (ESP)</source>
         <translation type="unfinished"/>
@@ -255,14 +157,10 @@
     <message>
         <location filename="minstall.cpp" line="959"/>
         <location filename="minstall.cpp" line="1197"/>
->>>>>>> db1e4e5a
         <source>Formatting swap partition</source>
         <translation>swap бөлімін пішімдеу</translation>
     </message>
     <message>
-<<<<<<< HEAD
-        <location filename="minstall.cpp" line="728"/>
-=======
         <location filename="minstall.cpp" line="970"/>
         <location filename="minstall.cpp" line="1260"/>
         <source>Formatting boot partition</source>
@@ -270,32 +168,10 @@
     </message>
     <message>
         <location filename="minstall.cpp" line="976"/>
->>>>>>> db1e4e5a
         <source>Formatting root partition</source>
         <translation>Түбірлік бөлімді пішімдеу</translation>
     </message>
     <message>
-<<<<<<< HEAD
-        <location filename="minstall.cpp" line="792"/>
-        <location filename="minstall.cpp" line="2253"/>
-        <location filename="minstall.cpp" line="2632"/>
-        <source>none - or existing</source>
-        <translation type="unfinished"/>
-    </message>
-    <message>
-        <location filename="minstall.cpp" line="806"/>
-        <source>You must choose a root partition.
-The root partition must be at least %1 .</source>
-        <translation type="unfinished"/>
-    </message>
-    <message>
-        <location filename="minstall.cpp" line="812"/>
-        <source>The partition you selected for root, appears to be a MS-Windows partition.  Are you sure you want to reformat this partition?</source>
-        <translation type="unfinished"/>
-    </message>
-    <message>
-        <location filename="minstall.cpp" line="821"/>
-=======
         <location filename="minstall.cpp" line="1069"/>
         <source>You must choose a root partition.
 The root partition must be at least %1.</source>
@@ -308,40 +184,23 @@
     </message>
     <message>
         <location filename="minstall.cpp" line="1087"/>
->>>>>>> db1e4e5a
         <source>OK to format and destroy all data on 
 %1 for the / (root) partition?</source>
         <translation type="unfinished"/>
     </message>
     <message>
-<<<<<<< HEAD
-        <location filename="minstall.cpp" line="823"/>
-=======
         <location filename="minstall.cpp" line="1089"/>
->>>>>>> db1e4e5a
         <source>All data on %1 will be deleted, except for /home
 OK to continue?</source>
         <translation type="unfinished"/>
     </message>
     <message>
-<<<<<<< HEAD
-        <location filename="minstall.cpp" line="841"/>
-=======
         <location filename="minstall.cpp" line="1106"/>
->>>>>>> db1e4e5a
         <source>OK to format and destroy all data on 
 %1 for the swap partition?</source>
         <translation type="unfinished"/>
     </message>
     <message>
-<<<<<<< HEAD
-        <location filename="minstall.cpp" line="854"/>
-        <source>The partition you selected for /home, appears to be a MS-Windows partition.  Are you sure you want to reformat this partition?</source>
-        <translation type="unfinished"/>
-    </message>
-    <message>
-        <location filename="minstall.cpp" line="863"/>
-=======
         <location filename="minstall.cpp" line="1119"/>
         <location filename="minstall.cpp" line="1145"/>
         <source>The partition you selected for %1, is not a Linux partition.
@@ -350,23 +209,15 @@
     </message>
     <message>
         <location filename="minstall.cpp" line="1128"/>
->>>>>>> db1e4e5a
         <source>OK to reuse (no reformat) %1 as the /home partition?</source>
         <translation type="unfinished"/>
     </message>
     <message>
-<<<<<<< HEAD
-        <location filename="minstall.cpp" line="865"/>
-=======
         <location filename="minstall.cpp" line="1130"/>
->>>>>>> db1e4e5a
         <source>OK to format and destroy all data on %1 for the /home partition?</source>
         <translation type="unfinished"/>
     </message>
     <message>
-<<<<<<< HEAD
-        <location filename="minstall.cpp" line="876"/>
-=======
         <location filename="minstall.cpp" line="1158"/>
         <source>The partition you selected for /boot, is larger than expected.
 Are you sure you want to reformat this partition?</source>
@@ -374,341 +225,200 @@
     </message>
     <message>
         <location filename="minstall.cpp" line="1168"/>
->>>>>>> db1e4e5a
         <source>Preparing required partitions</source>
         <translation type="unfinished"/>
     </message>
     <message>
-<<<<<<< HEAD
-        <location filename="minstall.cpp" line="930"/>
-=======
         <location filename="minstall.cpp" line="1229"/>
->>>>>>> db1e4e5a
         <source>Formatting the / (root) partition</source>
         <translation type="unfinished"/>
     </message>
     <message>
-<<<<<<< HEAD
-        <location filename="minstall.cpp" line="954"/>
-=======
         <location filename="minstall.cpp" line="1277"/>
->>>>>>> db1e4e5a
         <source>Mounting the /home partition</source>
         <translation type="unfinished"/>
     </message>
     <message>
-<<<<<<< HEAD
-        <location filename="minstall.cpp" line="969"/>
-=======
         <location filename="minstall.cpp" line="1303"/>
->>>>>>> db1e4e5a
         <source>Formatting the /home partition</source>
         <translation>/home бөлімін пішімдеу</translation>
     </message>
     <message>
-<<<<<<< HEAD
-        <location filename="minstall.cpp" line="1012"/>
-=======
         <location filename="minstall.cpp" line="1353"/>
->>>>>>> db1e4e5a
         <source>Mounting the / (root) partition</source>
         <translation type="unfinished"/>
     </message>
     <message>
-<<<<<<< HEAD
-        <location filename="minstall.cpp" line="1040"/>
-=======
         <location filename="minstall.cpp" line="1457"/>
->>>>>>> db1e4e5a
         <source>Creating system directories</source>
         <translation type="unfinished"/>
     </message>
     <message>
-<<<<<<< HEAD
-        <location filename="minstall.cpp" line="1130"/>
-=======
         <location filename="minstall.cpp" line="1577"/>
->>>>>>> db1e4e5a
         <source>OK to install GRUB bootloader at %1 ?</source>
         <translation type="unfinished"/>
     </message>
     <message>
-<<<<<<< HEAD
-        <location filename="minstall.cpp" line="1142"/>
-=======
         <location filename="minstall.cpp" line="1589"/>
->>>>>>> db1e4e5a
         <source>Please wait till GRUB is installed, it might take a couple of minutes.</source>
         <translation type="unfinished"/>
     </message>
     <message>
-<<<<<<< HEAD
-        <location filename="minstall.cpp" line="1181"/>
-=======
         <location filename="minstall.cpp" line="1629"/>
->>>>>>> db1e4e5a
         <source>Sorry, installing GRUB failed. This may be due to a change in the disk formatting. You can uncheck GRUB and finish installing then reboot to the LiveDVD or LiveUSB and repair the installation with the reinstall GRUB function.</source>
         <translation type="unfinished"/>
     </message>
     <message>
-<<<<<<< HEAD
-        <location filename="minstall.cpp" line="1274"/>
-=======
         <location filename="minstall.cpp" line="1731"/>
->>>>>>> db1e4e5a
         <source>The home directory for %1 already exists.Would you like to reuse the old home directory?</source>
         <translation type="unfinished"/>
     </message>
     <message>
-<<<<<<< HEAD
-        <location filename="minstall.cpp" line="1280"/>
-=======
         <location filename="minstall.cpp" line="1737"/>
->>>>>>> db1e4e5a
         <source>Would you like to save the old home directory
 and create a new home directory?</source>
         <translation type="unfinished"/>
     </message>
     <message>
-<<<<<<< HEAD
-        <location filename="minstall.cpp" line="1296"/>
-=======
         <location filename="minstall.cpp" line="1753"/>
->>>>>>> db1e4e5a
         <source>Sorry, failed to save old home directory. Before proceeding,
 you'll have to select a different username or
 delete a previously saved copy of your home directory.</source>
         <translation type="unfinished"/>
     </message>
     <message>
-<<<<<<< HEAD
-        <location filename="minstall.cpp" line="1305"/>
-=======
         <location filename="minstall.cpp" line="1762"/>
->>>>>>> db1e4e5a
         <source>Would you like to delete the old home directory for %1?</source>
         <translation type="unfinished"/>
     </message>
     <message>
-<<<<<<< HEAD
-        <location filename="minstall.cpp" line="1315"/>
-=======
         <location filename="minstall.cpp" line="1772"/>
->>>>>>> db1e4e5a
         <source>Sorry, failed to delete old home directory. Before proceeding, 
 you&apos;ll have to select a different username.</source>
         <translation type="unfinished"/>
     </message>
     <message>
-<<<<<<< HEAD
-        <location filename="minstall.cpp" line="1322"/>
-=======
         <location filename="minstall.cpp" line="1779"/>
->>>>>>> db1e4e5a
         <source>You've chosen to not use, save or delete the old home directory.
 Before proceeding, you&apos;ll have to select a different username.</source>
         <translation type="unfinished"/>
     </message>
     <message>
-<<<<<<< HEAD
-        <location filename="minstall.cpp" line="1335"/>
-=======
         <location filename="minstall.cpp" line="1792"/>
->>>>>>> db1e4e5a
         <source>Sorry, failed to create user directory.</source>
         <translation type="unfinished"/>
     </message>
     <message>
-<<<<<<< HEAD
-        <location filename="minstall.cpp" line="1342"/>
-=======
         <location filename="minstall.cpp" line="1799"/>
->>>>>>> db1e4e5a
         <source>Sorry, failed to name user directory.</source>
         <translation type="unfinished"/>
     </message>
     <message>
-<<<<<<< HEAD
-        <location filename="minstall.cpp" line="1367"/>
-=======
         <location filename="minstall.cpp" line="1824"/>
->>>>>>> db1e4e5a
         <source>Sorry, failed to save desktop changes.</source>
         <translation type="unfinished"/>
     </message>
     <message>
-<<<<<<< HEAD
-        <location filename="minstall.cpp" line="1378"/>
-        <source>Sorry, failed to set ownership of user directory.</source>
-        <translation type="unfinished"/>
-    </message>
-    <message>
-        <location filename="minstall.cpp" line="1431"/>
-        <source>Sorry, could not encrypt /home/</source>
-        <translation type="unfinished"/>
-    </message>
-    <message>
-        <location filename="minstall.cpp" line="1485"/>
-=======
         <location filename="minstall.cpp" line="1835"/>
         <source>Sorry, failed to set ownership of user directory.</source>
         <translation type="unfinished"/>
     </message>
     <message>
         <location filename="minstall.cpp" line="1936"/>
->>>>>>> db1e4e5a
         <source>Sorry, unable to set root password.</source>
         <translation type="unfinished"/>
     </message>
     <message>
-<<<<<<< HEAD
-        <location filename="minstall.cpp" line="1512"/>
-=======
         <location filename="minstall.cpp" line="1949"/>
->>>>>>> db1e4e5a
         <source>Sorry, unable to set user password.</source>
         <translation type="unfinished"/>
     </message>
     <message>
-<<<<<<< HEAD
-        <location filename="minstall.cpp" line="1525"/>
-=======
         <location filename="minstall.cpp" line="1962"/>
->>>>>>> db1e4e5a
         <source>The user name needs to be at least
 2 characters long. Please select
 a longer name before proceeding.</source>
         <translation type="unfinished"/>
     </message>
     <message>
-<<<<<<< HEAD
-        <location filename="minstall.cpp" line="1531"/>
-=======
         <location filename="minstall.cpp" line="1968"/>
->>>>>>> db1e4e5a
         <source>The user name cannot contain special
  characters or spaces.
 Please choose another name before proceeding.</source>
         <translation type="unfinished"/>
     </message>
     <message>
-<<<<<<< HEAD
-        <location filename="minstall.cpp" line="1538"/>
-        <location filename="minstall.cpp" line="1573"/>
-=======
         <location filename="minstall.cpp" line="1975"/>
         <location filename="minstall.cpp" line="2010"/>
->>>>>>> db1e4e5a
         <source>The user password needs to be at least
 2 characters long. Please select
 a longer password before proceeding.</source>
         <translation type="unfinished"/>
     </message>
     <message>
-<<<<<<< HEAD
-        <location filename="minstall.cpp" line="1545"/>
-        <location filename="minstall.cpp" line="1580"/>
-=======
         <location filename="minstall.cpp" line="1982"/>
         <location filename="minstall.cpp" line="2017"/>
->>>>>>> db1e4e5a
         <source>The root password needs to be at least
 2 characters long. Please select
 a longer password before proceeding.</source>
         <translation type="unfinished"/>
     </message>
     <message>
-<<<<<<< HEAD
-        <location filename="minstall.cpp" line="1554"/>
-=======
         <location filename="minstall.cpp" line="1991"/>
->>>>>>> db1e4e5a
         <source>Sorry that name is in use.
 Please select a different name.
 </source>
         <translation type="unfinished"/>
     </message>
     <message>
-<<<<<<< HEAD
-        <location filename="minstall.cpp" line="1561"/>
-=======
         <location filename="minstall.cpp" line="1998"/>
->>>>>>> db1e4e5a
         <source>The user password entries do
 not match.  Please try again.</source>
         <translation type="unfinished"/>
     </message>
     <message>
-<<<<<<< HEAD
-        <location filename="minstall.cpp" line="1567"/>
-=======
         <location filename="minstall.cpp" line="2004"/>
->>>>>>> db1e4e5a
         <source>The root password entries do
  not match.  Please try again.</source>
         <translation type="unfinished"/>
     </message>
     <message>
-<<<<<<< HEAD
-        <location filename="minstall.cpp" line="1602"/>
-=======
         <location filename="minstall.cpp" line="2039"/>
->>>>>>> db1e4e5a
         <source>Sorry your computer name needs to be
 at least 2 characters long. You'll have to
 select a different name before proceeding.</source>
         <translation type="unfinished"/>
     </message>
     <message>
-<<<<<<< HEAD
-        <location filename="minstall.cpp" line="1606"/>
-=======
         <location filename="minstall.cpp" line="2043"/>
->>>>>>> db1e4e5a
         <source>Sorry your computer name contains invalid characters.
 You'll have to select a different
 name before proceeding.</source>
         <translation type="unfinished"/>
     </message>
     <message>
-<<<<<<< HEAD
-        <location filename="minstall.cpp" line="1612"/>
-=======
         <location filename="minstall.cpp" line="2049"/>
->>>>>>> db1e4e5a
         <source>Sorry your computer domain needs to be at least
 2 characters long. You'll have to select a different
 name before proceeding.</source>
         <translation type="unfinished"/>
     </message>
     <message>
-<<<<<<< HEAD
-        <location filename="minstall.cpp" line="1616"/>
-=======
         <location filename="minstall.cpp" line="2053"/>
->>>>>>> db1e4e5a
         <source>Sorry your computer domain contains invalid characters.
 You'll have to select a different
 name before proceeding.</source>
         <translation type="unfinished"/>
     </message>
     <message>
-<<<<<<< HEAD
-        <location filename="minstall.cpp" line="1625"/>
-=======
         <location filename="minstall.cpp" line="2062"/>
->>>>>>> db1e4e5a
         <source>Sorry your workgroup needs to be at least
 2 characters long. You'll have to select a different
 name before proceeding.</source>
         <translation type="unfinished"/>
     </message>
     <message>
-<<<<<<< HEAD
-        <location filename="minstall.cpp" line="1797"/>
-=======
         <location filename="minstall.cpp" line="2243"/>
->>>>>>> db1e4e5a
         <source>Installation and configuration is complete.
 To use the new installation, reboot without the installation media.
 
@@ -716,15 +426,6 @@
         <translation type="unfinished"/>
     </message>
     <message>
-<<<<<<< HEAD
-        <location filename="minstall.cpp" line="1818"/>
-        <source>The installation and configuration is incomplete.
-Do you really want to stop now?</source>
-        <translation type="unfinished"/>
-    </message>
-    <message>
-        <location filename="minstall.cpp" line="1919"/>
-=======
         <location filename="minstall.cpp" line="2273"/>
         <source>The installation and configuration is incomplete.
 Do you really want to stop now?</source>
@@ -737,14 +438,10 @@
     </message>
     <message>
         <location filename="minstall.cpp" line="2391"/>
->>>>>>> db1e4e5a
         <source>&lt;p&gt;&lt;b&gt;General Instructions&lt;/b&gt;&lt;br/&gt;BEFORE PROCEEDING, CLOSE ALL OTHER APPLICATIONS.&lt;/p&gt;&lt;p&gt;On each page, please read the instructions, make your selections, and then click on Next when you are ready to proceed. You will be prompted for confirmation before any destructive actions are performed.&lt;/p&gt;&lt;p&gt;Installation requires about %1 of space. %2 or more is preferred. You can use the entire disk or you can put the installation on existing partitions. &lt;/p&gt;&lt;p&gt;If you are running Mac OS or Windows OS (from Vista onwards), you may have to use that system&apos;s software to set up partitions and boot manager before installing.&lt;/p&gt;&lt;p&gt;The ext2, ext3, ext4, jfs, xfs, btrfs and reiserfs Linux filesystems are supported and ext4 is recommended.&lt;/p&gt;</source>
         <translation type="unfinished"/>
     </message>
     <message>
-<<<<<<< HEAD
-        <location filename="minstall.cpp" line="1930"/>
-=======
         <location filename="minstall.cpp" line="2397"/>
         <source>&lt;p&gt;Autoinstall will place home on the root partition.&lt;/p&gt;</source>
         <translation type="unfinished"/>
@@ -768,265 +465,145 @@
     </message>
     <message>
         <location filename="minstall.cpp" line="2407"/>
->>>>>>> db1e4e5a
         <source>&lt;p&gt;&lt;b&gt;Limitations&lt;/b&gt;&lt;br/&gt;Remember, this software is provided AS-IS with no warranty what-so-ever. It&apos;s solely your responsibility to backup your data before proceeding.&lt;/p&gt;&lt;p&gt;&lt;b&gt;Choose Partitions&lt;/b&gt;&lt;br/&gt;%1 requires a root partition. The swap partition is optional but highly recommended. If you want to use the Suspend-to-Disk feature of %1, you will need a swap partition that is larger than your physical memory size.&lt;/p&gt;&lt;p&gt;If you choose a separate /home partition it will be easier for you to upgrade in the future, but this will not be possible if you are upgrading from an installation that does not have a separate home partition.&lt;/p&gt;&lt;p&gt;&lt;b&gt;Upgrading&lt;/b&gt;&lt;br/&gt;To upgrade from an existing Linux installation, select the same home partition as before and check the preference to preserve data in /home.&lt;/p&gt;&lt;p&gt;If you are preserving an existing /home directory tree located on your root partition, the installer will not reformat the root partition. As a result, the installation will take much longer than usual.&lt;/p&gt;&lt;p&gt;&lt;b&gt;Preferred Filesystem Type&lt;/b&gt;&lt;br/&gt;For %1, you may choose to format the partitions as ext2, ext3, ext4, jfs, xfs, btrfs or reiser. &lt;/p&gt;&lt;p&gt;Additional compression options are available for drives using btrfs. Lzo is fast, but the compression is lower. Zlib is slower, with higher compression.&lt;/p&gt;&lt;p&gt;&lt;b&gt;Bad Blocks&lt;/b&gt;&lt;br/&gt;If you choose ext2, ext3 or ext4 as the format type, you have the option of checking and correcting for bad blocks on the drive. The badblock check is very time consuming, so you may want to skip this step unless you suspect that your drive has bad blocks.&lt;/p&gt;</source>
         <translation type="unfinished"/>
     </message>
     <message>
-<<<<<<< HEAD
-        <location filename="minstall.cpp" line="1955"/>
-=======
         <location filename="minstall.cpp" line="2432"/>
->>>>>>> db1e4e5a
         <source>Returning to Step 1 to select another disk.</source>
         <translation type="unfinished"/>
     </message>
     <message>
-<<<<<<< HEAD
-        <location filename="minstall.cpp" line="1959"/>
-=======
         <location filename="minstall.cpp" line="2436"/>
->>>>>>> db1e4e5a
         <source>&lt;p&gt;&lt;b&gt;Special Thanks&lt;/b&gt;&lt;br/&gt;Thanks to everyone who has chosen to support %1 with their time, money, suggestions, work, praise, ideas, promotion, and/or encouragement.&lt;/p&gt;&lt;p&gt;Without you there would be no %1.&lt;/p&gt;&lt;p&gt;%2 Dev Team&lt;/p&gt;</source>
         <translation type="unfinished"/>
     </message>
     <message>
-<<<<<<< HEAD
-        <location filename="minstall.cpp" line="1962"/>
-=======
         <location filename="minstall.cpp" line="2439"/>
->>>>>>> db1e4e5a
         <source>&lt;p&gt;&lt;b&gt;Installation in Progress&lt;/b&gt;&lt;br/&gt; %1 is installing.  For a fresh install, this will probably take 3-20 minutes, depending on the speed of your system and the size of any partitions you are reformatting.&lt;/p&gt;&lt;p&gt;If you click the Abort button, the installation will be stopped as soon as possible.&lt;/p&gt;</source>
         <translation type="unfinished"/>
     </message>
     <message>
-<<<<<<< HEAD
-        <location filename="minstall.cpp" line="1974"/>
-=======
         <location filename="minstall.cpp" line="2448"/>
->>>>>>> db1e4e5a
         <source>Failed to create required partitions.
 Returning to Step 1.</source>
         <translation type="unfinished"/>
     </message>
     <message>
-<<<<<<< HEAD
-        <location filename="minstall.cpp" line="1983"/>
-=======
         <location filename="minstall.cpp" line="2455"/>
->>>>>>> db1e4e5a
         <source>Failed to prepare chosen partitions.
 Returning to Step 1.</source>
         <translation type="unfinished"/>
     </message>
     <message>
-<<<<<<< HEAD
-        <location filename="minstall.cpp" line="1997"/>
-=======
         <location filename="minstall.cpp" line="2467"/>
->>>>>>> db1e4e5a
         <source>&lt;p&gt;&lt;b&gt;Select Boot Method&lt;/b&gt;&lt;br/&gt; %1 uses the GRUB bootloader to boot %1 and MS-Windows. &lt;p&gt;By default GRUB2 is installed in the Master Boot Record or ESP (EFI System Partition for 64-bit UEFI boot systems) of your boot drive and replaces the boot loader you were using before. This is normal.&lt;/p&gt;&lt;p&gt;If you choose to install GRUB2 at root instead, then GRUB2 will be installed at the beginning of the root partition. This option is for experts only.&lt;/p&gt;&lt;p&gt;If you uncheck the Install GRUB box, GRUB will not be installed at this time. This option is for experts only.&lt;/p&gt;</source>
         <translation type="unfinished"/>
     </message>
     <message>
-<<<<<<< HEAD
-        <location filename="minstall.cpp" line="2006"/>
-=======
         <location filename="minstall.cpp" line="2476"/>
->>>>>>> db1e4e5a
         <source>&lt;p&gt;&lt;b&gt;Common Services to Enable&lt;/b&gt;&lt;br/&gt;Select any of these common services that you might need with your system configuration and the services will be started automatically when you start %1.&lt;/p&gt;</source>
         <translation type="unfinished"/>
     </message>
     <message>
-<<<<<<< HEAD
-        <location filename="minstall.cpp" line="2013"/>
-=======
         <location filename="minstall.cpp" line="2483"/>
->>>>>>> db1e4e5a
         <source>&lt;p&gt;&lt;b&gt;Computer Identity&lt;/b&gt;&lt;br/&gt;The computer name is a common unique name which will identify your computer if it is on a network. The computer domain is unlikely to be used unless your ISP or local network requires it.&lt;/p&gt;&lt;p&gt;The computer and domain names can contain only alphanumeric characters, dots, hyphens. They cannot contain blank spaces, start or end with hyphens&lt;/p&gt;&lt;p&gt;The SaMBa Server needs to be activated if you want to use it to share some of your directories or printer with a local computer that is running MS-Windows or Mac OSX.&lt;/p&gt;</source>
         <translation type="unfinished"/>
     </message>
     <message>
-<<<<<<< HEAD
-        <location filename="minstall.cpp" line="2022"/>
-=======
         <location filename="minstall.cpp" line="2492"/>
->>>>>>> db1e4e5a
         <source>&lt;p&gt;&lt;b&gt;Localization Defaults&lt;/b&gt;&lt;br/&gt;Set the default keyboard and locale. These will apply unless they are overridden later by the user.&lt;/p&gt;&lt;p&gt;&lt;b&gt;Configure Clock&lt;/b&gt;&lt;br/&gt;If you have an Apple or a pure Unix computer, by default the system clock is set to GMT or Universal Time. To change, check the box for &apos;System clock uses LOCAL.&apos;&lt;/p&gt;&lt;p&gt;&lt;b&gt;Timezone Settings&lt;/b&gt;&lt;br/&gt;The system boots with the timezone preset to GMT/UTC. To change the timezone, after you reboot into the new installation, right click on the clock in the Panel and select Properties.&lt;/p&gt;&lt;p&gt;&lt;b&gt;Service Settings&lt;/b&gt;&lt;br/&gt;Most users should not change the defaults. Users with low-resource computers sometimes want to disable unneeded services in order to keep the RAM usage as low as possible. Make sure you know what you are doing! </source>
         <translation type="unfinished"/>
     </message>
     <message>
-<<<<<<< HEAD
-        <location filename="minstall.cpp" line="2030"/>
-=======
         <location filename="minstall.cpp" line="2501"/>
->>>>>>> db1e4e5a
         <source>&lt;p&gt;&lt;b&gt;Default User Login&lt;/b&gt;&lt;br/&gt;The root user is similar to the Administrator user in some other operating systems. You should not use the root user as your daily user account. Please enter the name for a new (default) user account that you will use on a daily basis. If needed, you can add other user accounts later with %1 User Manager. &lt;/p&gt;&lt;p&gt;&lt;b&gt;Passwords&lt;/b&gt;&lt;br/&gt;Enter a new password for your default user account and for the root account. Each password must be entered twice.&lt;/p&gt;</source>
         <translation type="unfinished"/>
     </message>
     <message>
-<<<<<<< HEAD
-        <location filename="minstall.cpp" line="2038"/>
-=======
         <location filename="minstall.cpp" line="2509"/>
->>>>>>> db1e4e5a
         <source>&lt;p&gt;&lt;b&gt;Congratulations!&lt;/b&gt;&lt;br/&gt;You have completed the installation of %1&lt;/p&gt;&lt;p&gt;&lt;b&gt;Finding Applications&lt;/b&gt;&lt;br/&gt;There are hundreds of excellent applications installed with %1 The best way to learn about them is to browse through the Menu and try them. Many of the apps were developed specifically for the %1 project. These are shown in the main menus. &lt;p&gt;In addition %1 includes many standard Linux applications that are run only from the command line and therefore do not show up in the Menu.&lt;/p&gt;</source>
         <translation type="unfinished"/>
     </message>
     <message>
-<<<<<<< HEAD
-        <location filename="minstall.cpp" line="2048"/>
-=======
         <location filename="minstall.cpp" line="2519"/>
->>>>>>> db1e4e5a
         <source>Enjoy using %1&lt;/b&gt;&lt;/p&gt;</source>
         <translation type="unfinished"/>
     </message>
     <message>
-<<<<<<< HEAD
-        <location filename="minstall.cpp" line="2062"/>
-        <location filename="minstall.cpp" line="2076"/>
-=======
         <location filename="minstall.cpp" line="2534"/>
         <location filename="minstall.cpp" line="2548"/>
->>>>>>> db1e4e5a
         <source>Next</source>
         <translation type="unfinished"/>
     </message>
     <message>
-<<<<<<< HEAD
-        <location filename="minstall.cpp" line="2074"/>
-=======
         <location filename="minstall.cpp" line="2546"/>
->>>>>>> db1e4e5a
         <source>Finish</source>
         <translation type="unfinished"/>
     </message>
     <message>
-<<<<<<< HEAD
-        <location filename="minstall.cpp" line="2339"/>
-        <source>%1 is installing, are you 
-sure you want to Close now?</source>
-        <translation type="unfinished"/>
-    </message>
-    <message>
-        <location filename="minstall.cpp" line="2366"/>
-=======
         <location filename="minstall.cpp" line="2871"/>
->>>>>>> db1e4e5a
         <source>Deleting old system</source>
         <translation>Ескі жүйені өшіру</translation>
     </message>
     <message>
-<<<<<<< HEAD
-        <location filename="minstall.cpp" line="2376"/>
-=======
         <location filename="minstall.cpp" line="2881"/>
->>>>>>> db1e4e5a
         <source>Failed to delete old %1 on destination.
 Returning to Step 1.</source>
         <translation type="unfinished"/>
     </message>
     <message>
-<<<<<<< HEAD
-        <location filename="minstall.cpp" line="2402"/>
-=======
         <location filename="minstall.cpp" line="2907"/>
->>>>>>> db1e4e5a
         <source>Copying new system</source>
         <translation>Жаңа жүйені көшіру</translation>
     </message>
     <message>
-<<<<<<< HEAD
-        <location filename="minstall.cpp" line="2416"/>
-=======
         <location filename="minstall.cpp" line="2916"/>
->>>>>>> db1e4e5a
         <source>Fixing configuration</source>
         <translation type="unfinished"/>
     </message>
     <message>
-<<<<<<< HEAD
-        <location filename="minstall.cpp" line="2475"/>
-=======
         <location filename="minstall.cpp" line="2949"/>
->>>>>>> db1e4e5a
         <source>Failed to write %1 to destination.
 Returning to Step 1.</source>
         <translation type="unfinished"/>
     </message>
     <message>
-<<<<<<< HEAD
-        <location filename="minstall.cpp" line="2502"/>
-=======
         <location filename="minstall.cpp" line="2975"/>
->>>>>>> db1e4e5a
         <source>&lt;p&gt;&lt;b&gt;Getting Help&lt;/b&gt;&lt;br/&gt;Basic information about %1 is at %2.&lt;/p&gt;&lt;p&gt;There are volunteers to help you at the %3 forum, %4&lt;/p&gt;&lt;p&gt;If you ask for help, please remember to describe your problem and your computer in some detail. Usually statements like &apos;it didn&apos;t work&apos; are not helpful.&lt;/p&gt;</source>
         <translation type="unfinished"/>
     </message>
     <message>
-<<<<<<< HEAD
-        <location filename="minstall.cpp" line="2510"/>
-=======
         <location filename="minstall.cpp" line="2983"/>
->>>>>>> db1e4e5a
         <source>&lt;p&gt;&lt;b&gt;Repairing Your Installation&lt;/b&gt;&lt;br/&gt;If %1 stops working from the hard drive, sometimes it&apos;s possible to fix the problem by booting from LiveDVD or LiveUSB and running one of the included utilities in %1 or by using one of the regular Linux tools to repair the system.&lt;/p&gt;&lt;p&gt;You can also use your %1 LiveDVD or LiveUSB to recover data from MS-Windows systems!&lt;/p&gt;</source>
         <translation type="unfinished"/>
     </message>
     <message>
-<<<<<<< HEAD
-        <location filename="minstall.cpp" line="2516"/>
-=======
         <location filename="minstall.cpp" line="2989"/>
->>>>>>> db1e4e5a
         <source>&lt;p&gt;&lt;b&gt;Support %1&lt;/b&gt;&lt;br/&gt;%1 is supported by people like you. Some help others at the support forum - %2 - or translate help files into different languages, or make suggestions, write documentation, or help test new software.&lt;/p&gt;</source>
         <translation type="unfinished"/>
     </message>
     <message>
-<<<<<<< HEAD
-        <location filename="minstall.cpp" line="2523"/>
-=======
         <location filename="minstall.cpp" line="2996"/>
->>>>>>> db1e4e5a
         <source>&lt;p&gt;&lt;b&gt;Adjusting Your Sound Mixer&lt;/b&gt;&lt;br/&gt; %1 attempts to configure the sound mixer for you but sometimes it will be necessary for you to turn up volumes and unmute channels in the mixer in order to hear sound.&lt;/p&gt; &lt;p&gt;The mixer shortcut is located in the menu. Click on it to open the mixer. &lt;/p&gt;</source>
         <translation type="unfinished"/>
     </message>
     <message>
-<<<<<<< HEAD
-        <location filename="minstall.cpp" line="2531"/>
-=======
         <location filename="minstall.cpp" line="3004"/>
->>>>>>> db1e4e5a
         <source>&lt;p&gt;&lt;b&gt;Keep Your Copy of %1 up-to-date&lt;/b&gt;&lt;br/&gt;For more information and updates please visit&lt;/p&gt;&lt;p&gt; %2&lt;/p&gt;</source>
         <translation type="unfinished"/>
     </message>
     <message>
-<<<<<<< HEAD
-        <location filename="minstall.cpp" line="2544"/>
-=======
         <location filename="minstall.cpp" line="3017"/>
->>>>>>> db1e4e5a
         <source>Confirmation</source>
         <translation type="unfinished"/>
     </message>
     <message>
-<<<<<<< HEAD
-        <location filename="minstall.cpp" line="2544"/>
-=======
         <location filename="minstall.cpp" line="3017"/>
->>>>>>> db1e4e5a
         <source>Are you sure you want to quit the application?</source>
         <translation type="unfinished"/>
     </message>
     <message>
-<<<<<<< HEAD
-        <location filename="minstall.cpp" line="2559"/>
-        <source>This option also encrypts /swap, which will render the swap partition unable to be shared with other installed operating systems.</source>
-        <translation type="unfinished"/>
-    </message>
-    <message>
-        <location filename="minstall.cpp" line="2560"/>
-=======
         <location filename="minstall.cpp" line="3233"/>
         <source>If you choose to encrypt home partition you cannot use the option to preserve data in that partition</source>
         <translation type="unfinished"/>
@@ -1034,7 +611,6 @@
     <message>
         <location filename="minstall.cpp" line="3234"/>
         <location filename="minstall.cpp" line="3256"/>
->>>>>>> db1e4e5a
         <source>OK</source>
         <translation>ОК</translation>
     </message>
@@ -1135,23 +711,11 @@
         <translation type="unfinished"/>
     </message>
     <message>
-<<<<<<< HEAD
-        <location filename="meinstall.ui" line="412"/>
-=======
         <location filename="meinstall.ui" line="434"/>
->>>>>>> db1e4e5a
         <source>Auto-install using entire disk </source>
         <translation type="unfinished"/>
     </message>
     <message>
-<<<<<<< HEAD
-        <location filename="meinstall.ui" line="428"/>
-        <source>Custom install on existing partitions</source>
-        <translation type="unfinished"/>
-    </message>
-    <message>
-        <location filename="meinstall.ui" line="447"/>
-=======
         <location filename="meinstall.ui" line="450"/>
         <source>Custom install on existing partitions</source>
         <translation type="unfinished"/>
@@ -1176,191 +740,104 @@
     </message>
     <message>
         <location filename="meinstall.ui" line="513"/>
->>>>>>> db1e4e5a
         <source>1b. Rearrange disk partitions (optional)</source>
         <translation type="unfinished"/>
     </message>
     <message>
-<<<<<<< HEAD
-        <location filename="meinstall.ui" line="474"/>
-=======
         <location filename="meinstall.ui" line="540"/>
->>>>>>> db1e4e5a
         <source>Modify partitions:</source>
         <translation type="unfinished"/>
     </message>
     <message>
-<<<<<<< HEAD
-        <location filename="meinstall.ui" line="490"/>
-=======
         <location filename="meinstall.ui" line="556"/>
->>>>>>> db1e4e5a
         <source>Run partition tool...</source>
         <translation type="unfinished"/>
     </message>
     <message>
-<<<<<<< HEAD
-        <location filename="meinstall.ui" line="506"/>
-=======
         <location filename="meinstall.ui" line="572"/>
->>>>>>> db1e4e5a
         <source>1a. Choose disk for installation</source>
         <translation type="unfinished"/>
     </message>
     <message>
-<<<<<<< HEAD
-        <location filename="meinstall.ui" line="536"/>
-=======
         <location filename="meinstall.ui" line="602"/>
->>>>>>> db1e4e5a
         <source>Use disk:</source>
         <translation type="unfinished"/>
     </message>
     <message>
-<<<<<<< HEAD
-        <location filename="meinstall.ui" line="610"/>
-=======
         <location filename="meinstall.ui" line="676"/>
->>>>>>> db1e4e5a
         <source>2b. Preferences</source>
         <translation type="unfinished"/>
     </message>
     <message>
-<<<<<<< HEAD
-        <location filename="meinstall.ui" line="637"/>
-=======
         <location filename="meinstall.ui" line="703"/>
->>>>>>> db1e4e5a
         <source>Preserve data in /home (if upgrading)</source>
         <translation type="unfinished"/>
     </message>
     <message>
-<<<<<<< HEAD
-        <location filename="meinstall.ui" line="656"/>
-=======
         <location filename="meinstall.ui" line="722"/>
->>>>>>> db1e4e5a
         <source>Check for badblocks (takes longer)</source>
         <translation type="unfinished"/>
     </message>
     <message>
-<<<<<<< HEAD
-        <location filename="meinstall.ui" line="675"/>
-=======
         <location filename="meinstall.ui" line="741"/>
->>>>>>> db1e4e5a
         <source>2a. Choose partitions</source>
         <translation type="unfinished"/>
     </message>
     <message>
-<<<<<<< HEAD
-        <location filename="meinstall.ui" line="703"/>
-        <location filename="meinstall.ui" line="902"/>
-=======
         <location filename="meinstall.ui" line="779"/>
         <location filename="meinstall.ui" line="994"/>
->>>>>>> db1e4e5a
         <source>ext4</source>
         <translation type="unfinished"/>
     </message>
     <message>
-<<<<<<< HEAD
-        <location filename="meinstall.ui" line="708"/>
-        <location filename="meinstall.ui" line="907"/>
-=======
         <location filename="meinstall.ui" line="784"/>
         <location filename="meinstall.ui" line="999"/>
->>>>>>> db1e4e5a
         <source>ext3</source>
         <translation type="unfinished"/>
     </message>
     <message>
-<<<<<<< HEAD
-        <location filename="meinstall.ui" line="713"/>
-        <location filename="meinstall.ui" line="912"/>
-=======
         <location filename="meinstall.ui" line="789"/>
         <location filename="meinstall.ui" line="1004"/>
->>>>>>> db1e4e5a
         <source>ext2</source>
         <translation type="unfinished"/>
     </message>
     <message>
-<<<<<<< HEAD
-        <location filename="meinstall.ui" line="718"/>
-        <location filename="meinstall.ui" line="917"/>
-=======
         <location filename="meinstall.ui" line="794"/>
         <location filename="meinstall.ui" line="1009"/>
->>>>>>> db1e4e5a
         <source>jfs</source>
         <translation type="unfinished"/>
     </message>
     <message>
-<<<<<<< HEAD
-        <location filename="meinstall.ui" line="723"/>
-        <location filename="meinstall.ui" line="922"/>
-=======
         <location filename="meinstall.ui" line="799"/>
         <location filename="meinstall.ui" line="1014"/>
->>>>>>> db1e4e5a
         <source>xfs</source>
         <translation type="unfinished"/>
     </message>
     <message>
-<<<<<<< HEAD
-        <location filename="meinstall.ui" line="728"/>
-        <location filename="meinstall.ui" line="927"/>
-=======
         <location filename="meinstall.ui" line="804"/>
         <location filename="meinstall.ui" line="1019"/>
->>>>>>> db1e4e5a
         <source>btrfs</source>
         <translation type="unfinished"/>
     </message>
     <message>
-<<<<<<< HEAD
-        <location filename="meinstall.ui" line="733"/>
-        <location filename="meinstall.ui" line="932"/>
-=======
         <location filename="meinstall.ui" line="809"/>
         <location filename="meinstall.ui" line="1024"/>
->>>>>>> db1e4e5a
         <source>btrfs-zlib</source>
         <translation type="unfinished"/>
     </message>
     <message>
-<<<<<<< HEAD
-        <location filename="meinstall.ui" line="738"/>
-        <location filename="meinstall.ui" line="937"/>
-=======
         <location filename="meinstall.ui" line="814"/>
         <location filename="meinstall.ui" line="1029"/>
->>>>>>> db1e4e5a
         <source>btrfs-lzo</source>
         <translation type="unfinished"/>
     </message>
     <message>
-<<<<<<< HEAD
-        <location filename="meinstall.ui" line="743"/>
-        <location filename="meinstall.ui" line="942"/>
-=======
         <location filename="meinstall.ui" line="819"/>
         <location filename="meinstall.ui" line="1034"/>
->>>>>>> db1e4e5a
         <source>reiserfs</source>
         <translation type="unfinished"/>
     </message>
     <message>
-<<<<<<< HEAD
-        <location filename="meinstall.ui" line="748"/>
-        <location filename="meinstall.ui" line="947"/>
-        <source>reiser4</source>
-        <translation type="unfinished"/>
-    </message>
-    <message>
-        <location filename="meinstall.ui" line="784"/>
-=======
         <location filename="meinstall.ui" line="824"/>
         <location filename="meinstall.ui" line="1039"/>
         <source>reiser4</source>
@@ -1373,67 +850,37 @@
     </message>
     <message>
         <location filename="meinstall.ui" line="870"/>
->>>>>>> db1e4e5a
         <source>Label</source>
         <translation type="unfinished"/>
     </message>
     <message>
-<<<<<<< HEAD
-        <location filename="meinstall.ui" line="803"/>
-=======
         <location filename="meinstall.ui" line="889"/>
->>>>>>> db1e4e5a
         <source>root:</source>
         <translation type="unfinished"/>
     </message>
     <message>
-<<<<<<< HEAD
-        <location filename="meinstall.ui" line="819"/>
-=======
         <location filename="meinstall.ui" line="905"/>
->>>>>>> db1e4e5a
         <source>swap:</source>
         <translation type="unfinished"/>
     </message>
     <message>
-<<<<<<< HEAD
-        <location filename="meinstall.ui" line="835"/>
-=======
         <location filename="meinstall.ui" line="921"/>
->>>>>>> db1e4e5a
         <source>Location</source>
         <translation type="unfinished"/>
     </message>
     <message>
-<<<<<<< HEAD
-        <location filename="meinstall.ui" line="887"/>
-        <location filename="meinstall.ui" line="1374"/>
-=======
         <location filename="meinstall.ui" line="979"/>
         <location filename="meinstall.ui" line="1148"/>
         <location filename="meinstall.ui" line="1542"/>
->>>>>>> db1e4e5a
         <source>root</source>
         <translation type="unfinished"/>
     </message>
     <message>
-<<<<<<< HEAD
-        <location filename="meinstall.ui" line="961"/>
-=======
         <location filename="meinstall.ui" line="1053"/>
->>>>>>> db1e4e5a
         <source>Type</source>
         <translation type="unfinished"/>
     </message>
     <message>
-<<<<<<< HEAD
-        <location filename="meinstall.ui" line="977"/>
-        <source>home:</source>
-        <translation type="unfinished"/>
-    </message>
-    <message>
-        <location filename="meinstall.ui" line="1059"/>
-=======
         <location filename="meinstall.ui" line="1069"/>
         <source>home:</source>
         <translation type="unfinished"/>
@@ -1445,429 +892,237 @@
     </message>
     <message>
         <location filename="meinstall.ui" line="1227"/>
->>>>>>> db1e4e5a
         <source>3. Installation in progress</source>
         <translation type="unfinished"/>
     </message>
     <message>
-<<<<<<< HEAD
-        <location filename="meinstall.ui" line="1102"/>
-=======
         <location filename="meinstall.ui" line="1270"/>
->>>>>>> db1e4e5a
         <source>Abort</source>
         <translation type="unfinished"/>
     </message>
     <message>
-<<<<<<< HEAD
-        <location filename="meinstall.ui" line="1105"/>
-        <location filename="meinstall.ui" line="1323"/>
-=======
         <location filename="meinstall.ui" line="1273"/>
         <location filename="meinstall.ui" line="1491"/>
->>>>>>> db1e4e5a
         <source>Alt+A</source>
         <translation>Alt+A</translation>
     </message>
     <message>
-<<<<<<< HEAD
-        <location filename="meinstall.ui" line="1144"/>
-=======
         <location filename="meinstall.ui" line="1312"/>
->>>>>>> db1e4e5a
         <source>Ready to install antiX Linux filesystem</source>
         <translation type="unfinished"/>
     </message>
     <message>
-<<<<<<< HEAD
-        <location filename="meinstall.ui" line="1166"/>
-=======
         <location filename="meinstall.ui" line="1334"/>
->>>>>>> db1e4e5a
         <source>Tips</source>
         <translation type="unfinished"/>
     </message>
     <message>
-<<<<<<< HEAD
-        <location filename="meinstall.ui" line="1240"/>
-=======
         <location filename="meinstall.ui" line="1408"/>
->>>>>>> db1e4e5a
         <source>4. Select Boot Method</source>
         <translation type="unfinished"/>
     </message>
     <message>
-<<<<<<< HEAD
-        <location filename="meinstall.ui" line="1273"/>
-=======
         <location filename="meinstall.ui" line="1441"/>
->>>>>>> db1e4e5a
         <source>MBR</source>
         <translation type="unfinished"/>
     </message>
     <message>
-<<<<<<< HEAD
-        <location filename="meinstall.ui" line="1276"/>
-=======
         <location filename="meinstall.ui" line="1444"/>
->>>>>>> db1e4e5a
         <source>Alt+B</source>
         <translation>Alt+B</translation>
     </message>
     <message>
-<<<<<<< HEAD
-        <location filename="meinstall.ui" line="1304"/>
-=======
         <location filename="meinstall.ui" line="1472"/>
->>>>>>> db1e4e5a
         <source>Install on:</source>
         <translation type="unfinished"/>
     </message>
     <message>
-<<<<<<< HEAD
-        <location filename="meinstall.ui" line="1320"/>
-=======
         <location filename="meinstall.ui" line="1488"/>
->>>>>>> db1e4e5a
         <source>Install GRUB for Linux and Windows</source>
         <translation type="unfinished"/>
     </message>
     <message>
-<<<<<<< HEAD
-        <location filename="meinstall.ui" line="1342"/>
-=======
         <location filename="meinstall.ui" line="1510"/>
->>>>>>> db1e4e5a
         <source>System boot disk:</source>
         <translation type="unfinished"/>
     </message>
     <message>
-<<<<<<< HEAD
-        <location filename="meinstall.ui" line="1387"/>
-=======
         <location filename="meinstall.ui" line="1555"/>
->>>>>>> db1e4e5a
         <source>EFI System Partition</source>
         <translation type="unfinished"/>
     </message>
     <message>
-<<<<<<< HEAD
-        <location filename="meinstall.ui" line="1390"/>
-=======
         <location filename="meinstall.ui" line="1558"/>
->>>>>>> db1e4e5a
         <source>ESP</source>
         <translation type="unfinished"/>
     </message>
     <message>
-<<<<<<< HEAD
-        <location filename="meinstall.ui" line="1460"/>
-=======
         <location filename="meinstall.ui" line="1628"/>
->>>>>>> db1e4e5a
         <source>Common Services to Enable</source>
         <translation type="unfinished"/>
     </message>
     <message>
-<<<<<<< HEAD
-        <location filename="meinstall.ui" line="1500"/>
-=======
         <location filename="meinstall.ui" line="1668"/>
->>>>>>> db1e4e5a
         <source>Service</source>
         <translation type="unfinished"/>
     </message>
     <message>
-<<<<<<< HEAD
-        <location filename="meinstall.ui" line="1505"/>
-=======
         <location filename="meinstall.ui" line="1673"/>
->>>>>>> db1e4e5a
         <source>Description</source>
         <translation type="unfinished"/>
     </message>
     <message>
-<<<<<<< HEAD
-        <location filename="meinstall.ui" line="1541"/>
-=======
         <location filename="meinstall.ui" line="1709"/>
->>>>>>> db1e4e5a
         <source>5. Computer Network Names</source>
         <translation type="unfinished"/>
     </message>
     <message>
-<<<<<<< HEAD
-        <location filename="meinstall.ui" line="1568"/>
-=======
         <location filename="meinstall.ui" line="1736"/>
->>>>>>> db1e4e5a
         <source>Workgroup</source>
         <translation type="unfinished"/>
     </message>
     <message>
-<<<<<<< HEAD
-        <location filename="meinstall.ui" line="1581"/>
-=======
         <location filename="meinstall.ui" line="1749"/>
->>>>>>> db1e4e5a
         <source>Workgroup:</source>
         <translation type="unfinished"/>
     </message>
     <message>
-<<<<<<< HEAD
-        <location filename="meinstall.ui" line="1597"/>
-=======
         <location filename="meinstall.ui" line="1765"/>
->>>>>>> db1e4e5a
         <source>SaMBa Server for MS Networking</source>
         <translation type="unfinished"/>
     </message>
     <message>
-<<<<<<< HEAD
-        <location filename="meinstall.ui" line="1613"/>
-=======
         <location filename="meinstall.ui" line="1781"/>
->>>>>>> db1e4e5a
         <source>example.dom</source>
         <translation type="unfinished"/>
     </message>
     <message>
-<<<<<<< HEAD
-        <location filename="meinstall.ui" line="1626"/>
-=======
         <location filename="meinstall.ui" line="1794"/>
->>>>>>> db1e4e5a
         <source>Computer domain:</source>
         <translation type="unfinished"/>
     </message>
     <message>
-<<<<<<< HEAD
-        <location filename="meinstall.ui" line="1658"/>
-=======
         <location filename="meinstall.ui" line="1826"/>
->>>>>>> db1e4e5a
         <source>Computer name:</source>
         <translation type="unfinished"/>
     </message>
     <message>
-<<<<<<< HEAD
-        <location filename="meinstall.ui" line="1731"/>
-=======
         <location filename="meinstall.ui" line="1899"/>
->>>>>>> db1e4e5a
         <source>6d. Service Settings (advanced)</source>
         <translation type="unfinished"/>
     </message>
     <message>
-<<<<<<< HEAD
-        <location filename="meinstall.ui" line="1749"/>
-=======
         <location filename="meinstall.ui" line="1917"/>
->>>>>>> db1e4e5a
         <source>Adjust which services should run at startup</source>
         <translation type="unfinished"/>
     </message>
     <message>
-<<<<<<< HEAD
-        <location filename="meinstall.ui" line="1752"/>
-=======
         <location filename="meinstall.ui" line="1920"/>
->>>>>>> db1e4e5a
         <source>View</source>
         <translation type="unfinished"/>
     </message>
     <message>
-<<<<<<< HEAD
-        <location filename="meinstall.ui" line="1781"/>
-=======
         <location filename="meinstall.ui" line="1949"/>
->>>>>>> db1e4e5a
         <source>6b. Configure Clock</source>
         <translation type="unfinished"/>
     </message>
     <message>
-<<<<<<< HEAD
-        <location filename="meinstall.ui" line="1809"/>
-=======
         <location filename="meinstall.ui" line="1977"/>
->>>>>>> db1e4e5a
         <source>Format:</source>
         <translation type="unfinished"/>
     </message>
     <message>
-<<<<<<< HEAD
-        <location filename="meinstall.ui" line="1826"/>
-=======
         <location filename="meinstall.ui" line="1994"/>
->>>>>>> db1e4e5a
         <source>System clock uses LOCAL</source>
         <translation type="unfinished"/>
     </message>
     <message>
-<<<<<<< HEAD
-        <location filename="meinstall.ui" line="1855"/>
-=======
         <location filename="meinstall.ui" line="2023"/>
->>>>>>> db1e4e5a
         <source>6a. Localization Defaults</source>
         <translation type="unfinished"/>
     </message>
     <message>
-<<<<<<< HEAD
-        <location filename="meinstall.ui" line="1885"/>
-=======
         <location filename="meinstall.ui" line="2053"/>
->>>>>>> db1e4e5a
         <source>Locale:</source>
         <translation type="unfinished"/>
     </message>
     <message>
-<<<<<<< HEAD
-        <location filename="meinstall.ui" line="1914"/>
-=======
         <location filename="meinstall.ui" line="2082"/>
->>>>>>> db1e4e5a
         <source>6c. Timezone Settings</source>
         <translation type="unfinished"/>
     </message>
     <message>
-<<<<<<< HEAD
-        <location filename="meinstall.ui" line="1926"/>
-=======
         <location filename="meinstall.ui" line="2094"/>
->>>>>>> db1e4e5a
         <source>Timezone:</source>
         <translation type="unfinished"/>
     </message>
     <message>
-<<<<<<< HEAD
-        <location filename="meinstall.ui" line="2003"/>
-=======
         <location filename="meinstall.ui" line="2171"/>
->>>>>>> db1e4e5a
         <source>7b. Root (administrator) Account</source>
         <translation type="unfinished"/>
     </message>
     <message>
-<<<<<<< HEAD
-        <location filename="meinstall.ui" line="2074"/>
-=======
         <location filename="meinstall.ui" line="2242"/>
->>>>>>> db1e4e5a
         <source>Confirm root password:</source>
         <translation type="unfinished"/>
     </message>
     <message>
-<<<<<<< HEAD
-        <location filename="meinstall.ui" line="2090"/>
-=======
         <location filename="meinstall.ui" line="2258"/>
->>>>>>> db1e4e5a
         <source>Root password:</source>
         <translation type="unfinished"/>
     </message>
     <message>
-<<<<<<< HEAD
-        <location filename="meinstall.ui" line="2109"/>
-=======
         <location filename="meinstall.ui" line="2277"/>
->>>>>>> db1e4e5a
         <source>7a. Default User Account</source>
         <translation type="unfinished"/>
     </message>
     <message>
-<<<<<<< HEAD
-        <location filename="meinstall.ui" line="2189"/>
-=======
         <location filename="meinstall.ui" line="2357"/>
->>>>>>> db1e4e5a
         <source>username</source>
         <translation type="unfinished"/>
     </message>
     <message>
-<<<<<<< HEAD
-        <location filename="meinstall.ui" line="2202"/>
-=======
         <location filename="meinstall.ui" line="2370"/>
->>>>>>> db1e4e5a
         <source>Confirm user password:</source>
         <translation>Пайдаланушы паролін растау:</translation>
     </message>
     <message>
-<<<<<<< HEAD
-        <location filename="meinstall.ui" line="2218"/>
-=======
         <location filename="meinstall.ui" line="2386"/>
->>>>>>> db1e4e5a
         <source>Default user password:</source>
         <translation type="unfinished"/>
     </message>
     <message>
-<<<<<<< HEAD
-        <location filename="meinstall.ui" line="2234"/>
-=======
         <location filename="meinstall.ui" line="2402"/>
->>>>>>> db1e4e5a
         <source>Default user login name:</source>
         <translation type="unfinished"/>
     </message>
     <message>
-<<<<<<< HEAD
-        <location filename="meinstall.ui" line="2253"/>
-=======
         <location filename="meinstall.ui" line="2421"/>
->>>>>>> db1e4e5a
         <source>Autologin</source>
         <translation type="unfinished"/>
     </message>
     <message>
-<<<<<<< HEAD
-        <location filename="meinstall.ui" line="2266"/>
-=======
         <location filename="meinstall.ui" line="2434"/>
->>>>>>> db1e4e5a
         <source>Show passwords</source>
         <translation type="unfinished"/>
     </message>
     <message>
-<<<<<<< HEAD
-        <location filename="meinstall.ui" line="2279"/>
-=======
         <location filename="meinstall.ui" line="2447"/>
->>>>>>> db1e4e5a
         <source>Desktop modifications made in the live environment will be carried over to the installed OS</source>
         <translation type="unfinished"/>
     </message>
     <message>
-<<<<<<< HEAD
-        <location filename="meinstall.ui" line="2282"/>
-        <source>Save live desktop changes</source>
-        <translation type="unfinished"/>
-    </message>
-    <message>
-        <location filename="meinstall.ui" line="2295"/>
-        <source>Encrypt /home</source>
-        <translation type="unfinished"/>
-    </message>
-    <message>
-        <location filename="meinstall.ui" line="2327"/>
-=======
         <location filename="meinstall.ui" line="2450"/>
         <source>Save live desktop changes</source>
         <translation type="unfinished"/>
     </message>
     <message>
         <location filename="meinstall.ui" line="2482"/>
->>>>>>> db1e4e5a
         <source>Reminders</source>
         <translation type="unfinished"/>
     </message>
     <message>
-<<<<<<< HEAD
-        <location filename="meinstall.ui" line="2395"/>
-=======
         <location filename="meinstall.ui" line="2550"/>
->>>>>>> db1e4e5a
         <source>Close</source>
         <translation>Жабу</translation>
     </message>
@@ -1888,22 +1143,14 @@
 <context>
     <name>QApplication</name>
     <message>
-<<<<<<< HEAD
-        <location filename="app.cpp" line="62"/>
-=======
         <location filename="app.cpp" line="74"/>
->>>>>>> db1e4e5a
         <source>The installer won't launch because it appears to be running already in the background.
 
 Please close it if possible, or run &apos;pkill minstall&apos; in terminal.</source>
         <translation type="unfinished"/>
     </message>
     <message>
-<<<<<<< HEAD
-        <location filename="app.cpp" line="70"/>
-=======
         <location filename="app.cpp" line="82"/>
->>>>>>> db1e4e5a
         <source>You are running 32bit OS started in 64 bit UEFI mode, the system will not be able to boot unless you select Legacy Boot or similar at restart.
 We recommend you quit now and restart in Legacy Boot
 
@@ -1911,29 +1158,17 @@
         <translation type="unfinished"/>
     </message>
     <message>
-<<<<<<< HEAD
-        <location filename="app.cpp" line="74"/>
-=======
         <location filename="app.cpp" line="86"/>
->>>>>>> db1e4e5a
         <source>Yes</source>
         <translation>Иә</translation>
     </message>
     <message>
-<<<<<<< HEAD
-        <location filename="app.cpp" line="74"/>
-=======
         <location filename="app.cpp" line="86"/>
->>>>>>> db1e4e5a
         <source>No</source>
         <translation>Жоқ</translation>
     </message>
     <message>
-<<<<<<< HEAD
-        <location filename="app.cpp" line="87"/>
-=======
         <location filename="app.cpp" line="99"/>
->>>>>>> db1e4e5a
         <source>You must run this app as root.</source>
         <translation type="unfinished"/>
     </message>
