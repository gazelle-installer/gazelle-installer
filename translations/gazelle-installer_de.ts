<?xml version="1.0" ?><!DOCTYPE TS><TS language="de" version="2.1">
<context>
    <name>MInstall</name>
    <message>
<<<<<<< HEAD
        <location filename="minstall.cpp" line="107"/>
=======
        <location filename="minstall.cpp" line="89"/>
>>>>>>> db1e4e5a
        <source>%1 is an independent Linux distribution based on Debian Stable.

%1 uses some components from MEPIS Linux which are released under an Apache free license. Some MEPIS components have been modified for %1.

Enjoy using %1</source>
        <translation>%1 ist eine unabhängige Linux-Distribution basierend auf Debian Stable.

%1 nutzt einige Komponenten von MEPIS Linux, die unter einer freien Apache-Lizenz stehen. Einige MEPIS- Komponenten wurden für %1 modifiziert.

Viel Spaß mit %1</translation>
    </message>
    <message>
<<<<<<< HEAD
        <location filename="minstall.cpp" line="108"/>
=======
        <location filename="minstall.cpp" line="90"/>
>>>>>>> db1e4e5a
        <source>Support %1

%1 is supported by people like you. Some help others at the support forum - %2, or translate help files into different languages, or make suggestions, write documentation, or help test new software.</source>
        <translation>Unterstützung für %1

%1 wird von Leuten wie Ihnen unterstützt. Einige helfen anderen Nutzern im Forum - %2 oder übersetzen Dateien in andere Sprachen oder machen Verbesserungsvorschläge, schreiben Dokumentationen oder helfen beim Testen neuer Programme.</translation>
    </message>
    <message>
<<<<<<< HEAD
        <location filename="minstall.cpp" line="380"/>
=======
        <location filename="minstall.cpp" line="448"/>
>>>>>>> db1e4e5a
        <source>

The disk with the partition you selected for installation is failing.

</source>
        <translation>

Das Laufwerk mit der Partition, die Sie für die Installation gewählt haben, ist fehlerhaft.

</translation>
    </message>
    <message>
<<<<<<< HEAD
        <location filename="minstall.cpp" line="381"/>
=======
        <location filename="minstall.cpp" line="449"/>
>>>>>>> db1e4e5a
        <source>You are strongly advised to abort.
</source>
        <translation>Es wird dringend empfohlen abzubrechen.
</translation>
    </message>
    <message>
<<<<<<< HEAD
        <location filename="minstall.cpp" line="382"/>
        <location filename="minstall.cpp" line="396"/>
=======
        <location filename="minstall.cpp" line="450"/>
        <location filename="minstall.cpp" line="464"/>
>>>>>>> db1e4e5a
        <source>If unsure, please exit the Installer and run GSmartControl for more information.

</source>
        <translation>Im Zweifelsfall beenden Sie bitte die Installation und führen GSmartControl für weitere Informationen aus.

</translation>
    </message>
    <message>
<<<<<<< HEAD
        <location filename="minstall.cpp" line="383"/>
=======
        <location filename="minstall.cpp" line="451"/>
>>>>>>> db1e4e5a
        <source>Do you want to abort the installation?</source>
        <translation>Wollen Sie die Installation abbrechen?</translation>
    </message>
    <message>
<<<<<<< HEAD
        <location filename="minstall.cpp" line="385"/>
        <location filename="minstall.cpp" line="399"/>
        <location filename="minstall.cpp" line="596"/>
        <location filename="minstall.cpp" line="814"/>
        <location filename="minstall.cpp" line="826"/>
        <location filename="minstall.cpp" line="843"/>
        <location filename="minstall.cpp" line="856"/>
        <location filename="minstall.cpp" line="869"/>
        <location filename="minstall.cpp" line="1132"/>
        <location filename="minstall.cpp" line="1277"/>
        <location filename="minstall.cpp" line="1282"/>
        <location filename="minstall.cpp" line="1307"/>
        <location filename="minstall.cpp" line="1800"/>
        <location filename="minstall.cpp" line="1819"/>
        <location filename="minstall.cpp" line="2340"/>
=======
        <location filename="minstall.cpp" line="453"/>
        <location filename="minstall.cpp" line="467"/>
        <location filename="minstall.cpp" line="788"/>
        <location filename="minstall.cpp" line="1078"/>
        <location filename="minstall.cpp" line="1092"/>
        <location filename="minstall.cpp" line="1108"/>
        <location filename="minstall.cpp" line="1121"/>
        <location filename="minstall.cpp" line="1134"/>
        <location filename="minstall.cpp" line="1147"/>
        <location filename="minstall.cpp" line="1160"/>
        <location filename="minstall.cpp" line="1579"/>
        <location filename="minstall.cpp" line="1734"/>
        <location filename="minstall.cpp" line="1739"/>
        <location filename="minstall.cpp" line="1764"/>
        <location filename="minstall.cpp" line="2246"/>
        <location filename="minstall.cpp" line="2274"/>
>>>>>>> db1e4e5a
        <source>Yes</source>
        <translation>Ja</translation>
    </message>
    <message>
<<<<<<< HEAD
        <location filename="minstall.cpp" line="385"/>
        <location filename="minstall.cpp" line="399"/>
        <location filename="minstall.cpp" line="596"/>
        <location filename="minstall.cpp" line="814"/>
        <location filename="minstall.cpp" line="826"/>
        <location filename="minstall.cpp" line="843"/>
        <location filename="minstall.cpp" line="856"/>
        <location filename="minstall.cpp" line="869"/>
        <location filename="minstall.cpp" line="1132"/>
        <location filename="minstall.cpp" line="1277"/>
        <location filename="minstall.cpp" line="1282"/>
        <location filename="minstall.cpp" line="1307"/>
        <location filename="minstall.cpp" line="1800"/>
        <location filename="minstall.cpp" line="1819"/>
        <location filename="minstall.cpp" line="2340"/>
=======
        <location filename="minstall.cpp" line="453"/>
        <location filename="minstall.cpp" line="467"/>
        <location filename="minstall.cpp" line="788"/>
        <location filename="minstall.cpp" line="1078"/>
        <location filename="minstall.cpp" line="1092"/>
        <location filename="minstall.cpp" line="1108"/>
        <location filename="minstall.cpp" line="1121"/>
        <location filename="minstall.cpp" line="1134"/>
        <location filename="minstall.cpp" line="1147"/>
        <location filename="minstall.cpp" line="1160"/>
        <location filename="minstall.cpp" line="1579"/>
        <location filename="minstall.cpp" line="1734"/>
        <location filename="minstall.cpp" line="1739"/>
        <location filename="minstall.cpp" line="1764"/>
        <location filename="minstall.cpp" line="2246"/>
        <location filename="minstall.cpp" line="2274"/>
>>>>>>> db1e4e5a
        <source>No</source>
        <translation>Nein</translation>
    </message>
    <message>
<<<<<<< HEAD
        <location filename="minstall.cpp" line="393"/>
=======
        <location filename="minstall.cpp" line="461"/>
>>>>>>> db1e4e5a
        <source>Smartmon tool output:

</source>
        <translation>Smartmontool-Ausgabe

</translation>
    </message>
    <message>
<<<<<<< HEAD
        <location filename="minstall.cpp" line="394"/>
=======
        <location filename="minstall.cpp" line="462"/>
>>>>>>> db1e4e5a
        <source>The disk with the partition you selected for installation passes the S.M.A.R.T. monitor test (smartctl)
</source>
        <translation>Das Laufwerk mit der Partition, die Sie für die Installation gewählt haben, hat den S.M.A.R.T. Monitor Test (smartctl) bestanden
</translation>
    </message>
    <message>
<<<<<<< HEAD
        <location filename="minstall.cpp" line="395"/>
=======
        <location filename="minstall.cpp" line="463"/>
>>>>>>> db1e4e5a
        <source>but the tests indicate it will have a higher than average failure rate in the upcoming year.
</source>
        <translation>aber die Tests geben zu erkennen, dass im nächsten Jahr mit einer überdurchschnittlichen Fehlerrate zu rechnen ist.
</translation>
    </message>
    <message>
<<<<<<< HEAD
        <location filename="minstall.cpp" line="397"/>
=======
        <location filename="minstall.cpp" line="465"/>
>>>>>>> db1e4e5a
        <source>Do you want to continue?</source>
        <translation>Wollen Sie fortfahren?</translation>
    </message>
    <message>
<<<<<<< HEAD
        <location filename="minstall.cpp" line="425"/>
=======
        <location filename="minstall.cpp" line="482"/>
        <source>The password needs to be at least
%1 characters long. Please select
a longer password before proceeding.</source>
        <translation>Das Passwort sollte mindestens
%1 Zeichen lang sein. Bitte ein
längeres Passwort auswählen.</translation>
    </message>
    <message>
        <location filename="minstall.cpp" line="500"/>
>>>>>>> db1e4e5a
        <source>Ready to install %1 filesystem</source>
        <translation>Bereit zur Installation des %1 Dateisystems</translation>
    </message>
    <message>
<<<<<<< HEAD
        <location filename="minstall.cpp" line="594"/>
=======
        <location filename="minstall.cpp" line="754"/>
        <source>Sorry, could not create %1 LUKS partition</source>
        <translation>Die LUKS Partition %1 konnte nicht angelegt werden.</translation>
    </message>
    <message>
        <location filename="minstall.cpp" line="766"/>
        <source>Sorry, could not open %1 LUKS container</source>
        <translation>Der LUKS Container  %1 konnte nicht geöffnet werden. </translation>
    </message>
    <message>
        <location filename="minstall.cpp" line="786"/>
>>>>>>> db1e4e5a
        <source>OK to format and use the entire disk (%1) for %2?</source>
        <translation>Einverstanden mit der Formatierung der Festplatte (%1) und Benutzung der ganzen Platte durch %2?</translation>
    </message>
    <message>
<<<<<<< HEAD
        <location filename="minstall.cpp" line="606"/>
=======
        <location filename="minstall.cpp" line="798"/>
>>>>>>> db1e4e5a
        <source>Creating required partitions</source>
        <translation>Erstelle benötigte Partitionen</translation>
    </message>
    <message>
<<<<<<< HEAD
        <location filename="minstall.cpp" line="681"/>
=======
        <location filename="minstall.cpp" line="882"/>
>>>>>>> db1e4e5a
        <source>Formating EFI System Partition (ESP)</source>
        <translation>Formatiere EFI-Systempartition (ESP)</translation>
    </message>
    <message>
<<<<<<< HEAD
        <location filename="minstall.cpp" line="719"/>
        <location filename="minstall.cpp" line="910"/>
=======
        <location filename="minstall.cpp" line="949"/>
        <location filename="minstall.cpp" line="1208"/>
        <location filename="minstall.cpp" line="1240"/>
        <location filename="minstall.cpp" line="1291"/>
        <source>Setting up LUKS encrypted containers</source>
        <translation>Der verschlüsselte LUKS Container wird eingerichtet.</translation>
    </message>
    <message>
        <location filename="minstall.cpp" line="959"/>
        <location filename="minstall.cpp" line="1197"/>
>>>>>>> db1e4e5a
        <source>Formatting swap partition</source>
        <translation>Formatiere Auslagerungsspeicher-Partition (swap)</translation>
    </message>
    <message>
<<<<<<< HEAD
        <location filename="minstall.cpp" line="728"/>
=======
        <location filename="minstall.cpp" line="970"/>
        <location filename="minstall.cpp" line="1260"/>
        <source>Formatting boot partition</source>
        <translation>Die Boot-Partition wird formatiert.</translation>
    </message>
    <message>
        <location filename="minstall.cpp" line="976"/>
>>>>>>> db1e4e5a
        <source>Formatting root partition</source>
        <translation>Formatiere Systempartition (root)</translation>
    </message>
    <message>
<<<<<<< HEAD
        <location filename="minstall.cpp" line="792"/>
        <location filename="minstall.cpp" line="2253"/>
        <location filename="minstall.cpp" line="2632"/>
        <source>none - or existing</source>
        <translation>keine - oder bereits vorhanden</translation>
    </message>
    <message>
        <location filename="minstall.cpp" line="806"/>
=======
        <location filename="minstall.cpp" line="1069"/>
>>>>>>> db1e4e5a
        <source>You must choose a root partition.
The root partition must be at least %1.</source>
        <translation>Die Auswahl einer Root-Partition ist erforderlich.
Die Root-Partition sollte mindestens %1 groß sein.</translation>
    </message>
    <message>
<<<<<<< HEAD
        <location filename="minstall.cpp" line="812"/>
        <source>The partition you selected for root, appears to be a MS-Windows partition.  Are you sure you want to reformat this partition?</source>
        <translation>Die für &quot;root&quot; ausgewählte Partition scheint eine MS-Windows Partition zu sein. Sind Sie sicher, dass diese Partition neu formatiert werden soll?</translation>
    </message>
    <message>
        <location filename="minstall.cpp" line="821"/>
=======
        <location filename="minstall.cpp" line="1076"/>
        <source>The partition you selected for %1, is not a Linux partition. Are you sure you want to reformat this partition?</source>
        <translation>Die für %1 ausgewählte Partition ist keine Linux Partition. Soll diese Partition wirklich formatiert werden?</translation>
    </message>
    <message>
        <location filename="minstall.cpp" line="1087"/>
>>>>>>> db1e4e5a
        <source>OK to format and destroy all data on 
%1 for the / (root) partition?</source>
        <translation>Einverstanden mit der Formatierung und Löschung aller Daten auf
%1 zum Erzeugen der /(root) Systempartition?</translation>
    </message>
    <message>
<<<<<<< HEAD
        <location filename="minstall.cpp" line="823"/>
=======
        <location filename="minstall.cpp" line="1089"/>
>>>>>>> db1e4e5a
        <source>All data on %1 will be deleted, except for /home
OK to continue?</source>
        <translation>Alle Daten auf %1 werden gelöscht, außer diejenigen unter /home
OK um damit weiterzumachen?</translation>
    </message>
    <message>
<<<<<<< HEAD
        <location filename="minstall.cpp" line="841"/>
=======
        <location filename="minstall.cpp" line="1106"/>
>>>>>>> db1e4e5a
        <source>OK to format and destroy all data on 
%1 for the swap partition?</source>
        <translation>Einverstanden mit der Formatierung und Löschung aller Daten
%1 zum Erzeugen der swap-Partition?</translation>
    </message>
    <message>
<<<<<<< HEAD
        <location filename="minstall.cpp" line="854"/>
        <source>The partition you selected for /home, appears to be a MS-Windows partition.  Are you sure you want to reformat this partition?</source>
        <translation>Die Partition, die Sie als /home-Partition ausgewählt haben, scheint eine MS-Windows-Partition zu sein.  Sind Sie sicher, dass Sie diese Partition formatieren wollen?</translation>
    </message>
    <message>
        <location filename="minstall.cpp" line="863"/>
=======
        <location filename="minstall.cpp" line="1119"/>
        <location filename="minstall.cpp" line="1145"/>
        <source>The partition you selected for %1, is not a Linux partition.
Are you sure you want to reformat this partition?</source>
        <translation>Die für %1 ausgewählte Partition ist keine Linux Partition.
Soll diese Partition wirklich formatiert werden?</translation>
    </message>
    <message>
        <location filename="minstall.cpp" line="1128"/>
>>>>>>> db1e4e5a
        <source>OK to reuse (no reformat) %1 as the /home partition?</source>
        <translation>Einverstanden damit, dass %1 (ohne Neuformatierung) als /home Partition wiederverwendet wird?</translation>
    </message>
    <message>
<<<<<<< HEAD
        <location filename="minstall.cpp" line="865"/>
=======
        <location filename="minstall.cpp" line="1130"/>
>>>>>>> db1e4e5a
        <source>OK to format and destroy all data on %1 for the /home partition?</source>
        <translation>Einverstanden damit, dass alle Daten auf %1 zum Anlegen der /home Partition gelöscht und formatiert werden?</translation>
    </message>
    <message>
<<<<<<< HEAD
        <location filename="minstall.cpp" line="876"/>
=======
        <location filename="minstall.cpp" line="1158"/>
        <source>The partition you selected for /boot, is larger than expected.
Are you sure you want to reformat this partition?</source>
        <translation>Die für /boot ausgewählte Partition ist ungewöhnlich groß.
Soll diese Partition wirklich formatiert werden?</translation>
    </message>
    <message>
        <location filename="minstall.cpp" line="1168"/>
>>>>>>> db1e4e5a
        <source>Preparing required partitions</source>
        <translation>Bereite benötigte Partitionen vor</translation>
    </message>
    <message>
<<<<<<< HEAD
        <location filename="minstall.cpp" line="930"/>
=======
        <location filename="minstall.cpp" line="1229"/>
>>>>>>> db1e4e5a
        <source>Formatting the / (root) partition</source>
        <translation>Formatiere Systempartition / (root)</translation>
    </message>
    <message>
<<<<<<< HEAD
        <location filename="minstall.cpp" line="954"/>
=======
        <location filename="minstall.cpp" line="1277"/>
>>>>>>> db1e4e5a
        <source>Mounting the /home partition</source>
        <translation>Hänge /home Partition ein</translation>
    </message>
    <message>
<<<<<<< HEAD
        <location filename="minstall.cpp" line="969"/>
=======
        <location filename="minstall.cpp" line="1303"/>
>>>>>>> db1e4e5a
        <source>Formatting the /home partition</source>
        <translation>Formatiere /home Partition</translation>
    </message>
    <message>
<<<<<<< HEAD
        <location filename="minstall.cpp" line="1012"/>
=======
        <location filename="minstall.cpp" line="1353"/>
>>>>>>> db1e4e5a
        <source>Mounting the / (root) partition</source>
        <translation>Hänge Systempartition / (root) ein</translation>
    </message>
    <message>
<<<<<<< HEAD
        <location filename="minstall.cpp" line="1040"/>
=======
        <location filename="minstall.cpp" line="1457"/>
>>>>>>> db1e4e5a
        <source>Creating system directories</source>
        <translation>Erstelle Systemverzeichnisse</translation>
    </message>
    <message>
<<<<<<< HEAD
        <location filename="minstall.cpp" line="1130"/>
=======
        <location filename="minstall.cpp" line="1577"/>
>>>>>>> db1e4e5a
        <source>OK to install GRUB bootloader at %1 ?</source>
        <translation>Einverstanden mit der Installation des GRUB-Bootloaders auf %1 ?</translation>
    </message>
    <message>
<<<<<<< HEAD
        <location filename="minstall.cpp" line="1142"/>
=======
        <location filename="minstall.cpp" line="1589"/>
>>>>>>> db1e4e5a
        <source>Please wait till GRUB is installed, it might take a couple of minutes.</source>
        <translation>Bitte warten, bis GRUB installiert ist; das könnte einige Minuten dauern...</translation>
    </message>
    <message>
<<<<<<< HEAD
        <location filename="minstall.cpp" line="1181"/>
=======
        <location filename="minstall.cpp" line="1629"/>
>>>>>>> db1e4e5a
        <source>Sorry, installing GRUB failed. This may be due to a change in the disk formatting. You can uncheck GRUB and finish installing then reboot to the LiveDVD or LiveUSB and repair the installation with the reinstall GRUB function.</source>
        <translation>Leider ist die Installation von GRUB fehlgeschlagen. Möglicherweise wurde dies durch die vorangegangene Formatierung verursacht. Sie können die GRUB-Installation abwählen und die Installation abschließen. Danach wieder von der LiveDVD oder LiveUSB starten und die Reparatur durch Wiederholung der GRUB-Installation durchführen.</translation>
    </message>
    <message>
<<<<<<< HEAD
        <location filename="minstall.cpp" line="1274"/>
=======
        <location filename="minstall.cpp" line="1731"/>
>>>>>>> db1e4e5a
        <source>The home directory for %1 already exists.Would you like to reuse the old home directory?</source>
        <translation>Das Home-Verzeichnis existiert bereits für %1. Möchten Sie das alte Home-Verzeichnis wiederverwenden?</translation>
    </message>
    <message>
<<<<<<< HEAD
        <location filename="minstall.cpp" line="1280"/>
=======
        <location filename="minstall.cpp" line="1737"/>
>>>>>>> db1e4e5a
        <source>Would you like to save the old home directory
and create a new home directory?</source>
        <translation>Möchten Sie das alte Home-Verzeichnis sichern
und ein neues Home-Verzeichnis anlegen?</translation>
    </message>
    <message>
<<<<<<< HEAD
        <location filename="minstall.cpp" line="1296"/>
=======
        <location filename="minstall.cpp" line="1753"/>
>>>>>>> db1e4e5a
        <source>Sorry, failed to save old home directory. Before proceeding,
you'll have to select a different username or
delete a previously saved copy of your home directory.</source>
        <translation>Konnte das alte Home-Verzeichnis nicht sichern. Bevor Sie weitermachen,
müssen Sie einen anderen Benutzernamen auswählen oder
eine bereits früher angelegte Kopie Ihres Home-Verzeichnisses löschen.</translation>
    </message>
    <message>
<<<<<<< HEAD
        <location filename="minstall.cpp" line="1305"/>
=======
        <location filename="minstall.cpp" line="1762"/>
>>>>>>> db1e4e5a
        <source>Would you like to delete the old home directory for %1?</source>
        <translation>Möchten Sie das alte Home-Verzeichnis von %1 löschen?</translation>
    </message>
    <message>
<<<<<<< HEAD
        <location filename="minstall.cpp" line="1315"/>
=======
        <location filename="minstall.cpp" line="1772"/>
>>>>>>> db1e4e5a
        <source>Sorry, failed to delete old home directory. Before proceeding, 
you&apos;ll have to select a different username.</source>
        <translation>Konnte das alte Home-Verzeichnis nicht löschen. Bevor Sie weitermachen,
müssen Sie einen anderen Benutzernamen auswählen.</translation>
    </message>
    <message>
<<<<<<< HEAD
        <location filename="minstall.cpp" line="1322"/>
=======
        <location filename="minstall.cpp" line="1779"/>
>>>>>>> db1e4e5a
        <source>You've chosen to not use, save or delete the old home directory.
Before proceeding, you&apos;ll have to select a different username.</source>
        <translation>Sie haben beschlossen das alte Home-Verzeichnis nicht zu benutzen, zu sichern oder zu löschen.
Bevor Sie weitermachen, müssen Sie einen anderen Benutzernamen auswählen.</translation>
    </message>
    <message>
<<<<<<< HEAD
        <location filename="minstall.cpp" line="1335"/>
=======
        <location filename="minstall.cpp" line="1792"/>
>>>>>>> db1e4e5a
        <source>Sorry, failed to create user directory.</source>
        <translation>Konnte das Benutzer-Verzeichnis nicht anlegen.</translation>
    </message>
    <message>
<<<<<<< HEAD
        <location filename="minstall.cpp" line="1342"/>
=======
        <location filename="minstall.cpp" line="1799"/>
>>>>>>> db1e4e5a
        <source>Sorry, failed to name user directory.</source>
        <translation>Konnte das Benutzer-Verzeichnis nicht umbenennen.</translation>
    </message>
    <message>
<<<<<<< HEAD
        <location filename="minstall.cpp" line="1367"/>
=======
        <location filename="minstall.cpp" line="1824"/>
>>>>>>> db1e4e5a
        <source>Sorry, failed to save desktop changes.</source>
        <translation>Änderungen am Desktop konnten leider nicht gespeichert werden.</translation>
    </message>
    <message>
<<<<<<< HEAD
        <location filename="minstall.cpp" line="1378"/>
=======
        <location filename="minstall.cpp" line="1835"/>
>>>>>>> db1e4e5a
        <source>Sorry, failed to set ownership of user directory.</source>
        <translation>Konnte das Eigentumsrecht des Benutzer-Verzeichnisses nicht setzen.</translation>
    </message>
    <message>
<<<<<<< HEAD
        <location filename="minstall.cpp" line="1431"/>
        <source>Sorry, could not encrypt /home/</source>
        <translation>Entschuldigung, konnte /home/ nicht verschlüsseln</translation>
    </message>
    <message>
        <location filename="minstall.cpp" line="1485"/>
=======
        <location filename="minstall.cpp" line="1936"/>
>>>>>>> db1e4e5a
        <source>Sorry, unable to set root password.</source>
        <translation>Konnte das root-Passwort nicht setzen.</translation>
    </message>
    <message>
<<<<<<< HEAD
        <location filename="minstall.cpp" line="1512"/>
=======
        <location filename="minstall.cpp" line="1949"/>
>>>>>>> db1e4e5a
        <source>Sorry, unable to set user password.</source>
        <translation>Konnte Benutzerpasswort nicht setzen.</translation>
    </message>
    <message>
<<<<<<< HEAD
        <location filename="minstall.cpp" line="1525"/>
=======
        <location filename="minstall.cpp" line="1962"/>
>>>>>>> db1e4e5a
        <source>The user name needs to be at least
2 characters long. Please select
a longer name before proceeding.</source>
        <translation>Der Benutzername muss mindestens
2 Zeichen lang sein. Bitte wählen
Sie einen längeren Namen, bevor Sie weitermachen.</translation>
    </message>
    <message>
<<<<<<< HEAD
        <location filename="minstall.cpp" line="1531"/>
=======
        <location filename="minstall.cpp" line="1968"/>
>>>>>>> db1e4e5a
        <source>The user name cannot contain special
 characters or spaces.
Please choose another name before proceeding.</source>
        <translation>Benutzernamen müssen in Kleinbuchstaben geschrieben sein,
und keine Leer- oder Sonderzeichen enthalten.
Bitte einen anderen Benutzenamen eingeben.
 </translation>
    </message>
    <message>
<<<<<<< HEAD
        <location filename="minstall.cpp" line="1538"/>
        <location filename="minstall.cpp" line="1573"/>
=======
        <location filename="minstall.cpp" line="1975"/>
        <location filename="minstall.cpp" line="2010"/>
>>>>>>> db1e4e5a
        <source>The user password needs to be at least
2 characters long. Please select
a longer password before proceeding.</source>
        <translation>Das Benutzerpasswort muss mindestens
2 Zeichen lang sein. Bitte wählen
Sie ein längeres Passwort, bevor Sie weitermachen.</translation>
    </message>
    <message>
<<<<<<< HEAD
        <location filename="minstall.cpp" line="1545"/>
        <location filename="minstall.cpp" line="1580"/>
=======
        <location filename="minstall.cpp" line="1982"/>
        <location filename="minstall.cpp" line="2017"/>
>>>>>>> db1e4e5a
        <source>The root password needs to be at least
2 characters long. Please select
a longer password before proceeding.</source>
        <translation>Das root-Passwort muss mindestens
2 Zeichen lang sein. Bitte wählen
Sie ein längeres Passwort, bevor Sie weitermachen.</translation>
    </message>
    <message>
<<<<<<< HEAD
        <location filename="minstall.cpp" line="1554"/>
=======
        <location filename="minstall.cpp" line="1991"/>
>>>>>>> db1e4e5a
        <source>Sorry that name is in use.
Please select a different name.
</source>
        <translation>Dieser Name existiert bereits.
Bitte einen anderen Namen wählen.
</translation>
    </message>
    <message>
<<<<<<< HEAD
        <location filename="minstall.cpp" line="1561"/>
=======
        <location filename="minstall.cpp" line="1998"/>
>>>>>>> db1e4e5a
        <source>The user password entries do
not match.  Please try again.</source>
        <translation>Die Eingaben für das Benutzerpasswort stimmen
nicht überein.  Bitte gleiches Passwort zweimal eingeben.</translation>
    </message>
    <message>
<<<<<<< HEAD
        <location filename="minstall.cpp" line="1567"/>
=======
        <location filename="minstall.cpp" line="2004"/>
>>>>>>> db1e4e5a
        <source>The root password entries do
 not match.  Please try again.</source>
        <translation>Die Eingaben für das root-Passwort stimmen
nicht überein.  Bitte gleiches Passwort zweimal eingeben.</translation>
    </message>
    <message>
<<<<<<< HEAD
        <location filename="minstall.cpp" line="1602"/>
=======
        <location filename="minstall.cpp" line="2039"/>
>>>>>>> db1e4e5a
        <source>Sorry your computer name needs to be
at least 2 characters long. You'll have to
select a different name before proceeding.</source>
        <translation>Der Name des Computers muss mindestens
2 Zeichen lang sein. Bitte wählen Sie einen 
längeren Namen, bevor Sie weitermachen.</translation>
    </message>
    <message>
<<<<<<< HEAD
        <location filename="minstall.cpp" line="1606"/>
=======
        <location filename="minstall.cpp" line="2043"/>
>>>>>>> db1e4e5a
        <source>Sorry your computer name contains invalid characters.
You'll have to select a different
name before proceeding.</source>
        <translation>Der Computername enthält leider ungültige Zeichen.. 
Bitte wählen Sie einen anderen Namen, 
bevor Sie weitermachen.</translation>
    </message>
    <message>
<<<<<<< HEAD
        <location filename="minstall.cpp" line="1612"/>
=======
        <location filename="minstall.cpp" line="2049"/>
>>>>>>> db1e4e5a
        <source>Sorry your computer domain needs to be at least
2 characters long. You'll have to select a different
name before proceeding.</source>
        <translation>Der Domainname des Computers muss mindestens
2 Zeichen lang sein. Bitte wählen Sie einen 
längeren Namen, bevor Sie weitermachen.</translation>
    </message>
    <message>
<<<<<<< HEAD
        <location filename="minstall.cpp" line="1616"/>
=======
        <location filename="minstall.cpp" line="2053"/>
>>>>>>> db1e4e5a
        <source>Sorry your computer domain contains invalid characters.
You'll have to select a different
name before proceeding.</source>
        <translation>Der Domainname des Computers enthält leider ungültige Zeichen.
Bitte wählen Sie einen anderen Namen, bevor Sie weitermachen.</translation>
    </message>
    <message>
<<<<<<< HEAD
        <location filename="minstall.cpp" line="1625"/>
=======
        <location filename="minstall.cpp" line="2062"/>
>>>>>>> db1e4e5a
        <source>Sorry your workgroup needs to be at least
2 characters long. You'll have to select a different
name before proceeding.</source>
        <translation>Der Name der Arbeitsgruppe muss mindestens
2 Zeichen lang sein. Bitte wählen Sie einen 
längeren Namen, bevor Sie weitermachen.</translation>
    </message>
    <message>
<<<<<<< HEAD
        <location filename="minstall.cpp" line="1797"/>
=======
        <location filename="minstall.cpp" line="2243"/>
>>>>>>> db1e4e5a
        <source>Installation and configuration is complete.
To use the new installation, reboot without the installation media.

Do you want to reboot now?</source>
        <translation>Installation und Konfiguration erfolgreich durchgeführt.
Um die neue Installation zu benutzen, bitte den Rechner ohne Installationsmedium neu starten.

Rechner jetzt neu starten?</translation>
    </message>
    <message>
<<<<<<< HEAD
        <location filename="minstall.cpp" line="1818"/>
=======
        <location filename="minstall.cpp" line="2273"/>
>>>>>>> db1e4e5a
        <source>The installation and configuration is incomplete.
Do you really want to stop now?</source>
        <translation>Die Installation und die Konfiguration sind unvollständig.
Möchten Sie jetzt wirklich den Vorgang beenden?</translation>
    </message>
    <message>
<<<<<<< HEAD
        <location filename="minstall.cpp" line="1919"/>
=======
        <location filename="minstall.cpp" line="2325"/>
        <source>You must choose a separate boot partition when encrypting root.</source>
        <translation>Für die Verschlüsselung der Root-Partition ist eine eigene Boot-Partition erforderlich.</translation>
    </message>
    <message>
        <location filename="minstall.cpp" line="2391"/>
>>>>>>> db1e4e5a
        <source>&lt;p&gt;&lt;b&gt;General Instructions&lt;/b&gt;&lt;br/&gt;BEFORE PROCEEDING, CLOSE ALL OTHER APPLICATIONS.&lt;/p&gt;&lt;p&gt;On each page, please read the instructions, make your selections, and then click on Next when you are ready to proceed. You will be prompted for confirmation before any destructive actions are performed.&lt;/p&gt;&lt;p&gt;Installation requires about %1 of space. %2 or more is preferred. You can use the entire disk or you can put the installation on existing partitions. &lt;/p&gt;&lt;p&gt;If you are running Mac OS or Windows OS (from Vista onwards), you may have to use that system&apos;s software to set up partitions and boot manager before installing.&lt;/p&gt;&lt;p&gt;The ext2, ext3, ext4, jfs, xfs, btrfs and reiserfs Linux filesystems are supported and ext4 is recommended.&lt;/p&gt;</source>
        <translation>&lt;p&gt;&lt;b&gt;Allgemeine Instruktionen&lt;/b&gt;&lt;br/&gt;VOR DEM WEITEREN VORGEHEN ALLE ANDEREN PROGRAMME BEENDEN.&lt;/p&gt;&lt;p&gt;Auf jeder Seite zuerst die Instruktionen lesen, dann die Auswahl treffen und schließlich Weiter anklicken, sobald Sie dazu bereit sind. Sie werden um Bestätigung gebeten bevor irgendeine destruktive Maßnahme ausgeführt wird.&lt;/p&gt;&lt;p&gt;Die Installation benötigt etwa %1 Festplattenspeicher. %2 oder mehr wird empfohlen. Die Installation kann entweder auf der ganzen Festplatte oder einer bereits existierenden Partition durchgeführt werden. &lt;/p&gt;&lt;p&gt;Bei Verwendung von Mac OS oder Windows OS (von Vista aufwärts) ist möglicherweise für die Konfiguration von Partitionen und dem Boot-Manager vor dem Start der Installation die Benutzung der entsprechenden Programme dieser Betriebssysteme notwendig.&lt;/p&gt;&lt;p&gt;Die Linux-Dateisysteme ext2, ext3, ext4, jfs, xfs, btrfs und reiserfs werden unterstützt, wobei ext4 empfohlen wird.&lt;/p&gt;</translation>
    </message>
    <message>
<<<<<<< HEAD
        <location filename="minstall.cpp" line="1930"/>
=======
        <location filename="minstall.cpp" line="2397"/>
        <source>&lt;p&gt;Autoinstall will place home on the root partition.&lt;/p&gt;</source>
        <translation>&lt;p&gt;Mit der Autoinstallation wird das Home-Verzeichnis in der Root-Partition eingerichtet.&lt;/p&gt;</translation>
    </message>
    <message>
        <location filename="minstall.cpp" line="2398"/>
        <location filename="minstall.cpp" line="2418"/>
        <source>&lt;p&gt;&lt;b&gt;Encryption&lt;/b&gt;&lt;br/&gt;Encryption is possible via LUKS.  A password is required (8 characters minimum length)&lt;/p&gt;</source>
        <translation>&lt;p&gt;&lt;b&gt;Verschlüsselung&lt;/b&gt;&lt;br/&gt;Die Verschlüsselung wird mit Hilfe von LUKS eingerichtet. Ein Passwort mit einer minimalen Länge von 8 Zeichen ist erforderlich&lt;/p&gt;</translation>
    </message>
    <message>
        <location filename="minstall.cpp" line="2399"/>
        <location filename="minstall.cpp" line="2419"/>
        <source>&lt;p&gt;A separate unencrypted boot partition is required.&lt;/p&gt;</source>
        <translation>&lt;p&gt;Eine eigene, nicht-verschlüsselte Boot-Partition ist erforderlich.&lt;/p&gt;</translation>
    </message>
    <message>
        <location filename="minstall.cpp" line="2400"/>
        <source>&lt;p&gt;When encryption is used with autoinstall, the separate boot partition will be automatically created&lt;/p&gt;</source>
        <translation>&lt;p&gt;Bei der Autoinstallation mit Verschlüsselung wird eine eigene Boot-Partition automatisch eingerichtet.&lt;/p&gt;</translation>
    </message>
    <message>
        <location filename="minstall.cpp" line="2407"/>
>>>>>>> db1e4e5a
        <source>&lt;p&gt;&lt;b&gt;Limitations&lt;/b&gt;&lt;br/&gt;Remember, this software is provided AS-IS with no warranty what-so-ever. It&apos;s solely your responsibility to backup your data before proceeding.&lt;/p&gt;&lt;p&gt;&lt;b&gt;Choose Partitions&lt;/b&gt;&lt;br/&gt;%1 requires a root partition. The swap partition is optional but highly recommended. If you want to use the Suspend-to-Disk feature of %1, you will need a swap partition that is larger than your physical memory size.&lt;/p&gt;&lt;p&gt;If you choose a separate /home partition it will be easier for you to upgrade in the future, but this will not be possible if you are upgrading from an installation that does not have a separate home partition.&lt;/p&gt;&lt;p&gt;&lt;b&gt;Upgrading&lt;/b&gt;&lt;br/&gt;To upgrade from an existing Linux installation, select the same home partition as before and check the preference to preserve data in /home.&lt;/p&gt;&lt;p&gt;If you are preserving an existing /home directory tree located on your root partition, the installer will not reformat the root partition. As a result, the installation will take much longer than usual.&lt;/p&gt;&lt;p&gt;&lt;b&gt;Preferred Filesystem Type&lt;/b&gt;&lt;br/&gt;For %1, you may choose to format the partitions as ext2, ext3, ext4, jfs, xfs, btrfs or reiser. &lt;/p&gt;&lt;p&gt;Additional compression options are available for drives using btrfs. Lzo is fast, but the compression is lower. Zlib is slower, with higher compression.&lt;/p&gt;&lt;p&gt;&lt;b&gt;Bad Blocks&lt;/b&gt;&lt;br/&gt;If you choose ext2, ext3 or ext4 as the format type, you have the option of checking and correcting for bad blocks on the drive. The badblock check is very time consuming, so you may want to skip this step unless you suspect that your drive has bad blocks.&lt;/p&gt;</source>
        <translation>&lt;p&gt;&lt;b&gt;Einschränkungen&lt;/b&gt;&lt;br/&gt;Bitte denken Sie daran: diese Software wird geliefert WIE-SIE-IST mit keinerlei Gewähr für die Funktion. Es liegt ausschliesslich in Ihrer Verantwortung, Ihre Daten zu sichern, bevor Sie fortfahren.&lt;/p&gt;&lt;p&gt;&lt;b&gt;Partitionsauswahl&lt;/b&gt;&lt;br/&gt;%1 benötigt eine Root-Partition. Die Swap-Partition ist optional, wird jedoch dringend empfohlen. Wenn Sie den Ruhezustand-Modus Suspend-to-Disk von %1 benutzen möchten, benötigen Sie eine Swap-Partition, die grösser als der vorhandenene physikalische RAM-Speicher ist.&lt;/p&gt;&lt;p&gt;Wenn Sie eine separate /home-Partition auswählen, gestalten sich für Sie zukünftige Upgrades einfacher. Dieses wird jedoch nicht der Fall sein, wenn Sie ein Upgrade von einem System machen möchten, dass keine separate Home-Partition hat.&lt;/p&gt;&lt;p&gt;&lt;b&gt;Upgrade&lt;/b&gt;&lt;br/&gt;Um ein Upgrade einer existierenden Linux Installation durchzuführen, wählen Sie die bereits vorhandene /home-Partition und markieren Sie die Einstellung zum Erhalten der Daten in /home.&lt;/p&gt;&lt;p&gt;Wenn Sie ein existierendes /home-Verzeichnis auf der /root-Partition zum Beibehalten markieren, wird bei der Installation die /root-Partition nicht erneut formatiert. Die Installation dauert dadurch deutlich länger als gewöhnlich.&lt;/p&gt;&lt;p&gt;&lt;b&gt;Bevorzugter Filesystem Typ&lt;/b&gt;&lt;br/&gt;Für die Formatierung der Partitionen können Sie bei %1 die Formate ext2, ext3, ext4, jfs, xfs, btrfs oder reiser auswählen. &lt;/p&gt;&lt;p&gt;Für Laufwerke mit btrfs stehen zusätzlich Optionen für die Kompression zur Auswahl bereit. Lzo ist schnell, erzeugt aber eine geringere Kompressionsrate. Zlib ist langsamer, bietet dafür aber eine stärkere Kompression.&lt;/p&gt;&lt;p&gt;&lt;b&gt;Fehlerhafte Blöcke&lt;/b&gt;&lt;br/&gt;Wenn Sie ext2, ext3 oder ext4 als Formatierungstyp auswählen, können Sie optional das Laufwerk auf fehlerhafte Blöcke überprüfen und korrigieren lassen. Diese Überprüfung ist sehr zeitaufwendig. Sie können diesen Schritt überspringen, es sei denn, Sie haben den Verdacht, dass ihr Laufwerk Fehler aufweist. &lt;/p&gt;</translation>
    </message>
    <message>
<<<<<<< HEAD
        <location filename="minstall.cpp" line="1955"/>
=======
        <location filename="minstall.cpp" line="2432"/>
>>>>>>> db1e4e5a
        <source>Returning to Step 1 to select another disk.</source>
        <translation>Zurück zu Schritt 1, um ein anderes Laufwerk auszuwählen.</translation>
    </message>
    <message>
<<<<<<< HEAD
        <location filename="minstall.cpp" line="1959"/>
=======
        <location filename="minstall.cpp" line="2436"/>
>>>>>>> db1e4e5a
        <source>&lt;p&gt;&lt;b&gt;Special Thanks&lt;/b&gt;&lt;br/&gt;Thanks to everyone who has chosen to support %1 with their time, money, suggestions, work, praise, ideas, promotion, and/or encouragement.&lt;/p&gt;&lt;p&gt;Without you there would be no %1.&lt;/p&gt;&lt;p&gt;%2 Dev Team&lt;/p&gt;</source>
        <translation>&lt;p&gt;&lt;b&gt;Danksagung&lt;/b&gt;&lt;br/&gt;Herzlichen Dank an alle, die %1 unterstützen mit Zeit, Geld, Vorschlägen, Arbeit, Lob, Ideen, Weiterempfehlungen, und/oder Zuspruch.&lt;/p&gt;&lt;p&gt;Ohne Euch gäbe es kein %1.&lt;/p&gt;&lt;p&gt;%2 Dev Team&lt;/p&gt;</translation>
    </message>
    <message>
<<<<<<< HEAD
        <location filename="minstall.cpp" line="1962"/>
=======
        <location filename="minstall.cpp" line="2439"/>
>>>>>>> db1e4e5a
        <source>&lt;p&gt;&lt;b&gt;Installation in Progress&lt;/b&gt;&lt;br/&gt; %1 is installing.  For a fresh install, this will probably take 3-20 minutes, depending on the speed of your system and the size of any partitions you are reformatting.&lt;/p&gt;&lt;p&gt;If you click the Abort button, the installation will be stopped as soon as possible.&lt;/p&gt;</source>
        <translation>&lt;p&gt;&lt;b&gt;Die Installation läuft&lt;/b&gt;&lt;br/&gt; %1 wird gerade installiert. Eine komplette Neuinstallation benötigt etwa zwischen 3-20 Minuten in Abhängigkeit von der Leistungsfähigkeit des Rechners und der Größe der zu formatierenden Partitionen.&lt;/p&gt;&lt;p&gt;Falls Sie auf Abbrechen klicken, wird die Installation so schnell wie möglich beendet.&lt;/p&gt;</translation>
    </message>
    <message>
<<<<<<< HEAD
        <location filename="minstall.cpp" line="1974"/>
=======
        <location filename="minstall.cpp" line="2448"/>
>>>>>>> db1e4e5a
        <source>Failed to create required partitions.
Returning to Step 1.</source>
        <translation>Konnte die benötigten Partitionen nicht anlegen.
Zurück zu Schritt 1.</translation>
    </message>
    <message>
<<<<<<< HEAD
        <location filename="minstall.cpp" line="1983"/>
=======
        <location filename="minstall.cpp" line="2455"/>
>>>>>>> db1e4e5a
        <source>Failed to prepare chosen partitions.
Returning to Step 1.</source>
        <translation>Konnte die benötigten Partitionen nicht vorbereiten.
Zurück zu Schritt 1.</translation>
    </message>
    <message>
<<<<<<< HEAD
        <location filename="minstall.cpp" line="1997"/>
=======
        <location filename="minstall.cpp" line="2467"/>
>>>>>>> db1e4e5a
        <source>&lt;p&gt;&lt;b&gt;Select Boot Method&lt;/b&gt;&lt;br/&gt; %1 uses the GRUB bootloader to boot %1 and MS-Windows. &lt;p&gt;By default GRUB2 is installed in the Master Boot Record or ESP (EFI System Partition for 64-bit UEFI boot systems) of your boot drive and replaces the boot loader you were using before. This is normal.&lt;/p&gt;&lt;p&gt;If you choose to install GRUB2 at root instead, then GRUB2 will be installed at the beginning of the root partition. This option is for experts only.&lt;/p&gt;&lt;p&gt;If you uncheck the Install GRUB box, GRUB will not be installed at this time. This option is for experts only.&lt;/p&gt;</source>
        <translation>&lt;p&gt;&lt;b&gt;Boot-Methode auswählen&lt;/b&gt;&lt;br/&gt;%1 benutzt den GRUB-Bootloader, um %1 und MS-Windows zu starten. &lt;p&gt;Der GRUB-Bootloader wird standardmäßig in den Master Boot Record oder in die ESP (EFI-System Partition für 64-Bit UEFI-Boot-Systeme) des Boot-Laufwerkes eingetragen und ersetzt den zuvor benutzten Bootloader. Das ist normal.&lt;/p&gt;&lt;p&gt;Wenn Sie sich entscheiden, GRUB2 auf der Root-Partition, statt im MBR zu installieren, wird GRUB2 am Beginn der Root-Partition installiert. Diese Option ist nur für Experten gedacht.&lt;/p&gt;&lt;p&gt;Wenn Sie das Kontrollkästchen Install GRUB nicht auswählen, wird GRUB zu diesem Zeitpunkt nicht installiert werden. Diese Option ist nur für Experten gedacht.&lt;/p&gt;</translation>
    </message>
    <message>
<<<<<<< HEAD
        <location filename="minstall.cpp" line="2006"/>
=======
        <location filename="minstall.cpp" line="2476"/>
>>>>>>> db1e4e5a
        <source>&lt;p&gt;&lt;b&gt;Common Services to Enable&lt;/b&gt;&lt;br/&gt;Select any of these common services that you might need with your system configuration and the services will be started automatically when you start %1.&lt;/p&gt;</source>
        <translation>&lt;p&gt;&lt;b&gt;Systemdienste einschalten&lt;/b&gt;&lt;br/&gt;
Wählen Sie hier die Systemdienste, die Sie in ihrer Systemkonfiguration haben wollen und die beim Start von %1 automatisch gestartet werden sollen.&lt;/p&gt;</translation>
    </message>
    <message>
<<<<<<< HEAD
        <location filename="minstall.cpp" line="2013"/>
=======
        <location filename="minstall.cpp" line="2483"/>
>>>>>>> db1e4e5a
        <source>&lt;p&gt;&lt;b&gt;Computer Identity&lt;/b&gt;&lt;br/&gt;The computer name is a common unique name which will identify your computer if it is on a network. The computer domain is unlikely to be used unless your ISP or local network requires it.&lt;/p&gt;&lt;p&gt;The computer and domain names can contain only alphanumeric characters, dots, hyphens. They cannot contain blank spaces, start or end with hyphens&lt;/p&gt;&lt;p&gt;The SaMBa Server needs to be activated if you want to use it to share some of your directories or printer with a local computer that is running MS-Windows or Mac OSX.&lt;/p&gt;</source>
        <translation>&lt;p&gt;&lt;b&gt;Computer Identifikation&lt;/b&gt;&lt;br/&gt;Der Computername ist ein allgemein eindeutiger Name, der Ihren Computer, falls er einem Netzwerk angeschlossen ist, eindeutig identifiziert. Der Computer Domainname braucht nur verwendet zu werden, falls Ihr ISP oder das lokale Netzwerk dieses erfordern.&lt;/p&gt;&lt;p&gt;Die Computer- und Domainnamen dürfen nur alphanumerische Zeichen, Punkte und Bindestriche enthalten. Sie dürfen keine Leerzeichen enthalten und nicht mit Bindestrich beginnen oder enden.&lt;/p&gt;&lt;p&gt;Der SaMBa Server muss aktiviert sein, um damit einige Ihrer Verzeichnisse oder Drucker mit anderen Computern gemeinsam zu nutzen, die mit MS-Windows oder Mac OS X betrieben werden.&lt;/p&gt;</translation>
    </message>
    <message>
<<<<<<< HEAD
        <location filename="minstall.cpp" line="2022"/>
=======
        <location filename="minstall.cpp" line="2492"/>
>>>>>>> db1e4e5a
        <source>&lt;p&gt;&lt;b&gt;Localization Defaults&lt;/b&gt;&lt;br/&gt;Set the default keyboard and locale. These will apply unless they are overridden later by the user.&lt;/p&gt;&lt;p&gt;&lt;b&gt;Configure Clock&lt;/b&gt;&lt;br/&gt;If you have an Apple or a pure Unix computer, by default the system clock is set to GMT or Universal Time. To change, check the box for &apos;System clock uses LOCAL.&apos;&lt;/p&gt;&lt;p&gt;&lt;b&gt;Timezone Settings&lt;/b&gt;&lt;br/&gt;The system boots with the timezone preset to GMT/UTC. To change the timezone, after you reboot into the new installation, right click on the clock in the Panel and select Properties.&lt;/p&gt;&lt;p&gt;&lt;b&gt;Service Settings&lt;/b&gt;&lt;br/&gt;Most users should not change the defaults. Users with low-resource computers sometimes want to disable unneeded services in order to keep the RAM usage as low as possible. Make sure you know what you are doing! </source>
        <translation>&lt;p&gt;&lt;b&gt;Standard-Lokalisierung&lt;/b&gt;&lt;br/&gt;Standard Tastatur und Sprache festlegen. Diese werden übernommen, außer der Nutzer überschreibt sie später.&lt;/p&gt;&lt;p&gt;&lt;b&gt;Uhr konfigurieren &lt;/b&gt;&lt;br/&gt;Falls Sie einen Apple- oder einen reinen Unix-Computer besitzen, wird die Systemzeit standardmäßig auf GMT oder Universalzeit gestellt. Um das zu ändern, wählen Sie die Box für &apos;Systemzeit verwendet LOCAL.&apos;&lt;/p&gt;&lt;p&gt;&lt;b&gt;Zeitzonen-Einstellungen&lt;/b&gt;&lt;br/&gt;Das System startet mit GMT/UTC als voreingestellter Zeitzone. Um die Zeitzone zu ändern, klicken Sie nach dem Neustart der neuen Installation mit einem Rechtsklick auf die Uhr in der Leiste und wählen Eigenschaften.&lt;/p&gt;&lt;p&gt;&lt;b&gt;Dienste-Einstellungen&lt;/b&gt;&lt;br/&gt;Die meisten Nutzer sollten die Standardeinstellungen nicht verändern. Benutzer mit leistungsschwächeren Computern möchten manchmal nicht benötigte Dienst deaktivieren, um die RAM-Nutzung so niedrig wie möglich zu halten. Seien Sie sicher, dass Sie wissen, was Sie tun!</translation>
    </message>
    <message>
<<<<<<< HEAD
        <location filename="minstall.cpp" line="2030"/>
=======
        <location filename="minstall.cpp" line="2501"/>
>>>>>>> db1e4e5a
        <source>&lt;p&gt;&lt;b&gt;Default User Login&lt;/b&gt;&lt;br/&gt;The root user is similar to the Administrator user in some other operating systems. You should not use the root user as your daily user account. Please enter the name for a new (default) user account that you will use on a daily basis. If needed, you can add other user accounts later with %1 User Manager. &lt;/p&gt;&lt;p&gt;&lt;b&gt;Passwords&lt;/b&gt;&lt;br/&gt;Enter a new password for your default user account and for the root account. Each password must be entered twice.&lt;/p&gt;</source>
        <translation>Standard Benutzer Login&lt;/b&gt;&lt;br/&gt;Der Benutzer root entspricht dem Administrator in einigen anderen Betriebssystemen. Sie sollten den root Benutzer nicht für Ihren täglichen Gebrauch benutzen. Bitte geben Sie einen Namen für ein neues (Standard-) Benutzerkonto an, das Sie dann täglich benutzen. Wenn notwendig, können Sie später weitere Benutzer mit der %1 Benutzerverwaltung hinzufügen. &lt;/p&gt;&lt;p&gt;&lt;b&gt;Passwörter&lt;/b&gt;&lt;br/&gt;Bitte geben Sie ein neues Passwort für Ihr Standard-Benutzerkonto und für das root Systemverwalterkonto ein. Jedes der Passworte muss zweimal eingegeben werden.&lt;/p&gt;</translation>
    </message>
    <message>
<<<<<<< HEAD
        <location filename="minstall.cpp" line="2038"/>
=======
        <location filename="minstall.cpp" line="2509"/>
>>>>>>> db1e4e5a
        <source>&lt;p&gt;&lt;b&gt;Congratulations!&lt;/b&gt;&lt;br/&gt;You have completed the installation of %1&lt;/p&gt;&lt;p&gt;&lt;b&gt;Finding Applications&lt;/b&gt;&lt;br/&gt;There are hundreds of excellent applications installed with %1 The best way to learn about them is to browse through the Menu and try them. Many of the apps were developed specifically for the %1 project. These are shown in the main menus. &lt;p&gt;In addition %1 includes many standard Linux applications that are run only from the command line and therefore do not show up in the Menu.&lt;/p&gt;</source>
        <translation>&lt;p&gt;&lt;b&gt;Glückwunsch!&lt;/b&gt;&lt;br/&gt;Sie haben die Installation von %1 Linux erfolgreich durchgeführt.&lt;/p&gt;&lt;p&gt;&lt;b&gt;Programme suchen und finden&lt;/b&gt;&lt;br/&gt;Es gibt Hunderte von hervorragenden Programmen, die mit %1 installiert wurden. Der schnellste Weg sie zu finden führt über das Menü. Durchforschen Sie es und probieren Sie die Programme aus. Viele Programme wurden speziell für das %1 Projekt entwickelt. Diese finden Sie in den Hauptmenüs. &lt;p&gt;Zusätzlich beinhaltet %1 viele Standard-Linux-Programme, die nur in einer Textkonsole laufen und daher nicht im Menü erscheinen.&lt;/p&gt;</translation>
    </message>
    <message>
<<<<<<< HEAD
        <location filename="minstall.cpp" line="2048"/>
=======
        <location filename="minstall.cpp" line="2519"/>
>>>>>>> db1e4e5a
        <source>Enjoy using %1&lt;/b&gt;&lt;/p&gt;</source>
        <translation>Viel Spaß mit %1&lt;/b&gt;&lt;/p&gt;</translation>
    </message>
    <message>
<<<<<<< HEAD
        <location filename="minstall.cpp" line="2062"/>
        <location filename="minstall.cpp" line="2076"/>
=======
        <location filename="minstall.cpp" line="2534"/>
        <location filename="minstall.cpp" line="2548"/>
>>>>>>> db1e4e5a
        <source>Next</source>
        <translation>Weiter</translation>
    </message>
    <message>
<<<<<<< HEAD
        <location filename="minstall.cpp" line="2074"/>
=======
        <location filename="minstall.cpp" line="2546"/>
>>>>>>> db1e4e5a
        <source>Finish</source>
        <translation>Abschließen</translation>
    </message>
    <message>
<<<<<<< HEAD
        <location filename="minstall.cpp" line="2339"/>
        <source>%1 is installing, are you 
sure you want to Close now?</source>
        <translation>%1 wird gerade installiert; sind Sie
sicher, das Sie jetzt beenden möchten?</translation>
    </message>
    <message>
        <location filename="minstall.cpp" line="2366"/>
=======
        <location filename="minstall.cpp" line="2871"/>
>>>>>>> db1e4e5a
        <source>Deleting old system</source>
        <translation>Lösche das altes System</translation>
    </message>
    <message>
<<<<<<< HEAD
        <location filename="minstall.cpp" line="2376"/>
=======
        <location filename="minstall.cpp" line="2881"/>
>>>>>>> db1e4e5a
        <source>Failed to delete old %1 on destination.
Returning to Step 1.</source>
        <translation>Konnte die alte %1 Instalation auf dem Ziellaufwerk nicht löschen.
Zurück zu Schritt 1.</translation>
    </message>
    <message>
<<<<<<< HEAD
        <location filename="minstall.cpp" line="2402"/>
=======
        <location filename="minstall.cpp" line="2907"/>
>>>>>>> db1e4e5a
        <source>Copying new system</source>
        <translation>Kopiere das neues System</translation>
    </message>
    <message>
<<<<<<< HEAD
        <location filename="minstall.cpp" line="2416"/>
=======
        <location filename="minstall.cpp" line="2916"/>
>>>>>>> db1e4e5a
        <source>Fixing configuration</source>
        <translation>Schließe die Konfiguration ab</translation>
    </message>
    <message>
<<<<<<< HEAD
        <location filename="minstall.cpp" line="2475"/>
=======
        <location filename="minstall.cpp" line="2949"/>
>>>>>>> db1e4e5a
        <source>Failed to write %1 to destination.
Returning to Step 1.</source>
        <translation>Konnte %1 nicht auf das Ziellaufwerk schreiben.
Zurück zu Schritt 1.</translation>
    </message>
    <message>
<<<<<<< HEAD
        <location filename="minstall.cpp" line="2502"/>
=======
        <location filename="minstall.cpp" line="2975"/>
>>>>>>> db1e4e5a
        <source>&lt;p&gt;&lt;b&gt;Getting Help&lt;/b&gt;&lt;br/&gt;Basic information about %1 is at %2.&lt;/p&gt;&lt;p&gt;There are volunteers to help you at the %3 forum, %4&lt;/p&gt;&lt;p&gt;If you ask for help, please remember to describe your problem and your computer in some detail. Usually statements like &apos;it didn&apos;t work&apos; are not helpful.&lt;/p&gt;</source>
        <translation>&lt;p&gt;&lt;b&gt;Wo gibt es Hilfe?&lt;/b&gt;&lt;br/&gt;Grundlegende Informationen zu %1 gibt es auf %2. &lt;/p&gt;&lt;p&gt;Viele Freiwillige helfen im %3 Forum, %4.&lt;/p&gt;&lt;p&gt;Wenn Sie um Hilfe bitten, denken Sie bitte daran, eine genaue Problembeschreibung anzugeben und Details zu Ihrer Hardware-Ausstattung mitzuteilen. Angaben wie: &apos;Es funktioniert nicht&apos; sind dabei nicht besonders hilfreich.&lt;/p&gt;</translation>
    </message>
    <message>
<<<<<<< HEAD
        <location filename="minstall.cpp" line="2510"/>
=======
        <location filename="minstall.cpp" line="2983"/>
>>>>>>> db1e4e5a
        <source>&lt;p&gt;&lt;b&gt;Repairing Your Installation&lt;/b&gt;&lt;br/&gt;If %1 stops working from the hard drive, sometimes it&apos;s possible to fix the problem by booting from LiveDVD or LiveUSB and running one of the included utilities in %1 or by using one of the regular Linux tools to repair the system.&lt;/p&gt;&lt;p&gt;You can also use your %1 LiveDVD or LiveUSB to recover data from MS-Windows systems!&lt;/p&gt;</source>
        <translation>&lt;p&gt;&lt;b&gt;Reparatur der Installation&lt;/b&gt;&lt;br/&gt;Falls %1 von der Festplatte nicht mehr startet oder nicht mehr richtig funktioniert, ist es oftmals möglich das Problem dadurch zu lösen, dass man von LiveDVD oder LiveUSB startet und eines der Programme zur Systemkonfiguration von %1 oder eines der regulären Linux-Programme benutzt, um das System zu reparieren.&lt;/p&gt;&lt;p&gt;Sie können Ihre %1 LiveDVD oder LiveUSB auch benutzen, um Daten von MS-Windows-Systemen zu retten!&lt;/p&gt;</translation>
    </message>
    <message>
<<<<<<< HEAD
        <location filename="minstall.cpp" line="2516"/>
=======
        <location filename="minstall.cpp" line="2989"/>
>>>>>>> db1e4e5a
        <source>&lt;p&gt;&lt;b&gt;Support %1&lt;/b&gt;&lt;br/&gt;%1 is supported by people like you. Some help others at the support forum - %2 - or translate help files into different languages, or make suggestions, write documentation, or help test new software.&lt;/p&gt;</source>
        <translation>&lt;p&gt;&lt;b&gt;Unterstützung für %1&lt;/b&gt;&lt;br/&gt;%1 wird von Leuten wie Ihnen unterstützt. Einige helfen anderen Nutzern im Forum - %2 - oder übersetzen Dateien in andere Sprachen oder machen Verbesserungsvorschläge, schreiben Dokumentationen oder helfen beim Testen neuer Programme.&lt;/p&gt;</translation>
    </message>
    <message>
<<<<<<< HEAD
        <location filename="minstall.cpp" line="2523"/>
=======
        <location filename="minstall.cpp" line="2996"/>
>>>>>>> db1e4e5a
        <source>&lt;p&gt;&lt;b&gt;Adjusting Your Sound Mixer&lt;/b&gt;&lt;br/&gt; %1 attempts to configure the sound mixer for you but sometimes it will be necessary for you to turn up volumes and unmute channels in the mixer in order to hear sound.&lt;/p&gt; &lt;p&gt;The mixer shortcut is located in the menu. Click on it to open the mixer. &lt;/p&gt;</source>
        <translation>&lt;p&gt;&lt;b&gt;Einstellung des Sound Mixers&lt;/b&gt;&lt;br/&gt; %1 versucht, den Sound Mixer für Sie einzustellen, aber manchmal ist es notwendig Lautstärke-Einstellungen anzupassen oder abgeschaltete Kanäle im Mixer einzuschalten, um etwas hören zu können.&lt;/p&gt;&lt;p&gt;Ein Mixer-Schnellstart-Symbol befindet sich in der Kontrollleiste. Um den Mixer zu öffnen, einfach darauf klicken. &lt;/p&gt;</translation>
    </message>
    <message>
<<<<<<< HEAD
        <location filename="minstall.cpp" line="2531"/>
=======
        <location filename="minstall.cpp" line="3004"/>
>>>>>>> db1e4e5a
        <source>&lt;p&gt;&lt;b&gt;Keep Your Copy of %1 up-to-date&lt;/b&gt;&lt;br/&gt;For more information and updates please visit&lt;/p&gt;&lt;p&gt; %2&lt;/p&gt;</source>
        <translation>&lt;p&gt;&lt;b&gt;Halten Sie ihr %1 stets aktuell&lt;/b&gt;&lt;br/&gt;Für mehr Informationen und Aktualisierungen besuchen Sie bitte &lt;/p&gt;&lt;p&gt;%2.&lt;/p&gt;</translation>
    </message>
    <message>
<<<<<<< HEAD
        <location filename="minstall.cpp" line="2544"/>
=======
        <location filename="minstall.cpp" line="3017"/>
>>>>>>> db1e4e5a
        <source>Confirmation</source>
        <translation>Bestätigung</translation>
    </message>
    <message>
<<<<<<< HEAD
        <location filename="minstall.cpp" line="2544"/>
=======
        <location filename="minstall.cpp" line="3017"/>
>>>>>>> db1e4e5a
        <source>Are you sure you want to quit the application?</source>
        <translation>Sicherheitsabfrage: Programm wirklich beenden? </translation>
    </message>
    <message>
<<<<<<< HEAD
        <location filename="minstall.cpp" line="2559"/>
        <source>This option also encrypts /swap, which will render the swap partition unable to be shared with other installed operating systems.</source>
        <translation>Diese Option verschlüsselt zusätzlich die /swap-Partition und verhindert so, dass die swap-Partition von anderen installierten Betriebssystemen mitbenutzt werden kann.</translation>
    </message>
    <message>
        <location filename="minstall.cpp" line="2560"/>
=======
        <location filename="minstall.cpp" line="3233"/>
        <source>If you choose to encrypt home partition you cannot use the option to preserve data in that partition</source>
        <translation>Bei der Wahl zur Verschlüsselung der Home-Partition kann die Option zu Beibehaltung der Daten dieser Partition nicht ausgewählt werden.</translation>
    </message>
    <message>
        <location filename="minstall.cpp" line="3234"/>
        <location filename="minstall.cpp" line="3256"/>
>>>>>>> db1e4e5a
        <source>OK</source>
        <translation>OK</translation>
    </message>
    <message>
        <location filename="minstall.cpp" line="3255"/>
        <source>This option also encrypts swap partition if selected, which will render the swap partition unable to be shared with other installed operating systems.</source>
        <translation>Mit dieser Option wird die Verschlüsselung der Swap-Partition ausgewählt. Die Swap-Partition kann daher nicht von anderen installierten Systemen gemeinsam genutzt werden.</translation>
    </message>
</context>
<context>
    <name>MMain</name>
    <message>
        <location filename="mmain.cpp" line="42"/>
        <source>Installer</source>
        <translation>Installationsprogramm</translation>
    </message>
</context>
<context>
    <name>MeInstall</name>
    <message>
        <location filename="meinstall.ui" line="92"/>
        <source>Back</source>
        <translation>Zurück</translation>
    </message>
    <message>
        <location filename="meinstall.ui" line="99"/>
        <source>Alt+K</source>
        <translation>Alt+K</translation>
    </message>
    <message>
        <location filename="meinstall.ui" line="106"/>
        <source>Next</source>
        <translation>Weiter</translation>
    </message>
    <message>
        <location filename="meinstall.ui" line="113"/>
        <source>Alt+N</source>
        <translation>Alt+N</translation>
    </message>
    <message>
        <location filename="meinstall.ui" line="163"/>
        <source>Terms of Use</source>
        <translation>Nutzungsbedingungen</translation>
    </message>
    <message>
        <location filename="meinstall.ui" line="229"/>
        <source>ModelText</source>
        <translation>ModelText</translation>
    </message>
    <message>
        <location filename="meinstall.ui" line="249"/>
        <source>&lt;html&gt;&lt;head/&gt;&lt;body&gt;&lt;p align=&quot;right&quot;&gt;&lt;span style=&quot; font-weight:600;&quot;&gt;Layout:&lt;/span&gt;&lt;/p&gt;&lt;/body&gt;&lt;/html&gt;</source>
        <translation>&lt;html&gt;&lt;head/&gt;&lt;body&gt;&lt;p align=&quot;right&quot;&gt;&lt;span style=&quot; font-weight:600;&quot;&gt;Layout:&lt;/span&gt;&lt;/p&gt;&lt;/body&gt;&lt;/html&gt;</translation>
    </message>
    <message>
        <location filename="meinstall.ui" line="256"/>
        <source>&lt;html&gt;&lt;head/&gt;&lt;body&gt;&lt;p align=&quot;right&quot;&gt;&lt;span style=&quot; font-weight:600;&quot;&gt;Variant:&lt;/span&gt;&lt;/p&gt;&lt;/body&gt;&lt;/html&gt;</source>
        <translation>&lt;html&gt;&lt;head/&gt;&lt;body&gt;&lt;p align=&quot;right&quot;&gt;&lt;span style=&quot; font-weight:600;&quot;&gt;Variante:&lt;/span&gt;&lt;/p&gt;&lt;/body&gt;&lt;/html&gt;</translation>
    </message>
    <message>
        <location filename="meinstall.ui" line="263"/>
        <source>LayoutText</source>
        <translation>LayoutText</translation>
    </message>
    <message>
        <location filename="meinstall.ui" line="270"/>
        <source>VariantText</source>
        <translation>VariantText</translation>
    </message>
    <message>
        <location filename="meinstall.ui" line="277"/>
        <source>Change Keyboard Settings</source>
        <translation>Änderung der Tastatur-Einstellungen</translation>
    </message>
    <message>
        <location filename="meinstall.ui" line="284"/>
        <source>&lt;html&gt;&lt;head/&gt;&lt;body&gt;&lt;p align=&quot;right&quot;&gt;&lt;span style=&quot; font-weight:600;&quot;&gt;Model:&lt;/span&gt;&lt;/p&gt;&lt;/body&gt;&lt;/html&gt;</source>
        <translation>&lt;html&gt;&lt;head/&gt;&lt;body&gt;&lt;p align=&quot;right&quot;&gt;&lt;span style=&quot; font-weight:600;&quot;&gt;Modell:&lt;/span&gt;&lt;/p&gt;&lt;/body&gt;&lt;/html&gt;</translation>
    </message>
    <message>
        <location filename="meinstall.ui" line="291"/>
        <source>&lt;html&gt;&lt;head/&gt;&lt;body&gt;&lt;p align=&quot;center&quot;&gt;&lt;span style=&quot; font-weight:600;&quot;&gt;Keyboard Settings&lt;/span&gt;&lt;/p&gt;&lt;/body&gt;&lt;/html&gt;</source>
        <translation>&lt;html&gt;&lt;head/&gt;&lt;body&gt;&lt;p align=&quot;center&quot;&gt;&lt;span style=&quot; font-weight:600;&quot;&gt;Tastatur-Einstellungen&lt;/span&gt;&lt;/p&gt;&lt;/body&gt;&lt;/html&gt;</translation>
    </message>
    <message>
        <location filename="meinstall.ui" line="315"/>
        <source>1c. Select type of installation</source>
        <translation>1c. Art der Installation auswählen</translation>
    </message>
    <message>
        <location filename="meinstall.ui" line="345"/>
        <source>MB </source>
        <translation>MB </translation>
    </message>
    <message>
        <location filename="meinstall.ui" line="364"/>
        <source>Leave free space up to:</source>
        <translation>Platz freilassen bis max:</translation>
    </message>
    <message>
<<<<<<< HEAD
        <location filename="meinstall.ui" line="412"/>
=======
        <location filename="meinstall.ui" line="434"/>
>>>>>>> db1e4e5a
        <source>Auto-install using entire disk </source>
        <translation>Automatische Installation auf der gesamten Festplatte</translation>
    </message>
    <message>
<<<<<<< HEAD
        <location filename="meinstall.ui" line="428"/>
=======
        <location filename="meinstall.ui" line="450"/>
>>>>>>> db1e4e5a
        <source>Custom install on existing partitions</source>
        <translation>Benutzergeführte Installation auf existierenden Partitionen</translation>
    </message>
    <message>
<<<<<<< HEAD
        <location filename="meinstall.ui" line="447"/>
=======
        <location filename="meinstall.ui" line="463"/>
        <location filename="meinstall.ui" line="1137"/>
        <source>Encrypt</source>
        <translation>Verschlüsseln</translation>
    </message>
    <message>
        <location filename="meinstall.ui" line="470"/>
        <location filename="meinstall.ui" line="1165"/>
        <source>Encryption password:</source>
        <translation>Verschlüsselungspasswort:</translation>
    </message>
    <message>
        <location filename="meinstall.ui" line="477"/>
        <location filename="meinstall.ui" line="1172"/>
        <source>Confirm encryption password:</source>
        <translation>Verschlüsselungspasswort wiederholen:</translation>
    </message>
    <message>
        <location filename="meinstall.ui" line="513"/>
>>>>>>> db1e4e5a
        <source>1b. Rearrange disk partitions (optional)</source>
        <translation>1b. Partitionierung der Festplatte ändern (optional)</translation>
    </message>
    <message>
<<<<<<< HEAD
        <location filename="meinstall.ui" line="474"/>
=======
        <location filename="meinstall.ui" line="540"/>
>>>>>>> db1e4e5a
        <source>Modify partitions:</source>
        <translation>Partitionen verändern:</translation>
    </message>
    <message>
<<<<<<< HEAD
        <location filename="meinstall.ui" line="490"/>
=======
        <location filename="meinstall.ui" line="556"/>
>>>>>>> db1e4e5a
        <source>Run partition tool...</source>
        <translation>Partitionswerkzeug starten...</translation>
    </message>
    <message>
<<<<<<< HEAD
        <location filename="meinstall.ui" line="506"/>
=======
        <location filename="meinstall.ui" line="572"/>
>>>>>>> db1e4e5a
        <source>1a. Choose disk for installation</source>
        <translation>1a. Laufwerk für die Installation auswählen</translation>
    </message>
    <message>
<<<<<<< HEAD
        <location filename="meinstall.ui" line="536"/>
=======
        <location filename="meinstall.ui" line="602"/>
>>>>>>> db1e4e5a
        <source>Use disk:</source>
        <translation>Folgenden Datenträger benutzen:</translation>
    </message>
    <message>
<<<<<<< HEAD
        <location filename="meinstall.ui" line="610"/>
=======
        <location filename="meinstall.ui" line="676"/>
>>>>>>> db1e4e5a
        <source>2b. Preferences</source>
        <translation>2b. Voreinstellungen</translation>
    </message>
    <message>
<<<<<<< HEAD
        <location filename="meinstall.ui" line="637"/>
=======
        <location filename="meinstall.ui" line="703"/>
>>>>>>> db1e4e5a
        <source>Preserve data in /home (if upgrading)</source>
        <translation>Daten im /home Verzeichnis beibehalten (bei Upgrade)</translation>
    </message>
    <message>
<<<<<<< HEAD
        <location filename="meinstall.ui" line="656"/>
=======
        <location filename="meinstall.ui" line="722"/>
>>>>>>> db1e4e5a
        <source>Check for badblocks (takes longer)</source>
        <translation>Auf fehlerhafte Blöcke (badblocks) untersuchen (dauert länger)</translation>
    </message>
    <message>
<<<<<<< HEAD
        <location filename="meinstall.ui" line="675"/>
=======
        <location filename="meinstall.ui" line="741"/>
>>>>>>> db1e4e5a
        <source>2a. Choose partitions</source>
        <translation>2a. Partitonen wählen</translation>
    </message>
    <message>
<<<<<<< HEAD
        <location filename="meinstall.ui" line="703"/>
        <location filename="meinstall.ui" line="902"/>
=======
        <location filename="meinstall.ui" line="779"/>
        <location filename="meinstall.ui" line="994"/>
>>>>>>> db1e4e5a
        <source>ext4</source>
        <translation>ext4</translation>
    </message>
    <message>
<<<<<<< HEAD
        <location filename="meinstall.ui" line="708"/>
        <location filename="meinstall.ui" line="907"/>
=======
        <location filename="meinstall.ui" line="784"/>
        <location filename="meinstall.ui" line="999"/>
>>>>>>> db1e4e5a
        <source>ext3</source>
        <translation>ext3</translation>
    </message>
    <message>
<<<<<<< HEAD
        <location filename="meinstall.ui" line="713"/>
        <location filename="meinstall.ui" line="912"/>
=======
        <location filename="meinstall.ui" line="789"/>
        <location filename="meinstall.ui" line="1004"/>
>>>>>>> db1e4e5a
        <source>ext2</source>
        <translation>ext2</translation>
    </message>
    <message>
<<<<<<< HEAD
        <location filename="meinstall.ui" line="718"/>
        <location filename="meinstall.ui" line="917"/>
=======
        <location filename="meinstall.ui" line="794"/>
        <location filename="meinstall.ui" line="1009"/>
>>>>>>> db1e4e5a
        <source>jfs</source>
        <translation>jfs</translation>
    </message>
    <message>
<<<<<<< HEAD
        <location filename="meinstall.ui" line="723"/>
        <location filename="meinstall.ui" line="922"/>
=======
        <location filename="meinstall.ui" line="799"/>
        <location filename="meinstall.ui" line="1014"/>
>>>>>>> db1e4e5a
        <source>xfs</source>
        <translation>xfs</translation>
    </message>
    <message>
<<<<<<< HEAD
        <location filename="meinstall.ui" line="728"/>
        <location filename="meinstall.ui" line="927"/>
=======
        <location filename="meinstall.ui" line="804"/>
        <location filename="meinstall.ui" line="1019"/>
>>>>>>> db1e4e5a
        <source>btrfs</source>
        <translation>btrfs</translation>
    </message>
    <message>
<<<<<<< HEAD
        <location filename="meinstall.ui" line="733"/>
        <location filename="meinstall.ui" line="932"/>
=======
        <location filename="meinstall.ui" line="809"/>
        <location filename="meinstall.ui" line="1024"/>
>>>>>>> db1e4e5a
        <source>btrfs-zlib</source>
        <translation>btrfs-zlib</translation>
    </message>
    <message>
<<<<<<< HEAD
        <location filename="meinstall.ui" line="738"/>
        <location filename="meinstall.ui" line="937"/>
=======
        <location filename="meinstall.ui" line="814"/>
        <location filename="meinstall.ui" line="1029"/>
>>>>>>> db1e4e5a
        <source>btrfs-lzo</source>
        <translation>btrfs-lzo</translation>
    </message>
    <message>
<<<<<<< HEAD
        <location filename="meinstall.ui" line="743"/>
        <location filename="meinstall.ui" line="942"/>
=======
        <location filename="meinstall.ui" line="819"/>
        <location filename="meinstall.ui" line="1034"/>
>>>>>>> db1e4e5a
        <source>reiserfs</source>
        <translation>reiserfs</translation>
    </message>
    <message>
<<<<<<< HEAD
        <location filename="meinstall.ui" line="748"/>
        <location filename="meinstall.ui" line="947"/>
=======
        <location filename="meinstall.ui" line="824"/>
        <location filename="meinstall.ui" line="1039"/>
>>>>>>> db1e4e5a
        <source>reiser4</source>
        <translation>Reiser4</translation>
    </message>
    <message>
<<<<<<< HEAD
        <location filename="meinstall.ui" line="784"/>
=======
        <location filename="meinstall.ui" line="845"/>
        <source>boot:</source>
        <translation>boot:</translation>
    </message>
    <message>
        <location filename="meinstall.ui" line="870"/>
>>>>>>> db1e4e5a
        <source>Label</source>
        <translation>Bezeichnung</translation>
    </message>
    <message>
<<<<<<< HEAD
        <location filename="meinstall.ui" line="803"/>
=======
        <location filename="meinstall.ui" line="889"/>
>>>>>>> db1e4e5a
        <source>root:</source>
        <translation>Root:</translation>
    </message>
    <message>
<<<<<<< HEAD
        <location filename="meinstall.ui" line="819"/>
=======
        <location filename="meinstall.ui" line="905"/>
>>>>>>> db1e4e5a
        <source>swap:</source>
        <translation>Swap:</translation>
    </message>
    <message>
<<<<<<< HEAD
        <location filename="meinstall.ui" line="835"/>
=======
        <location filename="meinstall.ui" line="921"/>
>>>>>>> db1e4e5a
        <source>Location</source>
        <translation>Speicherort</translation>
    </message>
    <message>
<<<<<<< HEAD
        <location filename="meinstall.ui" line="887"/>
        <location filename="meinstall.ui" line="1374"/>
=======
        <location filename="meinstall.ui" line="979"/>
        <location filename="meinstall.ui" line="1148"/>
        <location filename="meinstall.ui" line="1542"/>
>>>>>>> db1e4e5a
        <source>root</source>
        <translation>root</translation>
    </message>
    <message>
<<<<<<< HEAD
        <location filename="meinstall.ui" line="961"/>
=======
        <location filename="meinstall.ui" line="1053"/>
>>>>>>> db1e4e5a
        <source>Type</source>
        <translation>Typ</translation>
    </message>
    <message>
<<<<<<< HEAD
        <location filename="meinstall.ui" line="977"/>
=======
        <location filename="meinstall.ui" line="1069"/>
>>>>>>> db1e4e5a
        <source>home:</source>
        <translation>Home:</translation>
    </message>
    <message>
<<<<<<< HEAD
        <location filename="meinstall.ui" line="1059"/>
=======
        <location filename="meinstall.ui" line="1159"/>
        <source>2c. Encryption password</source>
        <translation>2c. Verschlüsselungspasswort</translation>
    </message>
    <message>
        <location filename="meinstall.ui" line="1227"/>
>>>>>>> db1e4e5a
        <source>3. Installation in progress</source>
        <translation>3. Installation läuft</translation>
    </message>
    <message>
<<<<<<< HEAD
        <location filename="meinstall.ui" line="1102"/>
=======
        <location filename="meinstall.ui" line="1270"/>
>>>>>>> db1e4e5a
        <source>Abort</source>
        <translation>Abbrechen</translation>
    </message>
    <message>
<<<<<<< HEAD
        <location filename="meinstall.ui" line="1105"/>
        <location filename="meinstall.ui" line="1323"/>
=======
        <location filename="meinstall.ui" line="1273"/>
        <location filename="meinstall.ui" line="1491"/>
>>>>>>> db1e4e5a
        <source>Alt+A</source>
        <translation>Alt+A</translation>
    </message>
    <message>
<<<<<<< HEAD
        <location filename="meinstall.ui" line="1144"/>
=======
        <location filename="meinstall.ui" line="1312"/>
>>>>>>> db1e4e5a
        <source>Ready to install antiX Linux filesystem</source>
        <translation>Bereit zum installieren des antiX Linux Dateisystem</translation>
    </message>
    <message>
<<<<<<< HEAD
        <location filename="meinstall.ui" line="1166"/>
=======
        <location filename="meinstall.ui" line="1334"/>
>>>>>>> db1e4e5a
        <source>Tips</source>
        <translation>Tipps</translation>
    </message>
    <message>
<<<<<<< HEAD
        <location filename="meinstall.ui" line="1240"/>
=======
        <location filename="meinstall.ui" line="1408"/>
>>>>>>> db1e4e5a
        <source>4. Select Boot Method</source>
        <translation>4. Bootmethode auswählen</translation>
    </message>
    <message>
<<<<<<< HEAD
        <location filename="meinstall.ui" line="1273"/>
=======
        <location filename="meinstall.ui" line="1441"/>
>>>>>>> db1e4e5a
        <source>MBR</source>
        <translation>MBR</translation>
    </message>
    <message>
<<<<<<< HEAD
        <location filename="meinstall.ui" line="1276"/>
=======
        <location filename="meinstall.ui" line="1444"/>
>>>>>>> db1e4e5a
        <source>Alt+B</source>
        <translation>Alt+B</translation>
    </message>
    <message>
<<<<<<< HEAD
        <location filename="meinstall.ui" line="1304"/>
=======
        <location filename="meinstall.ui" line="1472"/>
>>>>>>> db1e4e5a
        <source>Install on:</source>
        <translation>Installiere auf:</translation>
    </message>
    <message>
<<<<<<< HEAD
        <location filename="meinstall.ui" line="1320"/>
=======
        <location filename="meinstall.ui" line="1488"/>
>>>>>>> db1e4e5a
        <source>Install GRUB for Linux and Windows</source>
        <translation>GRUB für Linux und Windows installieren</translation>
    </message>
    <message>
<<<<<<< HEAD
        <location filename="meinstall.ui" line="1342"/>
=======
        <location filename="meinstall.ui" line="1510"/>
>>>>>>> db1e4e5a
        <source>System boot disk:</source>
        <translation>Systemstart-Laufwerk:</translation>
    </message>
    <message>
<<<<<<< HEAD
        <location filename="meinstall.ui" line="1387"/>
=======
        <location filename="meinstall.ui" line="1555"/>
>>>>>>> db1e4e5a
        <source>EFI System Partition</source>
        <translation>EFI-Systempartition</translation>
    </message>
    <message>
<<<<<<< HEAD
        <location filename="meinstall.ui" line="1390"/>
=======
        <location filename="meinstall.ui" line="1558"/>
>>>>>>> db1e4e5a
        <source>ESP</source>
        <translation>ESP</translation>
    </message>
    <message>
<<<<<<< HEAD
        <location filename="meinstall.ui" line="1460"/>
=======
        <location filename="meinstall.ui" line="1628"/>
>>>>>>> db1e4e5a
        <source>Common Services to Enable</source>
        <translation>Übliche Dienste einschalten</translation>
    </message>
    <message>
<<<<<<< HEAD
        <location filename="meinstall.ui" line="1500"/>
=======
        <location filename="meinstall.ui" line="1668"/>
>>>>>>> db1e4e5a
        <source>Service</source>
        <translation>Dienst</translation>
    </message>
    <message>
<<<<<<< HEAD
        <location filename="meinstall.ui" line="1505"/>
=======
        <location filename="meinstall.ui" line="1673"/>
>>>>>>> db1e4e5a
        <source>Description</source>
        <translation>Beschreibung</translation>
    </message>
    <message>
<<<<<<< HEAD
        <location filename="meinstall.ui" line="1541"/>
=======
        <location filename="meinstall.ui" line="1709"/>
>>>>>>> db1e4e5a
        <source>5. Computer Network Names</source>
        <translation>5. Computer Netzwerk Namen</translation>
    </message>
    <message>
<<<<<<< HEAD
        <location filename="meinstall.ui" line="1568"/>
=======
        <location filename="meinstall.ui" line="1736"/>
>>>>>>> db1e4e5a
        <source>Workgroup</source>
        <translation>Workgroup</translation>
    </message>
    <message>
<<<<<<< HEAD
        <location filename="meinstall.ui" line="1581"/>
=======
        <location filename="meinstall.ui" line="1749"/>
>>>>>>> db1e4e5a
        <source>Workgroup:</source>
        <translation>Arbeitsgruppe:</translation>
    </message>
    <message>
<<<<<<< HEAD
        <location filename="meinstall.ui" line="1597"/>
=======
        <location filename="meinstall.ui" line="1765"/>
>>>>>>> db1e4e5a
        <source>SaMBa Server for MS Networking</source>
        <translation>Samba Server für MS-Netzwerk</translation>
    </message>
    <message>
<<<<<<< HEAD
        <location filename="meinstall.ui" line="1613"/>
=======
        <location filename="meinstall.ui" line="1781"/>
>>>>>>> db1e4e5a
        <source>example.dom</source>
        <translation>beispiel.dom</translation>
    </message>
    <message>
<<<<<<< HEAD
        <location filename="meinstall.ui" line="1626"/>
=======
        <location filename="meinstall.ui" line="1794"/>
>>>>>>> db1e4e5a
        <source>Computer domain:</source>
        <translation>Computer-Domain:</translation>
    </message>
    <message>
<<<<<<< HEAD
        <location filename="meinstall.ui" line="1658"/>
=======
        <location filename="meinstall.ui" line="1826"/>
>>>>>>> db1e4e5a
        <source>Computer name:</source>
        <translation>Computername:</translation>
    </message>
    <message>
<<<<<<< HEAD
        <location filename="meinstall.ui" line="1731"/>
=======
        <location filename="meinstall.ui" line="1899"/>
>>>>>>> db1e4e5a
        <source>6d. Service Settings (advanced)</source>
        <translation>6d. Einstellungen von Diensten (fortgeschritten) </translation>
    </message>
    <message>
<<<<<<< HEAD
        <location filename="meinstall.ui" line="1749"/>
=======
        <location filename="meinstall.ui" line="1917"/>
>>>>>>> db1e4e5a
        <source>Adjust which services should run at startup</source>
        <translation>Wählen Sie die Dienste, die beim Start laufen sollen</translation>
    </message>
    <message>
<<<<<<< HEAD
        <location filename="meinstall.ui" line="1752"/>
=======
        <location filename="meinstall.ui" line="1920"/>
>>>>>>> db1e4e5a
        <source>View</source>
        <translation>Anzeigen</translation>
    </message>
    <message>
<<<<<<< HEAD
        <location filename="meinstall.ui" line="1781"/>
=======
        <location filename="meinstall.ui" line="1949"/>
>>>>>>> db1e4e5a
        <source>6b. Configure Clock</source>
        <translation>6b. Uhrzeit einstellen</translation>
    </message>
    <message>
<<<<<<< HEAD
        <location filename="meinstall.ui" line="1809"/>
=======
        <location filename="meinstall.ui" line="1977"/>
>>>>>>> db1e4e5a
        <source>Format:</source>
        <translation>Zeitformat:</translation>
    </message>
    <message>
<<<<<<< HEAD
        <location filename="meinstall.ui" line="1826"/>
=======
        <location filename="meinstall.ui" line="1994"/>
>>>>>>> db1e4e5a
        <source>System clock uses LOCAL</source>
        <translation>Systemuhr läuft in lokaler Zeit LOCAL</translation>
    </message>
    <message>
<<<<<<< HEAD
        <location filename="meinstall.ui" line="1855"/>
=======
        <location filename="meinstall.ui" line="2023"/>
>>>>>>> db1e4e5a
        <source>6a. Localization Defaults</source>
        <translation>6a. Standardlokalisierung</translation>
    </message>
    <message>
<<<<<<< HEAD
        <location filename="meinstall.ui" line="1885"/>
=======
        <location filename="meinstall.ui" line="2053"/>
>>>>>>> db1e4e5a
        <source>Locale:</source>
        <translation>Sprache:</translation>
    </message>
    <message>
<<<<<<< HEAD
        <location filename="meinstall.ui" line="1914"/>
=======
        <location filename="meinstall.ui" line="2082"/>
>>>>>>> db1e4e5a
        <source>6c. Timezone Settings</source>
        <translation>6c. Zeitzone einstellen</translation>
    </message>
    <message>
<<<<<<< HEAD
        <location filename="meinstall.ui" line="1926"/>
=======
        <location filename="meinstall.ui" line="2094"/>
>>>>>>> db1e4e5a
        <source>Timezone:</source>
        <translation>Zeitzone:</translation>
    </message>
    <message>
<<<<<<< HEAD
        <location filename="meinstall.ui" line="2003"/>
=======
        <location filename="meinstall.ui" line="2171"/>
>>>>>>> db1e4e5a
        <source>7b. Root (administrator) Account</source>
        <translation>7b. Root (Administrator) Konto</translation>
    </message>
    <message>
<<<<<<< HEAD
        <location filename="meinstall.ui" line="2074"/>
=======
        <location filename="meinstall.ui" line="2242"/>
>>>>>>> db1e4e5a
        <source>Confirm root password:</source>
        <translation>root-Passwort bestätigen:</translation>
    </message>
    <message>
<<<<<<< HEAD
        <location filename="meinstall.ui" line="2090"/>
=======
        <location filename="meinstall.ui" line="2258"/>
>>>>>>> db1e4e5a
        <source>Root password:</source>
        <translation>root-Passwort</translation>
    </message>
    <message>
<<<<<<< HEAD
        <location filename="meinstall.ui" line="2109"/>
=======
        <location filename="meinstall.ui" line="2277"/>
>>>>>>> db1e4e5a
        <source>7a. Default User Account</source>
        <translation>7a. Standard-Benutzerkonto</translation>
    </message>
    <message>
<<<<<<< HEAD
        <location filename="meinstall.ui" line="2189"/>
=======
        <location filename="meinstall.ui" line="2357"/>
>>>>>>> db1e4e5a
        <source>username</source>
        <translation>Benutzername</translation>
    </message>
    <message>
<<<<<<< HEAD
        <location filename="meinstall.ui" line="2202"/>
=======
        <location filename="meinstall.ui" line="2370"/>
>>>>>>> db1e4e5a
        <source>Confirm user password:</source>
        <translation>Benutzerpasswort bestätigen</translation>
    </message>
    <message>
<<<<<<< HEAD
        <location filename="meinstall.ui" line="2218"/>
=======
        <location filename="meinstall.ui" line="2386"/>
>>>>>>> db1e4e5a
        <source>Default user password:</source>
        <translation>Standard-Benutzerpasswort</translation>
    </message>
    <message>
<<<<<<< HEAD
        <location filename="meinstall.ui" line="2234"/>
=======
        <location filename="meinstall.ui" line="2402"/>
>>>>>>> db1e4e5a
        <source>Default user login name:</source>
        <translation>Standard-Benutzername</translation>
    </message>
    <message>
<<<<<<< HEAD
        <location filename="meinstall.ui" line="2253"/>
=======
        <location filename="meinstall.ui" line="2421"/>
>>>>>>> db1e4e5a
        <source>Autologin</source>
        <translation>Automatisches Login</translation>
    </message>
    <message>
<<<<<<< HEAD
        <location filename="meinstall.ui" line="2266"/>
=======
        <location filename="meinstall.ui" line="2434"/>
>>>>>>> db1e4e5a
        <source>Show passwords</source>
        <translation>Passwörter zeigen</translation>
    </message>
    <message>
<<<<<<< HEAD
        <location filename="meinstall.ui" line="2279"/>
=======
        <location filename="meinstall.ui" line="2447"/>
>>>>>>> db1e4e5a
        <source>Desktop modifications made in the live environment will be carried over to the installed OS</source>
        <translation>Modifikationen, die im jetzt laufenden Live-System vorgenommen wurden, bleiben in der Ziel-Installation erhalten.</translation>
    </message>
    <message>
<<<<<<< HEAD
        <location filename="meinstall.ui" line="2282"/>
=======
        <location filename="meinstall.ui" line="2450"/>
>>>>>>> db1e4e5a
        <source>Save live desktop changes</source>
        <translation>Änderungen des Live-Desktop speichern</translation>
    </message>
    <message>
<<<<<<< HEAD
        <location filename="meinstall.ui" line="2295"/>
        <source>Encrypt /home</source>
        <translation>Verschlüssle /home</translation>
    </message>
    <message>
        <location filename="meinstall.ui" line="2327"/>
=======
        <location filename="meinstall.ui" line="2482"/>
>>>>>>> db1e4e5a
        <source>Reminders</source>
        <translation>Erinnerungen</translation>
    </message>
    <message>
<<<<<<< HEAD
        <location filename="meinstall.ui" line="2395"/>
=======
        <location filename="meinstall.ui" line="2550"/>
>>>>>>> db1e4e5a
        <source>Close</source>
        <translation>Schließen</translation>
    </message>
</context>
<context>
    <name>MeMain</name>
    <message>
        <location filename="memain.ui" line="26"/>
        <source>antiX Linux Install</source>
        <translation>antiX Linux Installation</translation>
    </message>
    <message>
        <location filename="memain.ui" line="72"/>
        <source>Help</source>
        <translation>Hilfe</translation>
    </message>
</context>
<context>
    <name>QApplication</name>
    <message>
<<<<<<< HEAD
        <location filename="app.cpp" line="62"/>
=======
        <location filename="app.cpp" line="74"/>
>>>>>>> db1e4e5a
        <source>The installer won't launch because it appears to be running already in the background.

Please close it if possible, or run &apos;pkill minstall&apos; in terminal.</source>
        <translation>Das Installations-Programm kann nicht erneut gestartet werden, weil es scheinbar bereits im Hintergrund läuft.

Falls möglich, beenden Sie es bitte, oder führen &apos;pkill minstall&apos; im Terminal aus.</translation>
    </message>
    <message>
<<<<<<< HEAD
        <location filename="app.cpp" line="70"/>
=======
        <location filename="app.cpp" line="82"/>
>>>>>>> db1e4e5a
        <source>You are running 32bit OS started in 64 bit UEFI mode, the system will not be able to boot unless you select Legacy Boot or similar at restart.
We recommend you quit now and restart in Legacy Boot

Do you want to continue the installation?</source>
        <translation>Sie verwenden ein 32bit Betriebssystem, das im 64bit UEFI-Modus gestartet wurde. Das System wird nicht booten können, außer Sie wählen Legacy Boot oder ähnliches beim Neustart.
Wir empfehlen jetzt zu beenden und im Legacy Boot Modus neu zu starten

Mit der Installation fortfahren?</translation>
    </message>
    <message>
<<<<<<< HEAD
        <location filename="app.cpp" line="74"/>
=======
        <location filename="app.cpp" line="86"/>
>>>>>>> db1e4e5a
        <source>Yes</source>
        <translation>Ja</translation>
    </message>
    <message>
<<<<<<< HEAD
        <location filename="app.cpp" line="74"/>
=======
        <location filename="app.cpp" line="86"/>
>>>>>>> db1e4e5a
        <source>No</source>
        <translation>Nein</translation>
    </message>
    <message>
<<<<<<< HEAD
        <location filename="app.cpp" line="87"/>
=======
        <location filename="app.cpp" line="99"/>
>>>>>>> db1e4e5a
        <source>You must run this app as root.</source>
        <translation>Diese Anwendung muss als Benutzer &quot;root&quot; ausgeführt werden.</translation>
    </message>
</context>
</TS><|MERGE_RESOLUTION|>--- conflicted
+++ resolved
@@ -2,11 +2,7 @@
 <context>
     <name>MInstall</name>
     <message>
-<<<<<<< HEAD
-        <location filename="minstall.cpp" line="107"/>
-=======
         <location filename="minstall.cpp" line="89"/>
->>>>>>> db1e4e5a
         <source>%1 is an independent Linux distribution based on Debian Stable.
 
 %1 uses some components from MEPIS Linux which are released under an Apache free license. Some MEPIS components have been modified for %1.
@@ -19,11 +15,7 @@
 Viel Spaß mit %1</translation>
     </message>
     <message>
-<<<<<<< HEAD
-        <location filename="minstall.cpp" line="108"/>
-=======
         <location filename="minstall.cpp" line="90"/>
->>>>>>> db1e4e5a
         <source>Support %1
 
 %1 is supported by people like you. Some help others at the support forum - %2, or translate help files into different languages, or make suggestions, write documentation, or help test new software.</source>
@@ -32,11 +24,7 @@
 %1 wird von Leuten wie Ihnen unterstützt. Einige helfen anderen Nutzern im Forum - %2 oder übersetzen Dateien in andere Sprachen oder machen Verbesserungsvorschläge, schreiben Dokumentationen oder helfen beim Testen neuer Programme.</translation>
     </message>
     <message>
-<<<<<<< HEAD
-        <location filename="minstall.cpp" line="380"/>
-=======
         <location filename="minstall.cpp" line="448"/>
->>>>>>> db1e4e5a
         <source>
 
 The disk with the partition you selected for installation is failing.
@@ -49,24 +37,15 @@
 </translation>
     </message>
     <message>
-<<<<<<< HEAD
-        <location filename="minstall.cpp" line="381"/>
-=======
         <location filename="minstall.cpp" line="449"/>
->>>>>>> db1e4e5a
         <source>You are strongly advised to abort.
 </source>
         <translation>Es wird dringend empfohlen abzubrechen.
 </translation>
     </message>
     <message>
-<<<<<<< HEAD
-        <location filename="minstall.cpp" line="382"/>
-        <location filename="minstall.cpp" line="396"/>
-=======
         <location filename="minstall.cpp" line="450"/>
         <location filename="minstall.cpp" line="464"/>
->>>>>>> db1e4e5a
         <source>If unsure, please exit the Installer and run GSmartControl for more information.
 
 </source>
@@ -75,32 +54,11 @@
 </translation>
     </message>
     <message>
-<<<<<<< HEAD
-        <location filename="minstall.cpp" line="383"/>
-=======
         <location filename="minstall.cpp" line="451"/>
->>>>>>> db1e4e5a
         <source>Do you want to abort the installation?</source>
         <translation>Wollen Sie die Installation abbrechen?</translation>
     </message>
     <message>
-<<<<<<< HEAD
-        <location filename="minstall.cpp" line="385"/>
-        <location filename="minstall.cpp" line="399"/>
-        <location filename="minstall.cpp" line="596"/>
-        <location filename="minstall.cpp" line="814"/>
-        <location filename="minstall.cpp" line="826"/>
-        <location filename="minstall.cpp" line="843"/>
-        <location filename="minstall.cpp" line="856"/>
-        <location filename="minstall.cpp" line="869"/>
-        <location filename="minstall.cpp" line="1132"/>
-        <location filename="minstall.cpp" line="1277"/>
-        <location filename="minstall.cpp" line="1282"/>
-        <location filename="minstall.cpp" line="1307"/>
-        <location filename="minstall.cpp" line="1800"/>
-        <location filename="minstall.cpp" line="1819"/>
-        <location filename="minstall.cpp" line="2340"/>
-=======
         <location filename="minstall.cpp" line="453"/>
         <location filename="minstall.cpp" line="467"/>
         <location filename="minstall.cpp" line="788"/>
@@ -117,28 +75,10 @@
         <location filename="minstall.cpp" line="1764"/>
         <location filename="minstall.cpp" line="2246"/>
         <location filename="minstall.cpp" line="2274"/>
->>>>>>> db1e4e5a
         <source>Yes</source>
         <translation>Ja</translation>
     </message>
     <message>
-<<<<<<< HEAD
-        <location filename="minstall.cpp" line="385"/>
-        <location filename="minstall.cpp" line="399"/>
-        <location filename="minstall.cpp" line="596"/>
-        <location filename="minstall.cpp" line="814"/>
-        <location filename="minstall.cpp" line="826"/>
-        <location filename="minstall.cpp" line="843"/>
-        <location filename="minstall.cpp" line="856"/>
-        <location filename="minstall.cpp" line="869"/>
-        <location filename="minstall.cpp" line="1132"/>
-        <location filename="minstall.cpp" line="1277"/>
-        <location filename="minstall.cpp" line="1282"/>
-        <location filename="minstall.cpp" line="1307"/>
-        <location filename="minstall.cpp" line="1800"/>
-        <location filename="minstall.cpp" line="1819"/>
-        <location filename="minstall.cpp" line="2340"/>
-=======
         <location filename="minstall.cpp" line="453"/>
         <location filename="minstall.cpp" line="467"/>
         <location filename="minstall.cpp" line="788"/>
@@ -155,16 +95,11 @@
         <location filename="minstall.cpp" line="1764"/>
         <location filename="minstall.cpp" line="2246"/>
         <location filename="minstall.cpp" line="2274"/>
->>>>>>> db1e4e5a
         <source>No</source>
         <translation>Nein</translation>
     </message>
     <message>
-<<<<<<< HEAD
-        <location filename="minstall.cpp" line="393"/>
-=======
         <location filename="minstall.cpp" line="461"/>
->>>>>>> db1e4e5a
         <source>Smartmon tool output:
 
 </source>
@@ -173,40 +108,25 @@
 </translation>
     </message>
     <message>
-<<<<<<< HEAD
-        <location filename="minstall.cpp" line="394"/>
-=======
         <location filename="minstall.cpp" line="462"/>
->>>>>>> db1e4e5a
         <source>The disk with the partition you selected for installation passes the S.M.A.R.T. monitor test (smartctl)
 </source>
         <translation>Das Laufwerk mit der Partition, die Sie für die Installation gewählt haben, hat den S.M.A.R.T. Monitor Test (smartctl) bestanden
 </translation>
     </message>
     <message>
-<<<<<<< HEAD
-        <location filename="minstall.cpp" line="395"/>
-=======
         <location filename="minstall.cpp" line="463"/>
->>>>>>> db1e4e5a
         <source>but the tests indicate it will have a higher than average failure rate in the upcoming year.
 </source>
         <translation>aber die Tests geben zu erkennen, dass im nächsten Jahr mit einer überdurchschnittlichen Fehlerrate zu rechnen ist.
 </translation>
     </message>
     <message>
-<<<<<<< HEAD
-        <location filename="minstall.cpp" line="397"/>
-=======
         <location filename="minstall.cpp" line="465"/>
->>>>>>> db1e4e5a
         <source>Do you want to continue?</source>
         <translation>Wollen Sie fortfahren?</translation>
     </message>
     <message>
-<<<<<<< HEAD
-        <location filename="minstall.cpp" line="425"/>
-=======
         <location filename="minstall.cpp" line="482"/>
         <source>The password needs to be at least
 %1 characters long. Please select
@@ -217,14 +137,10 @@
     </message>
     <message>
         <location filename="minstall.cpp" line="500"/>
->>>>>>> db1e4e5a
         <source>Ready to install %1 filesystem</source>
         <translation>Bereit zur Installation des %1 Dateisystems</translation>
     </message>
     <message>
-<<<<<<< HEAD
-        <location filename="minstall.cpp" line="594"/>
-=======
         <location filename="minstall.cpp" line="754"/>
         <source>Sorry, could not create %1 LUKS partition</source>
         <translation>Die LUKS Partition %1 konnte nicht angelegt werden.</translation>
@@ -236,33 +152,20 @@
     </message>
     <message>
         <location filename="minstall.cpp" line="786"/>
->>>>>>> db1e4e5a
         <source>OK to format and use the entire disk (%1) for %2?</source>
         <translation>Einverstanden mit der Formatierung der Festplatte (%1) und Benutzung der ganzen Platte durch %2?</translation>
     </message>
     <message>
-<<<<<<< HEAD
-        <location filename="minstall.cpp" line="606"/>
-=======
         <location filename="minstall.cpp" line="798"/>
->>>>>>> db1e4e5a
         <source>Creating required partitions</source>
         <translation>Erstelle benötigte Partitionen</translation>
     </message>
     <message>
-<<<<<<< HEAD
-        <location filename="minstall.cpp" line="681"/>
-=======
         <location filename="minstall.cpp" line="882"/>
->>>>>>> db1e4e5a
         <source>Formating EFI System Partition (ESP)</source>
         <translation>Formatiere EFI-Systempartition (ESP)</translation>
     </message>
     <message>
-<<<<<<< HEAD
-        <location filename="minstall.cpp" line="719"/>
-        <location filename="minstall.cpp" line="910"/>
-=======
         <location filename="minstall.cpp" line="949"/>
         <location filename="minstall.cpp" line="1208"/>
         <location filename="minstall.cpp" line="1240"/>
@@ -273,14 +176,10 @@
     <message>
         <location filename="minstall.cpp" line="959"/>
         <location filename="minstall.cpp" line="1197"/>
->>>>>>> db1e4e5a
         <source>Formatting swap partition</source>
         <translation>Formatiere Auslagerungsspeicher-Partition (swap)</translation>
     </message>
     <message>
-<<<<<<< HEAD
-        <location filename="minstall.cpp" line="728"/>
-=======
         <location filename="minstall.cpp" line="970"/>
         <location filename="minstall.cpp" line="1260"/>
         <source>Formatting boot partition</source>
@@ -288,80 +187,43 @@
     </message>
     <message>
         <location filename="minstall.cpp" line="976"/>
->>>>>>> db1e4e5a
         <source>Formatting root partition</source>
         <translation>Formatiere Systempartition (root)</translation>
     </message>
     <message>
-<<<<<<< HEAD
-        <location filename="minstall.cpp" line="792"/>
-        <location filename="minstall.cpp" line="2253"/>
-        <location filename="minstall.cpp" line="2632"/>
-        <source>none - or existing</source>
-        <translation>keine - oder bereits vorhanden</translation>
-    </message>
-    <message>
-        <location filename="minstall.cpp" line="806"/>
-=======
         <location filename="minstall.cpp" line="1069"/>
->>>>>>> db1e4e5a
         <source>You must choose a root partition.
 The root partition must be at least %1.</source>
         <translation>Die Auswahl einer Root-Partition ist erforderlich.
 Die Root-Partition sollte mindestens %1 groß sein.</translation>
     </message>
     <message>
-<<<<<<< HEAD
-        <location filename="minstall.cpp" line="812"/>
-        <source>The partition you selected for root, appears to be a MS-Windows partition.  Are you sure you want to reformat this partition?</source>
-        <translation>Die für &quot;root&quot; ausgewählte Partition scheint eine MS-Windows Partition zu sein. Sind Sie sicher, dass diese Partition neu formatiert werden soll?</translation>
-    </message>
-    <message>
-        <location filename="minstall.cpp" line="821"/>
-=======
         <location filename="minstall.cpp" line="1076"/>
         <source>The partition you selected for %1, is not a Linux partition. Are you sure you want to reformat this partition?</source>
         <translation>Die für %1 ausgewählte Partition ist keine Linux Partition. Soll diese Partition wirklich formatiert werden?</translation>
     </message>
     <message>
         <location filename="minstall.cpp" line="1087"/>
->>>>>>> db1e4e5a
         <source>OK to format and destroy all data on 
 %1 for the / (root) partition?</source>
         <translation>Einverstanden mit der Formatierung und Löschung aller Daten auf
 %1 zum Erzeugen der /(root) Systempartition?</translation>
     </message>
     <message>
-<<<<<<< HEAD
-        <location filename="minstall.cpp" line="823"/>
-=======
         <location filename="minstall.cpp" line="1089"/>
->>>>>>> db1e4e5a
         <source>All data on %1 will be deleted, except for /home
 OK to continue?</source>
         <translation>Alle Daten auf %1 werden gelöscht, außer diejenigen unter /home
 OK um damit weiterzumachen?</translation>
     </message>
     <message>
-<<<<<<< HEAD
-        <location filename="minstall.cpp" line="841"/>
-=======
         <location filename="minstall.cpp" line="1106"/>
->>>>>>> db1e4e5a
         <source>OK to format and destroy all data on 
 %1 for the swap partition?</source>
         <translation>Einverstanden mit der Formatierung und Löschung aller Daten
 %1 zum Erzeugen der swap-Partition?</translation>
     </message>
     <message>
-<<<<<<< HEAD
-        <location filename="minstall.cpp" line="854"/>
-        <source>The partition you selected for /home, appears to be a MS-Windows partition.  Are you sure you want to reformat this partition?</source>
-        <translation>Die Partition, die Sie als /home-Partition ausgewählt haben, scheint eine MS-Windows-Partition zu sein.  Sind Sie sicher, dass Sie diese Partition formatieren wollen?</translation>
-    </message>
-    <message>
-        <location filename="minstall.cpp" line="863"/>
-=======
         <location filename="minstall.cpp" line="1119"/>
         <location filename="minstall.cpp" line="1145"/>
         <source>The partition you selected for %1, is not a Linux partition.
@@ -371,23 +233,15 @@
     </message>
     <message>
         <location filename="minstall.cpp" line="1128"/>
->>>>>>> db1e4e5a
         <source>OK to reuse (no reformat) %1 as the /home partition?</source>
         <translation>Einverstanden damit, dass %1 (ohne Neuformatierung) als /home Partition wiederverwendet wird?</translation>
     </message>
     <message>
-<<<<<<< HEAD
-        <location filename="minstall.cpp" line="865"/>
-=======
         <location filename="minstall.cpp" line="1130"/>
->>>>>>> db1e4e5a
         <source>OK to format and destroy all data on %1 for the /home partition?</source>
         <translation>Einverstanden damit, dass alle Daten auf %1 zum Anlegen der /home Partition gelöscht und formatiert werden?</translation>
     </message>
     <message>
-<<<<<<< HEAD
-        <location filename="minstall.cpp" line="876"/>
-=======
         <location filename="minstall.cpp" line="1158"/>
         <source>The partition you selected for /boot, is larger than expected.
 Are you sure you want to reformat this partition?</source>
@@ -396,108 +250,63 @@
     </message>
     <message>
         <location filename="minstall.cpp" line="1168"/>
->>>>>>> db1e4e5a
         <source>Preparing required partitions</source>
         <translation>Bereite benötigte Partitionen vor</translation>
     </message>
     <message>
-<<<<<<< HEAD
-        <location filename="minstall.cpp" line="930"/>
-=======
         <location filename="minstall.cpp" line="1229"/>
->>>>>>> db1e4e5a
         <source>Formatting the / (root) partition</source>
         <translation>Formatiere Systempartition / (root)</translation>
     </message>
     <message>
-<<<<<<< HEAD
-        <location filename="minstall.cpp" line="954"/>
-=======
         <location filename="minstall.cpp" line="1277"/>
->>>>>>> db1e4e5a
         <source>Mounting the /home partition</source>
         <translation>Hänge /home Partition ein</translation>
     </message>
     <message>
-<<<<<<< HEAD
-        <location filename="minstall.cpp" line="969"/>
-=======
         <location filename="minstall.cpp" line="1303"/>
->>>>>>> db1e4e5a
         <source>Formatting the /home partition</source>
         <translation>Formatiere /home Partition</translation>
     </message>
     <message>
-<<<<<<< HEAD
-        <location filename="minstall.cpp" line="1012"/>
-=======
         <location filename="minstall.cpp" line="1353"/>
->>>>>>> db1e4e5a
         <source>Mounting the / (root) partition</source>
         <translation>Hänge Systempartition / (root) ein</translation>
     </message>
     <message>
-<<<<<<< HEAD
-        <location filename="minstall.cpp" line="1040"/>
-=======
         <location filename="minstall.cpp" line="1457"/>
->>>>>>> db1e4e5a
         <source>Creating system directories</source>
         <translation>Erstelle Systemverzeichnisse</translation>
     </message>
     <message>
-<<<<<<< HEAD
-        <location filename="minstall.cpp" line="1130"/>
-=======
         <location filename="minstall.cpp" line="1577"/>
->>>>>>> db1e4e5a
         <source>OK to install GRUB bootloader at %1 ?</source>
         <translation>Einverstanden mit der Installation des GRUB-Bootloaders auf %1 ?</translation>
     </message>
     <message>
-<<<<<<< HEAD
-        <location filename="minstall.cpp" line="1142"/>
-=======
         <location filename="minstall.cpp" line="1589"/>
->>>>>>> db1e4e5a
         <source>Please wait till GRUB is installed, it might take a couple of minutes.</source>
         <translation>Bitte warten, bis GRUB installiert ist; das könnte einige Minuten dauern...</translation>
     </message>
     <message>
-<<<<<<< HEAD
-        <location filename="minstall.cpp" line="1181"/>
-=======
         <location filename="minstall.cpp" line="1629"/>
->>>>>>> db1e4e5a
         <source>Sorry, installing GRUB failed. This may be due to a change in the disk formatting. You can uncheck GRUB and finish installing then reboot to the LiveDVD or LiveUSB and repair the installation with the reinstall GRUB function.</source>
         <translation>Leider ist die Installation von GRUB fehlgeschlagen. Möglicherweise wurde dies durch die vorangegangene Formatierung verursacht. Sie können die GRUB-Installation abwählen und die Installation abschließen. Danach wieder von der LiveDVD oder LiveUSB starten und die Reparatur durch Wiederholung der GRUB-Installation durchführen.</translation>
     </message>
     <message>
-<<<<<<< HEAD
-        <location filename="minstall.cpp" line="1274"/>
-=======
         <location filename="minstall.cpp" line="1731"/>
->>>>>>> db1e4e5a
         <source>The home directory for %1 already exists.Would you like to reuse the old home directory?</source>
         <translation>Das Home-Verzeichnis existiert bereits für %1. Möchten Sie das alte Home-Verzeichnis wiederverwenden?</translation>
     </message>
     <message>
-<<<<<<< HEAD
-        <location filename="minstall.cpp" line="1280"/>
-=======
         <location filename="minstall.cpp" line="1737"/>
->>>>>>> db1e4e5a
         <source>Would you like to save the old home directory
 and create a new home directory?</source>
         <translation>Möchten Sie das alte Home-Verzeichnis sichern
 und ein neues Home-Verzeichnis anlegen?</translation>
     </message>
     <message>
-<<<<<<< HEAD
-        <location filename="minstall.cpp" line="1296"/>
-=======
         <location filename="minstall.cpp" line="1753"/>
->>>>>>> db1e4e5a
         <source>Sorry, failed to save old home directory. Before proceeding,
 you'll have to select a different username or
 delete a previously saved copy of your home directory.</source>
@@ -506,101 +315,56 @@
 eine bereits früher angelegte Kopie Ihres Home-Verzeichnisses löschen.</translation>
     </message>
     <message>
-<<<<<<< HEAD
-        <location filename="minstall.cpp" line="1305"/>
-=======
         <location filename="minstall.cpp" line="1762"/>
->>>>>>> db1e4e5a
         <source>Would you like to delete the old home directory for %1?</source>
         <translation>Möchten Sie das alte Home-Verzeichnis von %1 löschen?</translation>
     </message>
     <message>
-<<<<<<< HEAD
-        <location filename="minstall.cpp" line="1315"/>
-=======
         <location filename="minstall.cpp" line="1772"/>
->>>>>>> db1e4e5a
         <source>Sorry, failed to delete old home directory. Before proceeding, 
 you&apos;ll have to select a different username.</source>
         <translation>Konnte das alte Home-Verzeichnis nicht löschen. Bevor Sie weitermachen,
 müssen Sie einen anderen Benutzernamen auswählen.</translation>
     </message>
     <message>
-<<<<<<< HEAD
-        <location filename="minstall.cpp" line="1322"/>
-=======
         <location filename="minstall.cpp" line="1779"/>
->>>>>>> db1e4e5a
         <source>You've chosen to not use, save or delete the old home directory.
 Before proceeding, you&apos;ll have to select a different username.</source>
         <translation>Sie haben beschlossen das alte Home-Verzeichnis nicht zu benutzen, zu sichern oder zu löschen.
 Bevor Sie weitermachen, müssen Sie einen anderen Benutzernamen auswählen.</translation>
     </message>
     <message>
-<<<<<<< HEAD
-        <location filename="minstall.cpp" line="1335"/>
-=======
         <location filename="minstall.cpp" line="1792"/>
->>>>>>> db1e4e5a
         <source>Sorry, failed to create user directory.</source>
         <translation>Konnte das Benutzer-Verzeichnis nicht anlegen.</translation>
     </message>
     <message>
-<<<<<<< HEAD
-        <location filename="minstall.cpp" line="1342"/>
-=======
         <location filename="minstall.cpp" line="1799"/>
->>>>>>> db1e4e5a
         <source>Sorry, failed to name user directory.</source>
         <translation>Konnte das Benutzer-Verzeichnis nicht umbenennen.</translation>
     </message>
     <message>
-<<<<<<< HEAD
-        <location filename="minstall.cpp" line="1367"/>
-=======
         <location filename="minstall.cpp" line="1824"/>
->>>>>>> db1e4e5a
         <source>Sorry, failed to save desktop changes.</source>
         <translation>Änderungen am Desktop konnten leider nicht gespeichert werden.</translation>
     </message>
     <message>
-<<<<<<< HEAD
-        <location filename="minstall.cpp" line="1378"/>
-=======
         <location filename="minstall.cpp" line="1835"/>
->>>>>>> db1e4e5a
         <source>Sorry, failed to set ownership of user directory.</source>
         <translation>Konnte das Eigentumsrecht des Benutzer-Verzeichnisses nicht setzen.</translation>
     </message>
     <message>
-<<<<<<< HEAD
-        <location filename="minstall.cpp" line="1431"/>
-        <source>Sorry, could not encrypt /home/</source>
-        <translation>Entschuldigung, konnte /home/ nicht verschlüsseln</translation>
-    </message>
-    <message>
-        <location filename="minstall.cpp" line="1485"/>
-=======
         <location filename="minstall.cpp" line="1936"/>
->>>>>>> db1e4e5a
         <source>Sorry, unable to set root password.</source>
         <translation>Konnte das root-Passwort nicht setzen.</translation>
     </message>
     <message>
-<<<<<<< HEAD
-        <location filename="minstall.cpp" line="1512"/>
-=======
         <location filename="minstall.cpp" line="1949"/>
->>>>>>> db1e4e5a
         <source>Sorry, unable to set user password.</source>
         <translation>Konnte Benutzerpasswort nicht setzen.</translation>
     </message>
     <message>
-<<<<<<< HEAD
-        <location filename="minstall.cpp" line="1525"/>
-=======
         <location filename="minstall.cpp" line="1962"/>
->>>>>>> db1e4e5a
         <source>The user name needs to be at least
 2 characters long. Please select
 a longer name before proceeding.</source>
@@ -609,11 +373,7 @@
 Sie einen längeren Namen, bevor Sie weitermachen.</translation>
     </message>
     <message>
-<<<<<<< HEAD
-        <location filename="minstall.cpp" line="1531"/>
-=======
         <location filename="minstall.cpp" line="1968"/>
->>>>>>> db1e4e5a
         <source>The user name cannot contain special
  characters or spaces.
 Please choose another name before proceeding.</source>
@@ -623,13 +383,8 @@
  </translation>
     </message>
     <message>
-<<<<<<< HEAD
-        <location filename="minstall.cpp" line="1538"/>
-        <location filename="minstall.cpp" line="1573"/>
-=======
         <location filename="minstall.cpp" line="1975"/>
         <location filename="minstall.cpp" line="2010"/>
->>>>>>> db1e4e5a
         <source>The user password needs to be at least
 2 characters long. Please select
 a longer password before proceeding.</source>
@@ -638,13 +393,8 @@
 Sie ein längeres Passwort, bevor Sie weitermachen.</translation>
     </message>
     <message>
-<<<<<<< HEAD
-        <location filename="minstall.cpp" line="1545"/>
-        <location filename="minstall.cpp" line="1580"/>
-=======
         <location filename="minstall.cpp" line="1982"/>
         <location filename="minstall.cpp" line="2017"/>
->>>>>>> db1e4e5a
         <source>The root password needs to be at least
 2 characters long. Please select
 a longer password before proceeding.</source>
@@ -653,11 +403,7 @@
 Sie ein längeres Passwort, bevor Sie weitermachen.</translation>
     </message>
     <message>
-<<<<<<< HEAD
-        <location filename="minstall.cpp" line="1554"/>
-=======
         <location filename="minstall.cpp" line="1991"/>
->>>>>>> db1e4e5a
         <source>Sorry that name is in use.
 Please select a different name.
 </source>
@@ -666,33 +412,21 @@
 </translation>
     </message>
     <message>
-<<<<<<< HEAD
-        <location filename="minstall.cpp" line="1561"/>
-=======
         <location filename="minstall.cpp" line="1998"/>
->>>>>>> db1e4e5a
         <source>The user password entries do
 not match.  Please try again.</source>
         <translation>Die Eingaben für das Benutzerpasswort stimmen
 nicht überein.  Bitte gleiches Passwort zweimal eingeben.</translation>
     </message>
     <message>
-<<<<<<< HEAD
-        <location filename="minstall.cpp" line="1567"/>
-=======
         <location filename="minstall.cpp" line="2004"/>
->>>>>>> db1e4e5a
         <source>The root password entries do
  not match.  Please try again.</source>
         <translation>Die Eingaben für das root-Passwort stimmen
 nicht überein.  Bitte gleiches Passwort zweimal eingeben.</translation>
     </message>
     <message>
-<<<<<<< HEAD
-        <location filename="minstall.cpp" line="1602"/>
-=======
         <location filename="minstall.cpp" line="2039"/>
->>>>>>> db1e4e5a
         <source>Sorry your computer name needs to be
 at least 2 characters long. You'll have to
 select a different name before proceeding.</source>
@@ -701,11 +435,7 @@
 längeren Namen, bevor Sie weitermachen.</translation>
     </message>
     <message>
-<<<<<<< HEAD
-        <location filename="minstall.cpp" line="1606"/>
-=======
         <location filename="minstall.cpp" line="2043"/>
->>>>>>> db1e4e5a
         <source>Sorry your computer name contains invalid characters.
 You'll have to select a different
 name before proceeding.</source>
@@ -714,11 +444,7 @@
 bevor Sie weitermachen.</translation>
     </message>
     <message>
-<<<<<<< HEAD
-        <location filename="minstall.cpp" line="1612"/>
-=======
         <location filename="minstall.cpp" line="2049"/>
->>>>>>> db1e4e5a
         <source>Sorry your computer domain needs to be at least
 2 characters long. You'll have to select a different
 name before proceeding.</source>
@@ -727,11 +453,7 @@
 längeren Namen, bevor Sie weitermachen.</translation>
     </message>
     <message>
-<<<<<<< HEAD
-        <location filename="minstall.cpp" line="1616"/>
-=======
         <location filename="minstall.cpp" line="2053"/>
->>>>>>> db1e4e5a
         <source>Sorry your computer domain contains invalid characters.
 You'll have to select a different
 name before proceeding.</source>
@@ -739,11 +461,7 @@
 Bitte wählen Sie einen anderen Namen, bevor Sie weitermachen.</translation>
     </message>
     <message>
-<<<<<<< HEAD
-        <location filename="minstall.cpp" line="1625"/>
-=======
         <location filename="minstall.cpp" line="2062"/>
->>>>>>> db1e4e5a
         <source>Sorry your workgroup needs to be at least
 2 characters long. You'll have to select a different
 name before proceeding.</source>
@@ -752,11 +470,7 @@
 längeren Namen, bevor Sie weitermachen.</translation>
     </message>
     <message>
-<<<<<<< HEAD
-        <location filename="minstall.cpp" line="1797"/>
-=======
         <location filename="minstall.cpp" line="2243"/>
->>>>>>> db1e4e5a
         <source>Installation and configuration is complete.
 To use the new installation, reboot without the installation media.
 
@@ -767,34 +481,23 @@
 Rechner jetzt neu starten?</translation>
     </message>
     <message>
-<<<<<<< HEAD
-        <location filename="minstall.cpp" line="1818"/>
-=======
         <location filename="minstall.cpp" line="2273"/>
->>>>>>> db1e4e5a
         <source>The installation and configuration is incomplete.
 Do you really want to stop now?</source>
         <translation>Die Installation und die Konfiguration sind unvollständig.
 Möchten Sie jetzt wirklich den Vorgang beenden?</translation>
     </message>
     <message>
-<<<<<<< HEAD
-        <location filename="minstall.cpp" line="1919"/>
-=======
         <location filename="minstall.cpp" line="2325"/>
         <source>You must choose a separate boot partition when encrypting root.</source>
         <translation>Für die Verschlüsselung der Root-Partition ist eine eigene Boot-Partition erforderlich.</translation>
     </message>
     <message>
         <location filename="minstall.cpp" line="2391"/>
->>>>>>> db1e4e5a
         <source>&lt;p&gt;&lt;b&gt;General Instructions&lt;/b&gt;&lt;br/&gt;BEFORE PROCEEDING, CLOSE ALL OTHER APPLICATIONS.&lt;/p&gt;&lt;p&gt;On each page, please read the instructions, make your selections, and then click on Next when you are ready to proceed. You will be prompted for confirmation before any destructive actions are performed.&lt;/p&gt;&lt;p&gt;Installation requires about %1 of space. %2 or more is preferred. You can use the entire disk or you can put the installation on existing partitions. &lt;/p&gt;&lt;p&gt;If you are running Mac OS or Windows OS (from Vista onwards), you may have to use that system&apos;s software to set up partitions and boot manager before installing.&lt;/p&gt;&lt;p&gt;The ext2, ext3, ext4, jfs, xfs, btrfs and reiserfs Linux filesystems are supported and ext4 is recommended.&lt;/p&gt;</source>
         <translation>&lt;p&gt;&lt;b&gt;Allgemeine Instruktionen&lt;/b&gt;&lt;br/&gt;VOR DEM WEITEREN VORGEHEN ALLE ANDEREN PROGRAMME BEENDEN.&lt;/p&gt;&lt;p&gt;Auf jeder Seite zuerst die Instruktionen lesen, dann die Auswahl treffen und schließlich Weiter anklicken, sobald Sie dazu bereit sind. Sie werden um Bestätigung gebeten bevor irgendeine destruktive Maßnahme ausgeführt wird.&lt;/p&gt;&lt;p&gt;Die Installation benötigt etwa %1 Festplattenspeicher. %2 oder mehr wird empfohlen. Die Installation kann entweder auf der ganzen Festplatte oder einer bereits existierenden Partition durchgeführt werden. &lt;/p&gt;&lt;p&gt;Bei Verwendung von Mac OS oder Windows OS (von Vista aufwärts) ist möglicherweise für die Konfiguration von Partitionen und dem Boot-Manager vor dem Start der Installation die Benutzung der entsprechenden Programme dieser Betriebssysteme notwendig.&lt;/p&gt;&lt;p&gt;Die Linux-Dateisysteme ext2, ext3, ext4, jfs, xfs, btrfs und reiserfs werden unterstützt, wobei ext4 empfohlen wird.&lt;/p&gt;</translation>
     </message>
     <message>
-<<<<<<< HEAD
-        <location filename="minstall.cpp" line="1930"/>
-=======
         <location filename="minstall.cpp" line="2397"/>
         <source>&lt;p&gt;Autoinstall will place home on the root partition.&lt;/p&gt;</source>
         <translation>&lt;p&gt;Mit der Autoinstallation wird das Home-Verzeichnis in der Root-Partition eingerichtet.&lt;/p&gt;</translation>
@@ -818,271 +521,150 @@
     </message>
     <message>
         <location filename="minstall.cpp" line="2407"/>
->>>>>>> db1e4e5a
         <source>&lt;p&gt;&lt;b&gt;Limitations&lt;/b&gt;&lt;br/&gt;Remember, this software is provided AS-IS with no warranty what-so-ever. It&apos;s solely your responsibility to backup your data before proceeding.&lt;/p&gt;&lt;p&gt;&lt;b&gt;Choose Partitions&lt;/b&gt;&lt;br/&gt;%1 requires a root partition. The swap partition is optional but highly recommended. If you want to use the Suspend-to-Disk feature of %1, you will need a swap partition that is larger than your physical memory size.&lt;/p&gt;&lt;p&gt;If you choose a separate /home partition it will be easier for you to upgrade in the future, but this will not be possible if you are upgrading from an installation that does not have a separate home partition.&lt;/p&gt;&lt;p&gt;&lt;b&gt;Upgrading&lt;/b&gt;&lt;br/&gt;To upgrade from an existing Linux installation, select the same home partition as before and check the preference to preserve data in /home.&lt;/p&gt;&lt;p&gt;If you are preserving an existing /home directory tree located on your root partition, the installer will not reformat the root partition. As a result, the installation will take much longer than usual.&lt;/p&gt;&lt;p&gt;&lt;b&gt;Preferred Filesystem Type&lt;/b&gt;&lt;br/&gt;For %1, you may choose to format the partitions as ext2, ext3, ext4, jfs, xfs, btrfs or reiser. &lt;/p&gt;&lt;p&gt;Additional compression options are available for drives using btrfs. Lzo is fast, but the compression is lower. Zlib is slower, with higher compression.&lt;/p&gt;&lt;p&gt;&lt;b&gt;Bad Blocks&lt;/b&gt;&lt;br/&gt;If you choose ext2, ext3 or ext4 as the format type, you have the option of checking and correcting for bad blocks on the drive. The badblock check is very time consuming, so you may want to skip this step unless you suspect that your drive has bad blocks.&lt;/p&gt;</source>
         <translation>&lt;p&gt;&lt;b&gt;Einschränkungen&lt;/b&gt;&lt;br/&gt;Bitte denken Sie daran: diese Software wird geliefert WIE-SIE-IST mit keinerlei Gewähr für die Funktion. Es liegt ausschliesslich in Ihrer Verantwortung, Ihre Daten zu sichern, bevor Sie fortfahren.&lt;/p&gt;&lt;p&gt;&lt;b&gt;Partitionsauswahl&lt;/b&gt;&lt;br/&gt;%1 benötigt eine Root-Partition. Die Swap-Partition ist optional, wird jedoch dringend empfohlen. Wenn Sie den Ruhezustand-Modus Suspend-to-Disk von %1 benutzen möchten, benötigen Sie eine Swap-Partition, die grösser als der vorhandenene physikalische RAM-Speicher ist.&lt;/p&gt;&lt;p&gt;Wenn Sie eine separate /home-Partition auswählen, gestalten sich für Sie zukünftige Upgrades einfacher. Dieses wird jedoch nicht der Fall sein, wenn Sie ein Upgrade von einem System machen möchten, dass keine separate Home-Partition hat.&lt;/p&gt;&lt;p&gt;&lt;b&gt;Upgrade&lt;/b&gt;&lt;br/&gt;Um ein Upgrade einer existierenden Linux Installation durchzuführen, wählen Sie die bereits vorhandene /home-Partition und markieren Sie die Einstellung zum Erhalten der Daten in /home.&lt;/p&gt;&lt;p&gt;Wenn Sie ein existierendes /home-Verzeichnis auf der /root-Partition zum Beibehalten markieren, wird bei der Installation die /root-Partition nicht erneut formatiert. Die Installation dauert dadurch deutlich länger als gewöhnlich.&lt;/p&gt;&lt;p&gt;&lt;b&gt;Bevorzugter Filesystem Typ&lt;/b&gt;&lt;br/&gt;Für die Formatierung der Partitionen können Sie bei %1 die Formate ext2, ext3, ext4, jfs, xfs, btrfs oder reiser auswählen. &lt;/p&gt;&lt;p&gt;Für Laufwerke mit btrfs stehen zusätzlich Optionen für die Kompression zur Auswahl bereit. Lzo ist schnell, erzeugt aber eine geringere Kompressionsrate. Zlib ist langsamer, bietet dafür aber eine stärkere Kompression.&lt;/p&gt;&lt;p&gt;&lt;b&gt;Fehlerhafte Blöcke&lt;/b&gt;&lt;br/&gt;Wenn Sie ext2, ext3 oder ext4 als Formatierungstyp auswählen, können Sie optional das Laufwerk auf fehlerhafte Blöcke überprüfen und korrigieren lassen. Diese Überprüfung ist sehr zeitaufwendig. Sie können diesen Schritt überspringen, es sei denn, Sie haben den Verdacht, dass ihr Laufwerk Fehler aufweist. &lt;/p&gt;</translation>
     </message>
     <message>
-<<<<<<< HEAD
-        <location filename="minstall.cpp" line="1955"/>
-=======
         <location filename="minstall.cpp" line="2432"/>
->>>>>>> db1e4e5a
         <source>Returning to Step 1 to select another disk.</source>
         <translation>Zurück zu Schritt 1, um ein anderes Laufwerk auszuwählen.</translation>
     </message>
     <message>
-<<<<<<< HEAD
-        <location filename="minstall.cpp" line="1959"/>
-=======
         <location filename="minstall.cpp" line="2436"/>
->>>>>>> db1e4e5a
         <source>&lt;p&gt;&lt;b&gt;Special Thanks&lt;/b&gt;&lt;br/&gt;Thanks to everyone who has chosen to support %1 with their time, money, suggestions, work, praise, ideas, promotion, and/or encouragement.&lt;/p&gt;&lt;p&gt;Without you there would be no %1.&lt;/p&gt;&lt;p&gt;%2 Dev Team&lt;/p&gt;</source>
         <translation>&lt;p&gt;&lt;b&gt;Danksagung&lt;/b&gt;&lt;br/&gt;Herzlichen Dank an alle, die %1 unterstützen mit Zeit, Geld, Vorschlägen, Arbeit, Lob, Ideen, Weiterempfehlungen, und/oder Zuspruch.&lt;/p&gt;&lt;p&gt;Ohne Euch gäbe es kein %1.&lt;/p&gt;&lt;p&gt;%2 Dev Team&lt;/p&gt;</translation>
     </message>
     <message>
-<<<<<<< HEAD
-        <location filename="minstall.cpp" line="1962"/>
-=======
         <location filename="minstall.cpp" line="2439"/>
->>>>>>> db1e4e5a
         <source>&lt;p&gt;&lt;b&gt;Installation in Progress&lt;/b&gt;&lt;br/&gt; %1 is installing.  For a fresh install, this will probably take 3-20 minutes, depending on the speed of your system and the size of any partitions you are reformatting.&lt;/p&gt;&lt;p&gt;If you click the Abort button, the installation will be stopped as soon as possible.&lt;/p&gt;</source>
         <translation>&lt;p&gt;&lt;b&gt;Die Installation läuft&lt;/b&gt;&lt;br/&gt; %1 wird gerade installiert. Eine komplette Neuinstallation benötigt etwa zwischen 3-20 Minuten in Abhängigkeit von der Leistungsfähigkeit des Rechners und der Größe der zu formatierenden Partitionen.&lt;/p&gt;&lt;p&gt;Falls Sie auf Abbrechen klicken, wird die Installation so schnell wie möglich beendet.&lt;/p&gt;</translation>
     </message>
     <message>
-<<<<<<< HEAD
-        <location filename="minstall.cpp" line="1974"/>
-=======
         <location filename="minstall.cpp" line="2448"/>
->>>>>>> db1e4e5a
         <source>Failed to create required partitions.
 Returning to Step 1.</source>
         <translation>Konnte die benötigten Partitionen nicht anlegen.
 Zurück zu Schritt 1.</translation>
     </message>
     <message>
-<<<<<<< HEAD
-        <location filename="minstall.cpp" line="1983"/>
-=======
         <location filename="minstall.cpp" line="2455"/>
->>>>>>> db1e4e5a
         <source>Failed to prepare chosen partitions.
 Returning to Step 1.</source>
         <translation>Konnte die benötigten Partitionen nicht vorbereiten.
 Zurück zu Schritt 1.</translation>
     </message>
     <message>
-<<<<<<< HEAD
-        <location filename="minstall.cpp" line="1997"/>
-=======
         <location filename="minstall.cpp" line="2467"/>
->>>>>>> db1e4e5a
         <source>&lt;p&gt;&lt;b&gt;Select Boot Method&lt;/b&gt;&lt;br/&gt; %1 uses the GRUB bootloader to boot %1 and MS-Windows. &lt;p&gt;By default GRUB2 is installed in the Master Boot Record or ESP (EFI System Partition for 64-bit UEFI boot systems) of your boot drive and replaces the boot loader you were using before. This is normal.&lt;/p&gt;&lt;p&gt;If you choose to install GRUB2 at root instead, then GRUB2 will be installed at the beginning of the root partition. This option is for experts only.&lt;/p&gt;&lt;p&gt;If you uncheck the Install GRUB box, GRUB will not be installed at this time. This option is for experts only.&lt;/p&gt;</source>
         <translation>&lt;p&gt;&lt;b&gt;Boot-Methode auswählen&lt;/b&gt;&lt;br/&gt;%1 benutzt den GRUB-Bootloader, um %1 und MS-Windows zu starten. &lt;p&gt;Der GRUB-Bootloader wird standardmäßig in den Master Boot Record oder in die ESP (EFI-System Partition für 64-Bit UEFI-Boot-Systeme) des Boot-Laufwerkes eingetragen und ersetzt den zuvor benutzten Bootloader. Das ist normal.&lt;/p&gt;&lt;p&gt;Wenn Sie sich entscheiden, GRUB2 auf der Root-Partition, statt im MBR zu installieren, wird GRUB2 am Beginn der Root-Partition installiert. Diese Option ist nur für Experten gedacht.&lt;/p&gt;&lt;p&gt;Wenn Sie das Kontrollkästchen Install GRUB nicht auswählen, wird GRUB zu diesem Zeitpunkt nicht installiert werden. Diese Option ist nur für Experten gedacht.&lt;/p&gt;</translation>
     </message>
     <message>
-<<<<<<< HEAD
-        <location filename="minstall.cpp" line="2006"/>
-=======
         <location filename="minstall.cpp" line="2476"/>
->>>>>>> db1e4e5a
         <source>&lt;p&gt;&lt;b&gt;Common Services to Enable&lt;/b&gt;&lt;br/&gt;Select any of these common services that you might need with your system configuration and the services will be started automatically when you start %1.&lt;/p&gt;</source>
         <translation>&lt;p&gt;&lt;b&gt;Systemdienste einschalten&lt;/b&gt;&lt;br/&gt;
 Wählen Sie hier die Systemdienste, die Sie in ihrer Systemkonfiguration haben wollen und die beim Start von %1 automatisch gestartet werden sollen.&lt;/p&gt;</translation>
     </message>
     <message>
-<<<<<<< HEAD
-        <location filename="minstall.cpp" line="2013"/>
-=======
         <location filename="minstall.cpp" line="2483"/>
->>>>>>> db1e4e5a
         <source>&lt;p&gt;&lt;b&gt;Computer Identity&lt;/b&gt;&lt;br/&gt;The computer name is a common unique name which will identify your computer if it is on a network. The computer domain is unlikely to be used unless your ISP or local network requires it.&lt;/p&gt;&lt;p&gt;The computer and domain names can contain only alphanumeric characters, dots, hyphens. They cannot contain blank spaces, start or end with hyphens&lt;/p&gt;&lt;p&gt;The SaMBa Server needs to be activated if you want to use it to share some of your directories or printer with a local computer that is running MS-Windows or Mac OSX.&lt;/p&gt;</source>
         <translation>&lt;p&gt;&lt;b&gt;Computer Identifikation&lt;/b&gt;&lt;br/&gt;Der Computername ist ein allgemein eindeutiger Name, der Ihren Computer, falls er einem Netzwerk angeschlossen ist, eindeutig identifiziert. Der Computer Domainname braucht nur verwendet zu werden, falls Ihr ISP oder das lokale Netzwerk dieses erfordern.&lt;/p&gt;&lt;p&gt;Die Computer- und Domainnamen dürfen nur alphanumerische Zeichen, Punkte und Bindestriche enthalten. Sie dürfen keine Leerzeichen enthalten und nicht mit Bindestrich beginnen oder enden.&lt;/p&gt;&lt;p&gt;Der SaMBa Server muss aktiviert sein, um damit einige Ihrer Verzeichnisse oder Drucker mit anderen Computern gemeinsam zu nutzen, die mit MS-Windows oder Mac OS X betrieben werden.&lt;/p&gt;</translation>
     </message>
     <message>
-<<<<<<< HEAD
-        <location filename="minstall.cpp" line="2022"/>
-=======
         <location filename="minstall.cpp" line="2492"/>
->>>>>>> db1e4e5a
         <source>&lt;p&gt;&lt;b&gt;Localization Defaults&lt;/b&gt;&lt;br/&gt;Set the default keyboard and locale. These will apply unless they are overridden later by the user.&lt;/p&gt;&lt;p&gt;&lt;b&gt;Configure Clock&lt;/b&gt;&lt;br/&gt;If you have an Apple or a pure Unix computer, by default the system clock is set to GMT or Universal Time. To change, check the box for &apos;System clock uses LOCAL.&apos;&lt;/p&gt;&lt;p&gt;&lt;b&gt;Timezone Settings&lt;/b&gt;&lt;br/&gt;The system boots with the timezone preset to GMT/UTC. To change the timezone, after you reboot into the new installation, right click on the clock in the Panel and select Properties.&lt;/p&gt;&lt;p&gt;&lt;b&gt;Service Settings&lt;/b&gt;&lt;br/&gt;Most users should not change the defaults. Users with low-resource computers sometimes want to disable unneeded services in order to keep the RAM usage as low as possible. Make sure you know what you are doing! </source>
         <translation>&lt;p&gt;&lt;b&gt;Standard-Lokalisierung&lt;/b&gt;&lt;br/&gt;Standard Tastatur und Sprache festlegen. Diese werden übernommen, außer der Nutzer überschreibt sie später.&lt;/p&gt;&lt;p&gt;&lt;b&gt;Uhr konfigurieren &lt;/b&gt;&lt;br/&gt;Falls Sie einen Apple- oder einen reinen Unix-Computer besitzen, wird die Systemzeit standardmäßig auf GMT oder Universalzeit gestellt. Um das zu ändern, wählen Sie die Box für &apos;Systemzeit verwendet LOCAL.&apos;&lt;/p&gt;&lt;p&gt;&lt;b&gt;Zeitzonen-Einstellungen&lt;/b&gt;&lt;br/&gt;Das System startet mit GMT/UTC als voreingestellter Zeitzone. Um die Zeitzone zu ändern, klicken Sie nach dem Neustart der neuen Installation mit einem Rechtsklick auf die Uhr in der Leiste und wählen Eigenschaften.&lt;/p&gt;&lt;p&gt;&lt;b&gt;Dienste-Einstellungen&lt;/b&gt;&lt;br/&gt;Die meisten Nutzer sollten die Standardeinstellungen nicht verändern. Benutzer mit leistungsschwächeren Computern möchten manchmal nicht benötigte Dienst deaktivieren, um die RAM-Nutzung so niedrig wie möglich zu halten. Seien Sie sicher, dass Sie wissen, was Sie tun!</translation>
     </message>
     <message>
-<<<<<<< HEAD
-        <location filename="minstall.cpp" line="2030"/>
-=======
         <location filename="minstall.cpp" line="2501"/>
->>>>>>> db1e4e5a
         <source>&lt;p&gt;&lt;b&gt;Default User Login&lt;/b&gt;&lt;br/&gt;The root user is similar to the Administrator user in some other operating systems. You should not use the root user as your daily user account. Please enter the name for a new (default) user account that you will use on a daily basis. If needed, you can add other user accounts later with %1 User Manager. &lt;/p&gt;&lt;p&gt;&lt;b&gt;Passwords&lt;/b&gt;&lt;br/&gt;Enter a new password for your default user account and for the root account. Each password must be entered twice.&lt;/p&gt;</source>
         <translation>Standard Benutzer Login&lt;/b&gt;&lt;br/&gt;Der Benutzer root entspricht dem Administrator in einigen anderen Betriebssystemen. Sie sollten den root Benutzer nicht für Ihren täglichen Gebrauch benutzen. Bitte geben Sie einen Namen für ein neues (Standard-) Benutzerkonto an, das Sie dann täglich benutzen. Wenn notwendig, können Sie später weitere Benutzer mit der %1 Benutzerverwaltung hinzufügen. &lt;/p&gt;&lt;p&gt;&lt;b&gt;Passwörter&lt;/b&gt;&lt;br/&gt;Bitte geben Sie ein neues Passwort für Ihr Standard-Benutzerkonto und für das root Systemverwalterkonto ein. Jedes der Passworte muss zweimal eingegeben werden.&lt;/p&gt;</translation>
     </message>
     <message>
-<<<<<<< HEAD
-        <location filename="minstall.cpp" line="2038"/>
-=======
         <location filename="minstall.cpp" line="2509"/>
->>>>>>> db1e4e5a
         <source>&lt;p&gt;&lt;b&gt;Congratulations!&lt;/b&gt;&lt;br/&gt;You have completed the installation of %1&lt;/p&gt;&lt;p&gt;&lt;b&gt;Finding Applications&lt;/b&gt;&lt;br/&gt;There are hundreds of excellent applications installed with %1 The best way to learn about them is to browse through the Menu and try them. Many of the apps were developed specifically for the %1 project. These are shown in the main menus. &lt;p&gt;In addition %1 includes many standard Linux applications that are run only from the command line and therefore do not show up in the Menu.&lt;/p&gt;</source>
         <translation>&lt;p&gt;&lt;b&gt;Glückwunsch!&lt;/b&gt;&lt;br/&gt;Sie haben die Installation von %1 Linux erfolgreich durchgeführt.&lt;/p&gt;&lt;p&gt;&lt;b&gt;Programme suchen und finden&lt;/b&gt;&lt;br/&gt;Es gibt Hunderte von hervorragenden Programmen, die mit %1 installiert wurden. Der schnellste Weg sie zu finden führt über das Menü. Durchforschen Sie es und probieren Sie die Programme aus. Viele Programme wurden speziell für das %1 Projekt entwickelt. Diese finden Sie in den Hauptmenüs. &lt;p&gt;Zusätzlich beinhaltet %1 viele Standard-Linux-Programme, die nur in einer Textkonsole laufen und daher nicht im Menü erscheinen.&lt;/p&gt;</translation>
     </message>
     <message>
-<<<<<<< HEAD
-        <location filename="minstall.cpp" line="2048"/>
-=======
         <location filename="minstall.cpp" line="2519"/>
->>>>>>> db1e4e5a
         <source>Enjoy using %1&lt;/b&gt;&lt;/p&gt;</source>
         <translation>Viel Spaß mit %1&lt;/b&gt;&lt;/p&gt;</translation>
     </message>
     <message>
-<<<<<<< HEAD
-        <location filename="minstall.cpp" line="2062"/>
-        <location filename="minstall.cpp" line="2076"/>
-=======
         <location filename="minstall.cpp" line="2534"/>
         <location filename="minstall.cpp" line="2548"/>
->>>>>>> db1e4e5a
         <source>Next</source>
         <translation>Weiter</translation>
     </message>
     <message>
-<<<<<<< HEAD
-        <location filename="minstall.cpp" line="2074"/>
-=======
         <location filename="minstall.cpp" line="2546"/>
->>>>>>> db1e4e5a
         <source>Finish</source>
         <translation>Abschließen</translation>
     </message>
     <message>
-<<<<<<< HEAD
-        <location filename="minstall.cpp" line="2339"/>
-        <source>%1 is installing, are you 
-sure you want to Close now?</source>
-        <translation>%1 wird gerade installiert; sind Sie
-sicher, das Sie jetzt beenden möchten?</translation>
-    </message>
-    <message>
-        <location filename="minstall.cpp" line="2366"/>
-=======
         <location filename="minstall.cpp" line="2871"/>
->>>>>>> db1e4e5a
         <source>Deleting old system</source>
         <translation>Lösche das altes System</translation>
     </message>
     <message>
-<<<<<<< HEAD
-        <location filename="minstall.cpp" line="2376"/>
-=======
         <location filename="minstall.cpp" line="2881"/>
->>>>>>> db1e4e5a
         <source>Failed to delete old %1 on destination.
 Returning to Step 1.</source>
         <translation>Konnte die alte %1 Instalation auf dem Ziellaufwerk nicht löschen.
 Zurück zu Schritt 1.</translation>
     </message>
     <message>
-<<<<<<< HEAD
-        <location filename="minstall.cpp" line="2402"/>
-=======
         <location filename="minstall.cpp" line="2907"/>
->>>>>>> db1e4e5a
         <source>Copying new system</source>
         <translation>Kopiere das neues System</translation>
     </message>
     <message>
-<<<<<<< HEAD
-        <location filename="minstall.cpp" line="2416"/>
-=======
         <location filename="minstall.cpp" line="2916"/>
->>>>>>> db1e4e5a
         <source>Fixing configuration</source>
         <translation>Schließe die Konfiguration ab</translation>
     </message>
     <message>
-<<<<<<< HEAD
-        <location filename="minstall.cpp" line="2475"/>
-=======
         <location filename="minstall.cpp" line="2949"/>
->>>>>>> db1e4e5a
         <source>Failed to write %1 to destination.
 Returning to Step 1.</source>
         <translation>Konnte %1 nicht auf das Ziellaufwerk schreiben.
 Zurück zu Schritt 1.</translation>
     </message>
     <message>
-<<<<<<< HEAD
-        <location filename="minstall.cpp" line="2502"/>
-=======
         <location filename="minstall.cpp" line="2975"/>
->>>>>>> db1e4e5a
         <source>&lt;p&gt;&lt;b&gt;Getting Help&lt;/b&gt;&lt;br/&gt;Basic information about %1 is at %2.&lt;/p&gt;&lt;p&gt;There are volunteers to help you at the %3 forum, %4&lt;/p&gt;&lt;p&gt;If you ask for help, please remember to describe your problem and your computer in some detail. Usually statements like &apos;it didn&apos;t work&apos; are not helpful.&lt;/p&gt;</source>
         <translation>&lt;p&gt;&lt;b&gt;Wo gibt es Hilfe?&lt;/b&gt;&lt;br/&gt;Grundlegende Informationen zu %1 gibt es auf %2. &lt;/p&gt;&lt;p&gt;Viele Freiwillige helfen im %3 Forum, %4.&lt;/p&gt;&lt;p&gt;Wenn Sie um Hilfe bitten, denken Sie bitte daran, eine genaue Problembeschreibung anzugeben und Details zu Ihrer Hardware-Ausstattung mitzuteilen. Angaben wie: &apos;Es funktioniert nicht&apos; sind dabei nicht besonders hilfreich.&lt;/p&gt;</translation>
     </message>
     <message>
-<<<<<<< HEAD
-        <location filename="minstall.cpp" line="2510"/>
-=======
         <location filename="minstall.cpp" line="2983"/>
->>>>>>> db1e4e5a
         <source>&lt;p&gt;&lt;b&gt;Repairing Your Installation&lt;/b&gt;&lt;br/&gt;If %1 stops working from the hard drive, sometimes it&apos;s possible to fix the problem by booting from LiveDVD or LiveUSB and running one of the included utilities in %1 or by using one of the regular Linux tools to repair the system.&lt;/p&gt;&lt;p&gt;You can also use your %1 LiveDVD or LiveUSB to recover data from MS-Windows systems!&lt;/p&gt;</source>
         <translation>&lt;p&gt;&lt;b&gt;Reparatur der Installation&lt;/b&gt;&lt;br/&gt;Falls %1 von der Festplatte nicht mehr startet oder nicht mehr richtig funktioniert, ist es oftmals möglich das Problem dadurch zu lösen, dass man von LiveDVD oder LiveUSB startet und eines der Programme zur Systemkonfiguration von %1 oder eines der regulären Linux-Programme benutzt, um das System zu reparieren.&lt;/p&gt;&lt;p&gt;Sie können Ihre %1 LiveDVD oder LiveUSB auch benutzen, um Daten von MS-Windows-Systemen zu retten!&lt;/p&gt;</translation>
     </message>
     <message>
-<<<<<<< HEAD
-        <location filename="minstall.cpp" line="2516"/>
-=======
         <location filename="minstall.cpp" line="2989"/>
->>>>>>> db1e4e5a
         <source>&lt;p&gt;&lt;b&gt;Support %1&lt;/b&gt;&lt;br/&gt;%1 is supported by people like you. Some help others at the support forum - %2 - or translate help files into different languages, or make suggestions, write documentation, or help test new software.&lt;/p&gt;</source>
         <translation>&lt;p&gt;&lt;b&gt;Unterstützung für %1&lt;/b&gt;&lt;br/&gt;%1 wird von Leuten wie Ihnen unterstützt. Einige helfen anderen Nutzern im Forum - %2 - oder übersetzen Dateien in andere Sprachen oder machen Verbesserungsvorschläge, schreiben Dokumentationen oder helfen beim Testen neuer Programme.&lt;/p&gt;</translation>
     </message>
     <message>
-<<<<<<< HEAD
-        <location filename="minstall.cpp" line="2523"/>
-=======
         <location filename="minstall.cpp" line="2996"/>
->>>>>>> db1e4e5a
         <source>&lt;p&gt;&lt;b&gt;Adjusting Your Sound Mixer&lt;/b&gt;&lt;br/&gt; %1 attempts to configure the sound mixer for you but sometimes it will be necessary for you to turn up volumes and unmute channels in the mixer in order to hear sound.&lt;/p&gt; &lt;p&gt;The mixer shortcut is located in the menu. Click on it to open the mixer. &lt;/p&gt;</source>
         <translation>&lt;p&gt;&lt;b&gt;Einstellung des Sound Mixers&lt;/b&gt;&lt;br/&gt; %1 versucht, den Sound Mixer für Sie einzustellen, aber manchmal ist es notwendig Lautstärke-Einstellungen anzupassen oder abgeschaltete Kanäle im Mixer einzuschalten, um etwas hören zu können.&lt;/p&gt;&lt;p&gt;Ein Mixer-Schnellstart-Symbol befindet sich in der Kontrollleiste. Um den Mixer zu öffnen, einfach darauf klicken. &lt;/p&gt;</translation>
     </message>
     <message>
-<<<<<<< HEAD
-        <location filename="minstall.cpp" line="2531"/>
-=======
         <location filename="minstall.cpp" line="3004"/>
->>>>>>> db1e4e5a
         <source>&lt;p&gt;&lt;b&gt;Keep Your Copy of %1 up-to-date&lt;/b&gt;&lt;br/&gt;For more information and updates please visit&lt;/p&gt;&lt;p&gt; %2&lt;/p&gt;</source>
         <translation>&lt;p&gt;&lt;b&gt;Halten Sie ihr %1 stets aktuell&lt;/b&gt;&lt;br/&gt;Für mehr Informationen und Aktualisierungen besuchen Sie bitte &lt;/p&gt;&lt;p&gt;%2.&lt;/p&gt;</translation>
     </message>
     <message>
-<<<<<<< HEAD
-        <location filename="minstall.cpp" line="2544"/>
-=======
         <location filename="minstall.cpp" line="3017"/>
->>>>>>> db1e4e5a
         <source>Confirmation</source>
         <translation>Bestätigung</translation>
     </message>
     <message>
-<<<<<<< HEAD
-        <location filename="minstall.cpp" line="2544"/>
-=======
         <location filename="minstall.cpp" line="3017"/>
->>>>>>> db1e4e5a
         <source>Are you sure you want to quit the application?</source>
         <translation>Sicherheitsabfrage: Programm wirklich beenden? </translation>
     </message>
     <message>
-<<<<<<< HEAD
-        <location filename="minstall.cpp" line="2559"/>
-        <source>This option also encrypts /swap, which will render the swap partition unable to be shared with other installed operating systems.</source>
-        <translation>Diese Option verschlüsselt zusätzlich die /swap-Partition und verhindert so, dass die swap-Partition von anderen installierten Betriebssystemen mitbenutzt werden kann.</translation>
-    </message>
-    <message>
-        <location filename="minstall.cpp" line="2560"/>
-=======
         <location filename="minstall.cpp" line="3233"/>
         <source>If you choose to encrypt home partition you cannot use the option to preserve data in that partition</source>
         <translation>Bei der Wahl zur Verschlüsselung der Home-Partition kann die Option zu Beibehaltung der Daten dieser Partition nicht ausgewählt werden.</translation>
@@ -1090,7 +672,6 @@
     <message>
         <location filename="minstall.cpp" line="3234"/>
         <location filename="minstall.cpp" line="3256"/>
->>>>>>> db1e4e5a
         <source>OK</source>
         <translation>OK</translation>
     </message>
@@ -1191,27 +772,16 @@
         <translation>Platz freilassen bis max:</translation>
     </message>
     <message>
-<<<<<<< HEAD
-        <location filename="meinstall.ui" line="412"/>
-=======
         <location filename="meinstall.ui" line="434"/>
->>>>>>> db1e4e5a
         <source>Auto-install using entire disk </source>
         <translation>Automatische Installation auf der gesamten Festplatte</translation>
     </message>
     <message>
-<<<<<<< HEAD
-        <location filename="meinstall.ui" line="428"/>
-=======
         <location filename="meinstall.ui" line="450"/>
->>>>>>> db1e4e5a
         <source>Custom install on existing partitions</source>
         <translation>Benutzergeführte Installation auf existierenden Partitionen</translation>
     </message>
     <message>
-<<<<<<< HEAD
-        <location filename="meinstall.ui" line="447"/>
-=======
         <location filename="meinstall.ui" line="463"/>
         <location filename="meinstall.ui" line="1137"/>
         <source>Encrypt</source>
@@ -1231,695 +801,389 @@
     </message>
     <message>
         <location filename="meinstall.ui" line="513"/>
->>>>>>> db1e4e5a
         <source>1b. Rearrange disk partitions (optional)</source>
         <translation>1b. Partitionierung der Festplatte ändern (optional)</translation>
     </message>
     <message>
-<<<<<<< HEAD
-        <location filename="meinstall.ui" line="474"/>
-=======
         <location filename="meinstall.ui" line="540"/>
->>>>>>> db1e4e5a
         <source>Modify partitions:</source>
         <translation>Partitionen verändern:</translation>
     </message>
     <message>
-<<<<<<< HEAD
-        <location filename="meinstall.ui" line="490"/>
-=======
         <location filename="meinstall.ui" line="556"/>
->>>>>>> db1e4e5a
         <source>Run partition tool...</source>
         <translation>Partitionswerkzeug starten...</translation>
     </message>
     <message>
-<<<<<<< HEAD
-        <location filename="meinstall.ui" line="506"/>
-=======
         <location filename="meinstall.ui" line="572"/>
->>>>>>> db1e4e5a
         <source>1a. Choose disk for installation</source>
         <translation>1a. Laufwerk für die Installation auswählen</translation>
     </message>
     <message>
-<<<<<<< HEAD
-        <location filename="meinstall.ui" line="536"/>
-=======
         <location filename="meinstall.ui" line="602"/>
->>>>>>> db1e4e5a
         <source>Use disk:</source>
         <translation>Folgenden Datenträger benutzen:</translation>
     </message>
     <message>
-<<<<<<< HEAD
-        <location filename="meinstall.ui" line="610"/>
-=======
         <location filename="meinstall.ui" line="676"/>
->>>>>>> db1e4e5a
         <source>2b. Preferences</source>
         <translation>2b. Voreinstellungen</translation>
     </message>
     <message>
-<<<<<<< HEAD
-        <location filename="meinstall.ui" line="637"/>
-=======
         <location filename="meinstall.ui" line="703"/>
->>>>>>> db1e4e5a
         <source>Preserve data in /home (if upgrading)</source>
         <translation>Daten im /home Verzeichnis beibehalten (bei Upgrade)</translation>
     </message>
     <message>
-<<<<<<< HEAD
-        <location filename="meinstall.ui" line="656"/>
-=======
         <location filename="meinstall.ui" line="722"/>
->>>>>>> db1e4e5a
         <source>Check for badblocks (takes longer)</source>
         <translation>Auf fehlerhafte Blöcke (badblocks) untersuchen (dauert länger)</translation>
     </message>
     <message>
-<<<<<<< HEAD
-        <location filename="meinstall.ui" line="675"/>
-=======
         <location filename="meinstall.ui" line="741"/>
->>>>>>> db1e4e5a
         <source>2a. Choose partitions</source>
         <translation>2a. Partitonen wählen</translation>
     </message>
     <message>
-<<<<<<< HEAD
-        <location filename="meinstall.ui" line="703"/>
-        <location filename="meinstall.ui" line="902"/>
-=======
         <location filename="meinstall.ui" line="779"/>
         <location filename="meinstall.ui" line="994"/>
->>>>>>> db1e4e5a
         <source>ext4</source>
         <translation>ext4</translation>
     </message>
     <message>
-<<<<<<< HEAD
-        <location filename="meinstall.ui" line="708"/>
-        <location filename="meinstall.ui" line="907"/>
-=======
         <location filename="meinstall.ui" line="784"/>
         <location filename="meinstall.ui" line="999"/>
->>>>>>> db1e4e5a
         <source>ext3</source>
         <translation>ext3</translation>
     </message>
     <message>
-<<<<<<< HEAD
-        <location filename="meinstall.ui" line="713"/>
-        <location filename="meinstall.ui" line="912"/>
-=======
         <location filename="meinstall.ui" line="789"/>
         <location filename="meinstall.ui" line="1004"/>
->>>>>>> db1e4e5a
         <source>ext2</source>
         <translation>ext2</translation>
     </message>
     <message>
-<<<<<<< HEAD
-        <location filename="meinstall.ui" line="718"/>
-        <location filename="meinstall.ui" line="917"/>
-=======
         <location filename="meinstall.ui" line="794"/>
         <location filename="meinstall.ui" line="1009"/>
->>>>>>> db1e4e5a
         <source>jfs</source>
         <translation>jfs</translation>
     </message>
     <message>
-<<<<<<< HEAD
-        <location filename="meinstall.ui" line="723"/>
-        <location filename="meinstall.ui" line="922"/>
-=======
         <location filename="meinstall.ui" line="799"/>
         <location filename="meinstall.ui" line="1014"/>
->>>>>>> db1e4e5a
         <source>xfs</source>
         <translation>xfs</translation>
     </message>
     <message>
-<<<<<<< HEAD
-        <location filename="meinstall.ui" line="728"/>
-        <location filename="meinstall.ui" line="927"/>
-=======
         <location filename="meinstall.ui" line="804"/>
         <location filename="meinstall.ui" line="1019"/>
->>>>>>> db1e4e5a
         <source>btrfs</source>
         <translation>btrfs</translation>
     </message>
     <message>
-<<<<<<< HEAD
-        <location filename="meinstall.ui" line="733"/>
-        <location filename="meinstall.ui" line="932"/>
-=======
         <location filename="meinstall.ui" line="809"/>
         <location filename="meinstall.ui" line="1024"/>
->>>>>>> db1e4e5a
         <source>btrfs-zlib</source>
         <translation>btrfs-zlib</translation>
     </message>
     <message>
-<<<<<<< HEAD
-        <location filename="meinstall.ui" line="738"/>
-        <location filename="meinstall.ui" line="937"/>
-=======
         <location filename="meinstall.ui" line="814"/>
         <location filename="meinstall.ui" line="1029"/>
->>>>>>> db1e4e5a
         <source>btrfs-lzo</source>
         <translation>btrfs-lzo</translation>
     </message>
     <message>
-<<<<<<< HEAD
-        <location filename="meinstall.ui" line="743"/>
-        <location filename="meinstall.ui" line="942"/>
-=======
         <location filename="meinstall.ui" line="819"/>
         <location filename="meinstall.ui" line="1034"/>
->>>>>>> db1e4e5a
         <source>reiserfs</source>
         <translation>reiserfs</translation>
     </message>
     <message>
-<<<<<<< HEAD
-        <location filename="meinstall.ui" line="748"/>
-        <location filename="meinstall.ui" line="947"/>
-=======
         <location filename="meinstall.ui" line="824"/>
         <location filename="meinstall.ui" line="1039"/>
->>>>>>> db1e4e5a
         <source>reiser4</source>
         <translation>Reiser4</translation>
     </message>
     <message>
-<<<<<<< HEAD
-        <location filename="meinstall.ui" line="784"/>
-=======
         <location filename="meinstall.ui" line="845"/>
         <source>boot:</source>
         <translation>boot:</translation>
     </message>
     <message>
         <location filename="meinstall.ui" line="870"/>
->>>>>>> db1e4e5a
         <source>Label</source>
         <translation>Bezeichnung</translation>
     </message>
     <message>
-<<<<<<< HEAD
-        <location filename="meinstall.ui" line="803"/>
-=======
         <location filename="meinstall.ui" line="889"/>
->>>>>>> db1e4e5a
         <source>root:</source>
         <translation>Root:</translation>
     </message>
     <message>
-<<<<<<< HEAD
-        <location filename="meinstall.ui" line="819"/>
-=======
         <location filename="meinstall.ui" line="905"/>
->>>>>>> db1e4e5a
         <source>swap:</source>
         <translation>Swap:</translation>
     </message>
     <message>
-<<<<<<< HEAD
-        <location filename="meinstall.ui" line="835"/>
-=======
         <location filename="meinstall.ui" line="921"/>
->>>>>>> db1e4e5a
         <source>Location</source>
         <translation>Speicherort</translation>
     </message>
     <message>
-<<<<<<< HEAD
-        <location filename="meinstall.ui" line="887"/>
-        <location filename="meinstall.ui" line="1374"/>
-=======
         <location filename="meinstall.ui" line="979"/>
         <location filename="meinstall.ui" line="1148"/>
         <location filename="meinstall.ui" line="1542"/>
->>>>>>> db1e4e5a
         <source>root</source>
         <translation>root</translation>
     </message>
     <message>
-<<<<<<< HEAD
-        <location filename="meinstall.ui" line="961"/>
-=======
         <location filename="meinstall.ui" line="1053"/>
->>>>>>> db1e4e5a
         <source>Type</source>
         <translation>Typ</translation>
     </message>
     <message>
-<<<<<<< HEAD
-        <location filename="meinstall.ui" line="977"/>
-=======
         <location filename="meinstall.ui" line="1069"/>
->>>>>>> db1e4e5a
         <source>home:</source>
         <translation>Home:</translation>
     </message>
     <message>
-<<<<<<< HEAD
-        <location filename="meinstall.ui" line="1059"/>
-=======
         <location filename="meinstall.ui" line="1159"/>
         <source>2c. Encryption password</source>
         <translation>2c. Verschlüsselungspasswort</translation>
     </message>
     <message>
         <location filename="meinstall.ui" line="1227"/>
->>>>>>> db1e4e5a
         <source>3. Installation in progress</source>
         <translation>3. Installation läuft</translation>
     </message>
     <message>
-<<<<<<< HEAD
-        <location filename="meinstall.ui" line="1102"/>
-=======
         <location filename="meinstall.ui" line="1270"/>
->>>>>>> db1e4e5a
         <source>Abort</source>
         <translation>Abbrechen</translation>
     </message>
     <message>
-<<<<<<< HEAD
-        <location filename="meinstall.ui" line="1105"/>
-        <location filename="meinstall.ui" line="1323"/>
-=======
         <location filename="meinstall.ui" line="1273"/>
         <location filename="meinstall.ui" line="1491"/>
->>>>>>> db1e4e5a
         <source>Alt+A</source>
         <translation>Alt+A</translation>
     </message>
     <message>
-<<<<<<< HEAD
-        <location filename="meinstall.ui" line="1144"/>
-=======
         <location filename="meinstall.ui" line="1312"/>
->>>>>>> db1e4e5a
         <source>Ready to install antiX Linux filesystem</source>
         <translation>Bereit zum installieren des antiX Linux Dateisystem</translation>
     </message>
     <message>
-<<<<<<< HEAD
-        <location filename="meinstall.ui" line="1166"/>
-=======
         <location filename="meinstall.ui" line="1334"/>
->>>>>>> db1e4e5a
         <source>Tips</source>
         <translation>Tipps</translation>
     </message>
     <message>
-<<<<<<< HEAD
-        <location filename="meinstall.ui" line="1240"/>
-=======
         <location filename="meinstall.ui" line="1408"/>
->>>>>>> db1e4e5a
         <source>4. Select Boot Method</source>
         <translation>4. Bootmethode auswählen</translation>
     </message>
     <message>
-<<<<<<< HEAD
-        <location filename="meinstall.ui" line="1273"/>
-=======
         <location filename="meinstall.ui" line="1441"/>
->>>>>>> db1e4e5a
         <source>MBR</source>
         <translation>MBR</translation>
     </message>
     <message>
-<<<<<<< HEAD
-        <location filename="meinstall.ui" line="1276"/>
-=======
         <location filename="meinstall.ui" line="1444"/>
->>>>>>> db1e4e5a
         <source>Alt+B</source>
         <translation>Alt+B</translation>
     </message>
     <message>
-<<<<<<< HEAD
-        <location filename="meinstall.ui" line="1304"/>
-=======
         <location filename="meinstall.ui" line="1472"/>
->>>>>>> db1e4e5a
         <source>Install on:</source>
         <translation>Installiere auf:</translation>
     </message>
     <message>
-<<<<<<< HEAD
-        <location filename="meinstall.ui" line="1320"/>
-=======
         <location filename="meinstall.ui" line="1488"/>
->>>>>>> db1e4e5a
         <source>Install GRUB for Linux and Windows</source>
         <translation>GRUB für Linux und Windows installieren</translation>
     </message>
     <message>
-<<<<<<< HEAD
-        <location filename="meinstall.ui" line="1342"/>
-=======
         <location filename="meinstall.ui" line="1510"/>
->>>>>>> db1e4e5a
         <source>System boot disk:</source>
         <translation>Systemstart-Laufwerk:</translation>
     </message>
     <message>
-<<<<<<< HEAD
-        <location filename="meinstall.ui" line="1387"/>
-=======
         <location filename="meinstall.ui" line="1555"/>
->>>>>>> db1e4e5a
         <source>EFI System Partition</source>
         <translation>EFI-Systempartition</translation>
     </message>
     <message>
-<<<<<<< HEAD
-        <location filename="meinstall.ui" line="1390"/>
-=======
         <location filename="meinstall.ui" line="1558"/>
->>>>>>> db1e4e5a
         <source>ESP</source>
         <translation>ESP</translation>
     </message>
     <message>
-<<<<<<< HEAD
-        <location filename="meinstall.ui" line="1460"/>
-=======
         <location filename="meinstall.ui" line="1628"/>
->>>>>>> db1e4e5a
         <source>Common Services to Enable</source>
         <translation>Übliche Dienste einschalten</translation>
     </message>
     <message>
-<<<<<<< HEAD
-        <location filename="meinstall.ui" line="1500"/>
-=======
         <location filename="meinstall.ui" line="1668"/>
->>>>>>> db1e4e5a
         <source>Service</source>
         <translation>Dienst</translation>
     </message>
     <message>
-<<<<<<< HEAD
-        <location filename="meinstall.ui" line="1505"/>
-=======
         <location filename="meinstall.ui" line="1673"/>
->>>>>>> db1e4e5a
         <source>Description</source>
         <translation>Beschreibung</translation>
     </message>
     <message>
-<<<<<<< HEAD
-        <location filename="meinstall.ui" line="1541"/>
-=======
         <location filename="meinstall.ui" line="1709"/>
->>>>>>> db1e4e5a
         <source>5. Computer Network Names</source>
         <translation>5. Computer Netzwerk Namen</translation>
     </message>
     <message>
-<<<<<<< HEAD
-        <location filename="meinstall.ui" line="1568"/>
-=======
         <location filename="meinstall.ui" line="1736"/>
->>>>>>> db1e4e5a
         <source>Workgroup</source>
         <translation>Workgroup</translation>
     </message>
     <message>
-<<<<<<< HEAD
-        <location filename="meinstall.ui" line="1581"/>
-=======
         <location filename="meinstall.ui" line="1749"/>
->>>>>>> db1e4e5a
         <source>Workgroup:</source>
         <translation>Arbeitsgruppe:</translation>
     </message>
     <message>
-<<<<<<< HEAD
-        <location filename="meinstall.ui" line="1597"/>
-=======
         <location filename="meinstall.ui" line="1765"/>
->>>>>>> db1e4e5a
         <source>SaMBa Server for MS Networking</source>
         <translation>Samba Server für MS-Netzwerk</translation>
     </message>
     <message>
-<<<<<<< HEAD
-        <location filename="meinstall.ui" line="1613"/>
-=======
         <location filename="meinstall.ui" line="1781"/>
->>>>>>> db1e4e5a
         <source>example.dom</source>
         <translation>beispiel.dom</translation>
     </message>
     <message>
-<<<<<<< HEAD
-        <location filename="meinstall.ui" line="1626"/>
-=======
         <location filename="meinstall.ui" line="1794"/>
->>>>>>> db1e4e5a
         <source>Computer domain:</source>
         <translation>Computer-Domain:</translation>
     </message>
     <message>
-<<<<<<< HEAD
-        <location filename="meinstall.ui" line="1658"/>
-=======
         <location filename="meinstall.ui" line="1826"/>
->>>>>>> db1e4e5a
         <source>Computer name:</source>
         <translation>Computername:</translation>
     </message>
     <message>
-<<<<<<< HEAD
-        <location filename="meinstall.ui" line="1731"/>
-=======
         <location filename="meinstall.ui" line="1899"/>
->>>>>>> db1e4e5a
         <source>6d. Service Settings (advanced)</source>
         <translation>6d. Einstellungen von Diensten (fortgeschritten) </translation>
     </message>
     <message>
-<<<<<<< HEAD
-        <location filename="meinstall.ui" line="1749"/>
-=======
         <location filename="meinstall.ui" line="1917"/>
->>>>>>> db1e4e5a
         <source>Adjust which services should run at startup</source>
         <translation>Wählen Sie die Dienste, die beim Start laufen sollen</translation>
     </message>
     <message>
-<<<<<<< HEAD
-        <location filename="meinstall.ui" line="1752"/>
-=======
         <location filename="meinstall.ui" line="1920"/>
->>>>>>> db1e4e5a
         <source>View</source>
         <translation>Anzeigen</translation>
     </message>
     <message>
-<<<<<<< HEAD
-        <location filename="meinstall.ui" line="1781"/>
-=======
         <location filename="meinstall.ui" line="1949"/>
->>>>>>> db1e4e5a
         <source>6b. Configure Clock</source>
         <translation>6b. Uhrzeit einstellen</translation>
     </message>
     <message>
-<<<<<<< HEAD
-        <location filename="meinstall.ui" line="1809"/>
-=======
         <location filename="meinstall.ui" line="1977"/>
->>>>>>> db1e4e5a
         <source>Format:</source>
         <translation>Zeitformat:</translation>
     </message>
     <message>
-<<<<<<< HEAD
-        <location filename="meinstall.ui" line="1826"/>
-=======
         <location filename="meinstall.ui" line="1994"/>
->>>>>>> db1e4e5a
         <source>System clock uses LOCAL</source>
         <translation>Systemuhr läuft in lokaler Zeit LOCAL</translation>
     </message>
     <message>
-<<<<<<< HEAD
-        <location filename="meinstall.ui" line="1855"/>
-=======
         <location filename="meinstall.ui" line="2023"/>
->>>>>>> db1e4e5a
         <source>6a. Localization Defaults</source>
         <translation>6a. Standardlokalisierung</translation>
     </message>
     <message>
-<<<<<<< HEAD
-        <location filename="meinstall.ui" line="1885"/>
-=======
         <location filename="meinstall.ui" line="2053"/>
->>>>>>> db1e4e5a
         <source>Locale:</source>
         <translation>Sprache:</translation>
     </message>
     <message>
-<<<<<<< HEAD
-        <location filename="meinstall.ui" line="1914"/>
-=======
         <location filename="meinstall.ui" line="2082"/>
->>>>>>> db1e4e5a
         <source>6c. Timezone Settings</source>
         <translation>6c. Zeitzone einstellen</translation>
     </message>
     <message>
-<<<<<<< HEAD
-        <location filename="meinstall.ui" line="1926"/>
-=======
         <location filename="meinstall.ui" line="2094"/>
->>>>>>> db1e4e5a
         <source>Timezone:</source>
         <translation>Zeitzone:</translation>
     </message>
     <message>
-<<<<<<< HEAD
-        <location filename="meinstall.ui" line="2003"/>
-=======
         <location filename="meinstall.ui" line="2171"/>
->>>>>>> db1e4e5a
         <source>7b. Root (administrator) Account</source>
         <translation>7b. Root (Administrator) Konto</translation>
     </message>
     <message>
-<<<<<<< HEAD
-        <location filename="meinstall.ui" line="2074"/>
-=======
         <location filename="meinstall.ui" line="2242"/>
->>>>>>> db1e4e5a
         <source>Confirm root password:</source>
         <translation>root-Passwort bestätigen:</translation>
     </message>
     <message>
-<<<<<<< HEAD
-        <location filename="meinstall.ui" line="2090"/>
-=======
         <location filename="meinstall.ui" line="2258"/>
->>>>>>> db1e4e5a
         <source>Root password:</source>
         <translation>root-Passwort</translation>
     </message>
     <message>
-<<<<<<< HEAD
-        <location filename="meinstall.ui" line="2109"/>
-=======
         <location filename="meinstall.ui" line="2277"/>
->>>>>>> db1e4e5a
         <source>7a. Default User Account</source>
         <translation>7a. Standard-Benutzerkonto</translation>
     </message>
     <message>
-<<<<<<< HEAD
-        <location filename="meinstall.ui" line="2189"/>
-=======
         <location filename="meinstall.ui" line="2357"/>
->>>>>>> db1e4e5a
         <source>username</source>
         <translation>Benutzername</translation>
     </message>
     <message>
-<<<<<<< HEAD
-        <location filename="meinstall.ui" line="2202"/>
-=======
         <location filename="meinstall.ui" line="2370"/>
->>>>>>> db1e4e5a
         <source>Confirm user password:</source>
         <translation>Benutzerpasswort bestätigen</translation>
     </message>
     <message>
-<<<<<<< HEAD
-        <location filename="meinstall.ui" line="2218"/>
-=======
         <location filename="meinstall.ui" line="2386"/>
->>>>>>> db1e4e5a
         <source>Default user password:</source>
         <translation>Standard-Benutzerpasswort</translation>
     </message>
     <message>
-<<<<<<< HEAD
-        <location filename="meinstall.ui" line="2234"/>
-=======
         <location filename="meinstall.ui" line="2402"/>
->>>>>>> db1e4e5a
         <source>Default user login name:</source>
         <translation>Standard-Benutzername</translation>
     </message>
     <message>
-<<<<<<< HEAD
-        <location filename="meinstall.ui" line="2253"/>
-=======
         <location filename="meinstall.ui" line="2421"/>
->>>>>>> db1e4e5a
         <source>Autologin</source>
         <translation>Automatisches Login</translation>
     </message>
     <message>
-<<<<<<< HEAD
-        <location filename="meinstall.ui" line="2266"/>
-=======
         <location filename="meinstall.ui" line="2434"/>
->>>>>>> db1e4e5a
         <source>Show passwords</source>
         <translation>Passwörter zeigen</translation>
     </message>
     <message>
-<<<<<<< HEAD
-        <location filename="meinstall.ui" line="2279"/>
-=======
         <location filename="meinstall.ui" line="2447"/>
->>>>>>> db1e4e5a
         <source>Desktop modifications made in the live environment will be carried over to the installed OS</source>
         <translation>Modifikationen, die im jetzt laufenden Live-System vorgenommen wurden, bleiben in der Ziel-Installation erhalten.</translation>
     </message>
     <message>
-<<<<<<< HEAD
-        <location filename="meinstall.ui" line="2282"/>
-=======
         <location filename="meinstall.ui" line="2450"/>
->>>>>>> db1e4e5a
         <source>Save live desktop changes</source>
         <translation>Änderungen des Live-Desktop speichern</translation>
     </message>
     <message>
-<<<<<<< HEAD
-        <location filename="meinstall.ui" line="2295"/>
-        <source>Encrypt /home</source>
-        <translation>Verschlüssle /home</translation>
-    </message>
-    <message>
-        <location filename="meinstall.ui" line="2327"/>
-=======
         <location filename="meinstall.ui" line="2482"/>
->>>>>>> db1e4e5a
         <source>Reminders</source>
         <translation>Erinnerungen</translation>
     </message>
     <message>
-<<<<<<< HEAD
-        <location filename="meinstall.ui" line="2395"/>
-=======
         <location filename="meinstall.ui" line="2550"/>
->>>>>>> db1e4e5a
         <source>Close</source>
         <translation>Schließen</translation>
     </message>
@@ -1940,11 +1204,7 @@
 <context>
     <name>QApplication</name>
     <message>
-<<<<<<< HEAD
-        <location filename="app.cpp" line="62"/>
-=======
         <location filename="app.cpp" line="74"/>
->>>>>>> db1e4e5a
         <source>The installer won't launch because it appears to be running already in the background.
 
 Please close it if possible, or run &apos;pkill minstall&apos; in terminal.</source>
@@ -1953,11 +1213,7 @@
 Falls möglich, beenden Sie es bitte, oder führen &apos;pkill minstall&apos; im Terminal aus.</translation>
     </message>
     <message>
-<<<<<<< HEAD
-        <location filename="app.cpp" line="70"/>
-=======
         <location filename="app.cpp" line="82"/>
->>>>>>> db1e4e5a
         <source>You are running 32bit OS started in 64 bit UEFI mode, the system will not be able to boot unless you select Legacy Boot or similar at restart.
 We recommend you quit now and restart in Legacy Boot
 
@@ -1968,29 +1224,17 @@
 Mit der Installation fortfahren?</translation>
     </message>
     <message>
-<<<<<<< HEAD
-        <location filename="app.cpp" line="74"/>
-=======
         <location filename="app.cpp" line="86"/>
->>>>>>> db1e4e5a
         <source>Yes</source>
         <translation>Ja</translation>
     </message>
     <message>
-<<<<<<< HEAD
-        <location filename="app.cpp" line="74"/>
-=======
         <location filename="app.cpp" line="86"/>
->>>>>>> db1e4e5a
         <source>No</source>
         <translation>Nein</translation>
     </message>
     <message>
-<<<<<<< HEAD
-        <location filename="app.cpp" line="87"/>
-=======
         <location filename="app.cpp" line="99"/>
->>>>>>> db1e4e5a
         <source>You must run this app as root.</source>
         <translation>Diese Anwendung muss als Benutzer &quot;root&quot; ausgeführt werden.</translation>
     </message>
