/***************************************************************************
 * MProcess class - Installer-specific extensions to QProcess.
 *
 *   Copyright (C) 2019 by AK-47
 *   Licensed under the Apache License, Version 2.0 (the "License");
 *   you may not use this file except in compliance with the License.
 *   You may obtain a copy of the License at
 *
 *       http://www.apache.org/licenses/LICENSE-2.0
 *
 *   Unless required by applicable law or agreed to in writing, software
 *   distributed under the License is distributed on an "AS IS" BASIS,
 *   WITHOUT WARRANTIES OR CONDITIONS OF ANY KIND, either express or implied.
 *   See the License for the specific language governing permissions and
 *   limitations under the License.
 *
 * This file is part of the gazelle-installer.
 ***************************************************************************/

#include <unistd.h>
#include <sys/stat.h>

#include <QApplication>
#include <QProcessEnvironment>
#include <QDebug>
#include <QEventLoop>
#include <QTimer>
#include <QDir>
#include <QListWidget>
#include <QProgressBar>
#include <QScrollBar>

#include "mprocess.h"

MProcess::MProcess(QObject *parent)
    : QProcess(parent)
{
    // Stop user-selected locale from interfering with command output parsing.
    QProcessEnvironment env = QProcessEnvironment::systemEnvironment();
    env.insert("LC_ALL", "C.UTF-8");
    setProcessEnvironment(env);
}

void MProcess::setupUI(QListWidget *listLog, QProgressBar *progInstall) noexcept
{
    logView = listLog;
    progBar = progInstall;
    QPalette pal = listLog->palette();
    pal.setColor(QPalette::Base, Qt::black);
    pal.setColor(QPalette::Text, Qt::white);
    listLog->setPalette(pal);
    QScrollBar *lvscroll = logView->verticalScrollBar();
    connect(lvscroll, &QScrollBar::rangeChanged, lvscroll, [this, lvscroll](int, int max){
        if (lvscroll->value() >= prevScrollMax) logView->scrollToBottom();
        prevScrollMax = max;
    });
}

<<<<<<< HEAD
=======
#if QT_VERSION >= QT_VERSION_CHECK(6,0,0)
void MProcess::syncRoot() noexcept
{
    if (section && section->rootdir) {
        setChildProcessModifier([this]() {
            if (section && section->rootdir) {
                if (chroot(section->rootdir) != 0) exit(255);
                if (chdir("/") != 0) exit(255);
            }
        });
    } else {
        setChildProcessModifier(nullptr);
    }
}
#else
void MProcess::setupChildProcess() noexcept
{
    if (section && section->rootdir) {
        if (chroot(section->rootdir) != 0) exit(255);
        if (chdir("/") != 0) exit(255);
    }
}
#endif

>>>>>>> 4359e3ba
inline bool MProcess::checkHalt()
{
    if (halting == THROW_HALT) throw("");
    else if (halting == HALTED) return true;
    return false;
}

bool MProcess::exec(const QString &program, const QStringList &arguments,
    const QByteArray *input, bool needRead, QListWidgetItem *logEntry)
{
    QEventLoop eloop;
    connect(this, QOverload<QProcess::ProcessError>::of(&QProcess::errorOccurred), &eloop, &QEventLoop::quit);
    connect(this, QOverload<int, QProcess::ExitStatus>::of(&QProcess::finished), &eloop, &QEventLoop::quit);
    start(program, arguments);
    if (!debugUnusedOutput) {
        if (!needRead) closeReadChannel(QProcess::StandardOutput);
        closeReadChannel(QProcess::StandardError);
    }
    if (input && !(input->isEmpty())) write(*input);
    closeWriteChannel();
    eloop.exec();
    disconnect(&eloop);

    if (debugUnusedOutput) {
        bool hasOut = false;
        if (!needRead) {
            const QByteArray &StdOut = readAllStandardOutput();
            if (!StdOut.isEmpty()) {
                qDebug().nospace() << "SOut #" << execount << ": " << StdOut;
                hasOut = true;
            }
        }
        const QByteArray &StdErr = readAllStandardError();
        if (!StdErr.isEmpty()) {
            qDebug().nospace() << "SErr #" << execount << ": " << StdErr;
            hasOut = true;
        }
        if (hasOut) {
            QFont logFont = logEntry->font();
            logFont.setItalic(true);
            logEntry->setFont(logFont);
        }
    }

    enum Status status = STATUS_OK;
    if (exitStatus() != QProcess::NormalExit) status = STATUS_CRITICAL; // Process crash
    else if (error() != QProcess::UnknownError) status = STATUS_CRITICAL; // Start error
    else if (exitCode() != 0) status = STATUS_ERROR; // Process error

    QDebug dbg(qDebug().nospace() << "Exit #" << execount << ": " << exitCode());
    if (status < 0) dbg << " " << exitStatus() << " " << error();

    log(logEntry, status);
    if (status != STATUS_OK) {
        if (section && section->failmsg && (status==STATUS_CRITICAL || section->strictfail)) {
            throw section->failmsg;
        }
        return false;
    }
    return true;
}

bool MProcess::exec(const QString &program, const QStringList &arguments, const QByteArray *input, bool needRead)
{
    if (checkHalt()) return false;
    ++execount;
    const QString &cmd = joinCommand(program, arguments);
    qDebug().nospace().noquote() << "Exec #" << execount << ": " << cmd;
    return exec(program, arguments, input, needRead, log(cmd, LOG_EXEC, false));
}
bool MProcess::shell(const QString &cmd,  const QByteArray *input, bool needRead)
{
    if (checkHalt()) return false;
    ++execount;
    qDebug().nospace().noquote() << "Bash #" << execount << ": " << cmd;
    return exec("/usr/bin/bash", {"-c", cmd}, input, needRead, log(cmd, LOG_EXEC, false));
}

QString MProcess::readOut(bool everything) noexcept
{
    QString strout(readAllStandardOutput().trimmed());
    if (everything) return strout;
    return strout.section("\n", 0, 0);
}
QStringList MProcess::readOutLines() noexcept
{
    return QString(readAllStandardOutput().trimmed()).split('\n', Qt::SkipEmptyParts);
}

void MProcess::halt(bool exception) noexcept
{
    log(__PRETTY_FUNCTION__, LOG_MARKER);
    halting = exception ? THROW_HALT : HALTED;
    if(state() != QProcess::NotRunning) {
        QEventLoop eloop;
        connect(this, QOverload<int, QProcess::ExitStatus>::of(&QProcess::finished), &eloop, &QEventLoop::quit);
        closeReadChannel(QProcess::StandardOutput);
        closeReadChannel(QProcess::StandardError);
        closeWriteChannel();
        this->terminate();
        QTimer::singleShot(5000, this, &QProcess::kill);
        eloop.exec();
    }
}
void MProcess::unhalt() noexcept
{
    if (halting == NO_HALT) return;
    QEventLoop eloop;
    connect(this, QOverload<int, QProcess::ExitStatus>::of(&QProcess::finished), &eloop, &QEventLoop::quit);
    if (state() != QProcess::NotRunning) {
        closeReadChannel(QProcess::StandardOutput);
        closeReadChannel(QProcess::StandardError);
        closeWriteChannel();
        eloop.exec();
    }
    halting = NO_HALT;
}

QString MProcess::joinCommand(const QString &program, const QStringList &arguments) noexcept
{
    QString text = program;
    for(QString arg : arguments) {
        bool wspace = false;
        for(const auto &ch : arg) {
            if (ch.isSpace()) {
                wspace = true;
                break;
            }
        }
        arg.replace("\"", "\\\"");
        if (!wspace) text += ' ' + arg;
        else text += " \"" + arg + "\"";
    }
    return text;
}

QListWidgetItem *MProcess::log(const QString &text, const LogType type, bool save) noexcept
{
    if (save) {
        if (type == LOG_MARKER) qDebug().noquote() << "<<" << text << ">>";
        else if (type == LOG_STATUS) qDebug().noquote() << "++" << text << "++";
        else if (type == LOG_FAIL) qDebug().noquote() << "--" << text << "--";
        else qDebug().noquote() << text;
    }
    if (!logView || type == LOG_MARKER) return nullptr;
    QListWidgetItem *entry = new QListWidgetItem(text, logView);
    logView->addItem(entry);
    if (type == LOG_EXEC) entry->setForeground(Qt::cyan);
    else if (type == LOG_STATUS || type == LOG_FAIL) {
        QFont font(entry->font());
        font.setBold(true);
        entry->setFont(font);
        if (type == LOG_FAIL) entry->setForeground(Qt::magenta);
    }
    return entry;
}
void MProcess::log(QListWidgetItem *entry, enum Status status) noexcept
{
    if (!entry) return;
    switch (status) {
        case STATUS_CRITICAL: entry->setForeground(Qt::red); break;
        case STATUS_OK: entry->setForeground(Qt::green); break;
        case STATUS_ERROR: entry->setForeground(Qt::yellow); break;
        default: entry->setForeground(Qt::blue); break;
    }
}

void MProcess::status(const QString &text, long progress) noexcept
{
    if (!progBar) log(text, LOG_STATUS);
    else {
        QString fmt = "%p% - " + text;
        if (progBar->format() != fmt) {
            log(text, LOG_STATUS);
            progBar->setFormat(fmt);
        }
        status(progress);
    }
}
void MProcess::status(long progress) noexcept
{
    if (progress < 0) ++progSlicePos;
    else progSlicePos = progress;
    int slice = progSliceSpace;
    if (progSliceSteps > 0) {
        if (progSlicePos > progSliceSteps) progSlicePos = progSliceSteps;
        slice = static_cast<int>((progSlicePos * progSliceSpace) / progSliceSteps);
    }
    if (progBar) progBar->setValue(progSliceStart + slice);
    qApp->processEvents();
}
void MProcess::advance(int space, long steps) noexcept
{
    if (space < 0) steps = progSliceSpace = progSliceStart = space = 0; // Reset progress
    progSliceStart += progSliceSpace;
    progSliceSpace = space;
    progSliceSteps = steps;
    progSlicePos = -1;
    progBar->setValue(progSliceStart);
    qApp->processEvents();
}

// Common functions that are traditionally carried out by processes.

void MProcess::sleep(const int msec, const bool silent) noexcept
{
    QListWidgetItem *logEntry = nullptr;
    if (!silent) {
        ++sleepcount;
        logEntry = log(QString("SLEEP: %1ms").arg(msec), LOG_EXEC, false);
        qDebug().nospace() << "Sleep #" << sleepcount << ": " << msec << "ms";
    }
    QTimer cstimer(this);
    QEventLoop eloop(this);
    connect(&cstimer, &QTimer::timeout, &eloop, &QEventLoop::quit);
    cstimer.start(msec);
    const int rc = eloop.exec();
    if (!silent) {
        qDebug().nospace() << "Sleep #" << sleepcount << ": exit " << rc;
        log(logEntry, rc == 0 ? STATUS_OK : STATUS_CRITICAL);
    }
}
bool MProcess::mkpath(const QString &path, mode_t mode, bool force)
{
    if (checkHalt()) return false;
    if (!force && QFileInfo::exists(path)) return true;

    QListWidgetItem *logEntry = log("MKPATH: "+path, LOG_EXEC, false);
    bool rc = QDir().mkpath(path);
    if (mode && rc) rc = (chmod(path.toUtf8().constData(), mode) == 0);
    qDebug() << (rc ? "MkPath(SUCCESS):" : "MkPath(FAILURE):") << path;
    log(logEntry, rc ? STATUS_OK : STATUS_CRITICAL);
    if(!rc && section && section->failmsg) throw section->failmsg;
    return rc;
}

const QString &MProcess::detectArch()
{
    if (testArch.isEmpty()) {
        if (exec("uname", {"-m"}, nullptr, true)) testArch = readOut();
        qDebug() << "Detect arch:" << testArch;
    }
    return testArch;
}
int MProcess::detectEFI(bool noTest)
{
    if (testEFI < 0) {
        testEFI = 0;
        QFile file("/sys/firmware/efi/fw_platform_size");
        if (file.open(QFile::ReadOnly | QFile::Text)) {
            testEFI = file.readLine().toInt();
            file.close();
        }
        qDebug() << "Detect EFI:" << testEFI;
    }
    if (!noTest && testEFI == 64) {
        // Bad combination: 32-bit OS on 64-bit EFI.
        if (detectArch()=="i686") return 0;
    }
    return testEFI;
}

// Local execution environment

MProcess::Section::Section(class MProcess &mproc) noexcept
    : proc(mproc), oldsection(mproc.section)
{
    if (oldsection) {
        failmsg = oldsection->failmsg;
        rootdir = oldsection->rootdir;
        strictfail = oldsection->strictfail;
    }
    mproc.section = this;
}
MProcess::Section::~Section() noexcept
{
    const char *oldroot = oldsection ? oldsection->rootdir : nullptr;
    if (qstrcmp(oldroot, rootdir)) {
        proc.log(QString("Revert root: ")+oldroot, LOG_LOG);
    }
    proc.section = oldsection;
#if QT_VERSION >= QT_VERSION_CHECK(6,0,0)
    proc.syncRoot();
#endif
}

// Note: newroot must be valid and unchanged for the life of the chroot.
void MProcess::Section::setRoot(const char *newroot) noexcept
{
    if (qstrcmp(newroot, rootdir)) {
        proc.log(QString("Change root: ")+newroot, LOG_LOG);
    }
    rootdir = newroot; // Might be different pointers to the same text.
<<<<<<< HEAD

    if (qstrlen(rootdir) > 0) {
        proc.setChildProcessModifier([this]() {
            if (rootdir) {
                if (chroot(rootdir) != 0) _exit(255);
                if (chdir("/") != 0) _exit(255);
            }
        });
    } else {
        proc.setChildProcessModifier(nullptr);
    }
=======
#if QT_VERSION >= QT_VERSION_CHECK(6,0,0)
    proc.syncRoot();
#endif
>>>>>>> 4359e3ba
}<|MERGE_RESOLUTION|>--- conflicted
+++ resolved
@@ -56,9 +56,6 @@
     });
 }
 
-<<<<<<< HEAD
-=======
-#if QT_VERSION >= QT_VERSION_CHECK(6,0,0)
 void MProcess::syncRoot() noexcept
 {
     if (section && section->rootdir) {
@@ -72,17 +69,7 @@
         setChildProcessModifier(nullptr);
     }
 }
-#else
-void MProcess::setupChildProcess() noexcept
-{
-    if (section && section->rootdir) {
-        if (chroot(section->rootdir) != 0) exit(255);
-        if (chdir("/") != 0) exit(255);
-    }
-}
-#endif
-
->>>>>>> 4359e3ba
+
 inline bool MProcess::checkHalt()
 {
     if (halting == THROW_HALT) throw("");
@@ -364,9 +351,7 @@
         proc.log(QString("Revert root: ")+oldroot, LOG_LOG);
     }
     proc.section = oldsection;
-#if QT_VERSION >= QT_VERSION_CHECK(6,0,0)
     proc.syncRoot();
-#endif
 }
 
 // Note: newroot must be valid and unchanged for the life of the chroot.
@@ -376,21 +361,5 @@
         proc.log(QString("Change root: ")+newroot, LOG_LOG);
     }
     rootdir = newroot; // Might be different pointers to the same text.
-<<<<<<< HEAD
-
-    if (qstrlen(rootdir) > 0) {
-        proc.setChildProcessModifier([this]() {
-            if (rootdir) {
-                if (chroot(rootdir) != 0) _exit(255);
-                if (chdir("/") != 0) _exit(255);
-            }
-        });
-    } else {
-        proc.setChildProcessModifier(nullptr);
-    }
-=======
-#if QT_VERSION >= QT_VERSION_CHECK(6,0,0)
     proc.syncRoot();
-#endif
->>>>>>> 4359e3ba
 }