//
//  Copyright (C) 2003-2010 by Warren Woodford
//  Heavily edited, with permision, by anticapitalista for antiX 2011-2014.
//  Heavily revised by dolphin oracle, adrian, and anticaptialista 2018.
//  additional mount and compression oftions for btrfs by rob 2018
//   Licensed under the Apache License, Version 2.0 (the "License");
//   you may not use this file except in compliance with the License.
//   You may obtain a copy of the License at
//
//       http://www.apache.org/licenses/LICENSE-2.0
//
//   Unless required by applicable law or agreed to in writing, software
//   distributed under the License is distributed on an "AS IS" BASIS,
//   WITHOUT WARRANTIES OR CONDITIONS OF ANY KIND, either express or implied.
//   See the License for the specific language governing permissions and
//   limitations under the License.
//

#include <QDebug>
#include <QFileInfo>
#include <QSettings>
#include <QtConcurrent/QtConcurrent>

#include "minstall.h"
#include "mmain.h"
#include "cmd.h"

int MInstall::command(const QString &cmd)
{
    qDebug() << cmd;
    return system(cmd.toUtf8());
}

// helping function that runs a bash command in an event loop
int MInstall::runCmd(QString cmd)
{
    QEventLoop loop;
    QFutureWatcher<int> futureWatcher;
    QFuture<int> future;
    future = QtConcurrent::run(command, cmd);
    futureWatcher.setFuture(future);
    connect(&futureWatcher, SIGNAL(finished()), &loop, SLOT(quit()));
    loop.exec();
    qDebug() << "Exit code: " << future.result();
    return future.result();
}

MInstall::MInstall(QWidget *parent, QStringList args) :
    QWidget(parent)
{
    setupUi(this);

    this->installEventFilter(this);
    this->args = args;
    labelMX->setPixmap(QPixmap("/usr/share/gazelle-installer-data/logo.png"));

    //setup system variables
    QSettings settings("/usr/share/gazelle-installer-data/installer.conf", QSettings::NativeFormat);
    PROJECTNAME=settings.value("PROJECT_NAME").toString();
    PROJECTSHORTNAME=settings.value("PROJECT_SHORTNAME").toString();
    PROJECTVERSION=settings.value("VERSION").toString();
    PROJECTURL=settings.value("PROJECT_URL").toString();
    PROJECTFORUM=settings.value("FORUM_URL").toString();
    INSTALL_FROM_ROOT_DEVICE=settings.value("INSTALL_FROM_ROOT_DEVICE").toBool();
    MIN_ROOT_DEVICE_SIZE=settings.value("MIN_ROOT_DRIVE_SIZE").toString();
    MIN_BOOT_DEVICE_SIZE=settings.value("MIN_BOOT_DRIVE_SIZE", "256").toString();
    DEFAULT_HOSTNAME=settings.value("DEFAULT_HOSTNAME").toString();
    ENABLE_SERVICES=settings.value("ENABLE_SERVICES").toStringList();
    POPULATE_MEDIA_MOUNTPOINTS=settings.value("POPULATE_MEDIA_MOUNTPOINTS").toBool();
    MIN_INSTALL_SIZE=settings.value("MIN_INSTALL_SIZE").toString();
    PREFERRED_MIN_INSTALL_SIZE=settings.value("PREFERRED_MIN_INSTALL_SIZE").toString();
    REMOVE_NOSPLASH=settings.value("REMOVE_NOSPLASH", "false").toBool();
    //check for samba
    QFileInfo info("/etc/init.d/smbd");
    if ( !info.exists()) {
        computerGroupLabel->setEnabled(false);
        computerGroupEdit->setEnabled(false);
        computerGroupEdit->setText("");
        sambaCheckBox->setChecked(false);
        sambaCheckBox->setEnabled(false);
    }

    // set default host name

    computerNameEdit->setText(DEFAULT_HOSTNAME);

    // set some distro-centric text

    copyrightBrowser->setPlainText(tr("%1 is an independent Linux distribution based on Debian Stable.\n\n%1 uses some components from MEPIS Linux which are released under an Apache free license. Some MEPIS components have been modified for %1.\n\nEnjoy using %1").arg(PROJECTNAME));
    remindersBrowser->setPlainText(tr("Support %1\n\n%1 is supported by people like you. Some help others at the support forum - %2, or translate help files into different languages, or make suggestions, write documentation, or help test new software.").arg(PROJECTNAME).arg(PROJECTFORUM));

    // timezone

    timezoneCombo->clear();
    QString tzone = shell.getOutput("awk -F '\\t' '!/^#/ { print $3 }' /usr/share/zoneinfo/zone.tab | sort");
    timezoneCombo->addItems(tzone.split("\n"));
    timezoneCombo->setCurrentIndex(timezoneCombo->findText(getCmdOut("cat /etc/timezone")));


//    // keyboard
//    shell.run("ls -1 /usr/share/keymaps/i386/azerty > /tmp/mlocale");
//    shell.run("ls -1 /usr/share/keymaps/i386/qwerty >> /tmp/mlocale");
//    shell.run("ls -1 /usr/share/keymaps/i386/qwertz >> /tmp/mlocale");
//    shell.run("ls -1 /usr/share/keymaps/i386/dvorak >> /tmp/mlocale");
//    shell.run("ls -1 /usr/share/keymaps/i386/fgGIod >> /tmp/mlocale");
//    shell.run("ls -1 /usr/share/keymaps/mac >> /tmp/mlocale");
//    keyboardCombo->clear();
//    fp = popen("sort /tmp/mlocale", "r");
//    if (fp != NULL) {
//        while (fgets(line, sizeof line, fp) != NULL) {  // keyboard
//    shell.run("ls -1 /usr/share/keymaps/i386/azerty > /tmp/mlocale");
//    shell.run("ls -1 /usr/share/keymaps/i386/qwerty >> /tmp/mlocale");
//    shell.run("ls -1 /usr/share/keymaps/i386/qwertz >> /tmp/mlocale");
//    shell.run("ls -1 /usr/share/keymaps/i386/dvorak >> /tmp/mlocale");
//    shell.run("ls -1 /usr/share/keymaps/i386/fgGIod >> /tmp/mlocale");
//    shell.run("ls -1 /usr/share/keymaps/mac >> /tmp/mlocale");
    //keyboardCombo->clear();
//    fp = popen("sort /tmp/mlocale", "r");
//    if (fp != NULL) {
//        while (fgets(line, sizeof line, fp) != NULL) {
//            i = strlen(line) - 9;
//            line[i] = '\0';
//            if (line != NULL && strlen(line) > 1) {
//                keyboardCombo->addItem(line);
//            }
//        }
//        pclose(fp);
//    }
//    QString kb;
//    kb = getCmdOut("grep XKBLAYOUT /etc/default/keyboard");
//    kb = kb.section('=', 1);
//    kb = kb.section(',', 0, 0);
//    kb.remove(QChar('"'));
//    if (keyboardCombo->findText(kb) != -1) {
//        keyboardCombo->setCurrentIndex(keyboardCombo->findText(kb));
//    } else {
//        keyboardCombo->setCurrentIndex(keyboardCombo->findText("us"));
//    }
//            i = strlen(line) - 9;
//            line[i] = '\0';
//            if (line != NULL && strlen(line) > 1) {
//                keyboardCombo->addItem(line);
//            }
//        }
//        pclose(fp);
//    }
//    QString kb;
//    kb = getCmdOut("grep XKBLAYOUT /etc/default/keyboard");
//    kb = kb.section('=', 1);
//    kb = kb.section(',', 0, 0);
//    kb.remove(QChar('"'));
//    if (keyboardCombo->findText(kb) != -1) {
//        keyboardCombo->setCurrentIndex(keyboardCombo->findText(kb));
//    } else {
//        keyboardCombo->setCurrentIndex(keyboardCombo->findText("us"));
//    }

    setupkeyboardbutton();

    // locale
    localeCombo->clear();
    QString loc_temp = shell.getOutput("cat /usr/share/antiX/locales.template");
    localeCombo->addItems(loc_temp.split("\n")); // add all
    localeCombo->removeItem(localeCombo->findText("#", Qt::MatchStartsWith)); // remove commented out lines
    QString locale;
    locale = getCmdOut("grep ^LANG /etc/default/locale").section('=',1);
    if (localeCombo->findText(locale) != -1) {
        localeCombo->setCurrentIndex(localeCombo->findText(locale));
    } else {
        localeCombo->setCurrentIndex(localeCombo->findText("en_US"));
    }

    // clock 24/12 default
    QString lang = getCmdOut("cat /etc/default/locale|grep LANG");
    if (lang.contains("en_US.UTF-8") || lang.contains("LANG=ar_EG.UTF-8") || lang.contains("LANG=el_GR.UTF-8") || lang.contains("LANG=sq_AL.UTF-8")) {
        radio12h->setChecked(true);
    }

    proc = new QProcess(this);
    timer = new QTimer(this);

    rootLabelEdit->setText("root" + PROJECTSHORTNAME + PROJECTVERSION);
    homeLabelEdit->setText("home" + PROJECTSHORTNAME);
    swapLabelEdit->setText("swap" + PROJECTSHORTNAME);

    // if it looks like an apple...
    if (shell.run("grub-probe -d /dev/sda2 2>/dev/null | grep hfsplus") == 0) {
        grubPbrButton->setChecked(true);
        grubMbrButton->setEnabled(false);
        gmtCheckBox->setChecked(true);
    }
    checkUefi();
}

MInstall::~MInstall() {
}

/////////////////////////////////////////////////////////////////////////
// util functions

QString MInstall::getCmdOut(QString cmd)
{
    char line[260];
    const char* ret = "";
    FILE* fp = popen(cmd.toUtf8(), "r");
    if (fp == NULL) {
        return QString (ret);
    }
    int i;
    if (fgets(line, sizeof line, fp) != NULL) {
        i = strlen(line);
        line[--i] = '\0';
        ret = line;
    }
    pclose(fp);
    return QString (ret);
}

QStringList MInstall::getCmdOuts(QString cmd)
{
    char line[260];
    FILE* fp = popen(cmd.toUtf8(), "r");
    QStringList results;
    if (fp == NULL) {
        return results;
    }
    int i;
    while (fgets(line, sizeof line, fp) != NULL) {
        i = strlen(line);
        line[--i] = '\0';
        results.append(line);
    }
    pclose(fp);
    return results;
}

// Check if running from a 32bit environment
bool MInstall::is32bit()
{
    return (getCmdOut("uname -m") == "i686");
}

// Check if running from a 64bit environment
bool MInstall::is64bit()
{
    return (getCmdOut("uname -m") == "x86_64");
}


// Check if running inside VirtualBox
bool MInstall::isInsideVB()
{
    return (shell.run("lspci -d 80ee:beef  | grep -q .") == 0);
}


QString MInstall::getCmdValue(QString cmd, QString key, QString keydel, QString valdel)
{
    const char *ret = "";
    char line[260];

    QStringList strings = getCmdOuts(cmd);
    for (QStringList::Iterator it = strings.begin(); it != strings.end(); ++it) {
        strcpy(line, ((QString)*it).toUtf8());
        char* keyptr = strstr(line, key.toUtf8());
        if (keyptr != NULL) {
            // key found
            strtok(keyptr, keydel.toUtf8());
            const char* val = strtok(NULL, valdel.toUtf8());
            if (val != NULL) {
                ret = val;
            }
            break;
        }
    }
    return QString (ret);
}

QStringList MInstall::getCmdValues(QString cmd, QString key, QString keydel, QString valdel)
{
    char line[130];
    FILE* fp = popen(cmd.toUtf8(), "r");
    QStringList results;
    if (fp == NULL) {
        return results;
    }
    int i;
    while (fgets(line, sizeof line, fp) != NULL) {
        i = strlen(line);
        line[--i] = '\0';
        char* keyptr = strstr(line, key.toUtf8());
        if (keyptr != NULL) {
            // key found
            strtok(keyptr, keydel.toUtf8());
            const char* val = strtok(NULL, valdel.toUtf8());
            if (val != NULL) {
                results.append(val);
            }
        }
    }
    pclose(fp);
    return results;
}

bool MInstall::replaceStringInFile(QString oldtext, QString newtext, QString filepath)
{

    QString cmd = QString("sed -i 's/%1/%2/g' %3").arg(oldtext).arg(newtext).arg(filepath);
    if (shell.run(cmd) != 0) {
        return false;
    }
    return true;
}

void MInstall::updateStatus(QString msg, int val)
{
    installLabel->setText(msg.toUtf8());
    progressBar->setValue(val);
    qApp->processEvents();
}

// write out crypttab if encrypting for auto-opening
void MInstall::writeKeyFile()
{
    // create keyfile
    // add key file to luks containers
    // get uuid of devices
    // write out crypttab
    // if encrypt-auto, add home and swap
    // if encrypt just home, just add swap
    // blkid -s UUID -o value devicename for UUID
    // containerName     /dev/disk/by-uuid/UUID_OF_PARTITION  /root/keyfile  luks >>/etc/crypttab
    // for auto install, only need to add swap
    // for root and home, need to add home and swap
    // for root only, add swap
    // for home only, add swap

    if (isRootEncrypted) { // if encrypting root
        QString password = (checkBoxEncryptAuto->isChecked()) ? FDEpassword->text() : FDEpassCust->text();

        //create keyfile
        shell.run("dd if=/dev/urandom of=/mnt/antiX/root/keyfile bs=1024 count=4");
        shell.run("chmod 0400 /mnt/antiX/root/keyfile");

        //add keyfile to container
        QString swapUUID;
        if (swapDevicePreserve != "/dev/none") {
            swapUUID = getCmdOut("blkid -s UUID -o value " + swapDevicePreserve);

            QProcess proc;
            proc.start("cryptsetup luksAddKey " + swapDevicePreserve + " /mnt/antiX/root/keyfile");
            proc.waitForStarted();
            proc.write(password.toUtf8() + "\n");
            proc.waitForFinished();
        }

        if (isHomeEncrypted) { // if encrypting separate /home
            QProcess proc;
            proc.start("cryptsetup luksAddKey " + homeDevicePreserve + " /mnt/antiX/root/keyfile");
            proc.waitForStarted();
            proc.write(password.toUtf8() + "\n");
            proc.waitForFinished();
        }
        QString rootUUID = getCmdOut("blkid -s UUID -o value " + rootDevicePreserve);
        //write crypttab keyfile entry
        QFile file("/mnt/antiX/etc/crypttab");
        if (file.open(QIODevice::WriteOnly)) {
            QTextStream out(&file);
            out << "rootfs /dev/disk/by-uuid/" + rootUUID +" none luks \n";
            if (isHomeEncrypted) {
                QString homeUUID =  getCmdOut("blkid -s UUID -o value " + homeDevicePreserve);
                out << "homefs /dev/disk/by-uuid/" + homeUUID +" /root/keyfile luks \n";
            }
            if (swapDevicePreserve != "/dev/none") {
                out << "swapfs /dev/disk/by-uuid/" + swapUUID +" /root/keyfile luks,nofail \n";
            }
        }
        file.close();
    } else if (isHomeEncrypted) { // if encrypting /home without encrypting root
        QString swapUUID;
        if (swapDevicePreserve != "/dev/none") {
            //create keyfile
            shell.run("dd if=/dev/urandom of=/mnt/antiX/home/.keyfileDONOTdelete bs=1024 count=4");
            shell.run("chmod 0400 /mnt/antiX/home/.keyfileDONOTdelete");

            //add keyfile to container
            swapUUID = getCmdOut("blkid -s UUID -o value " + swapDevicePreserve);

            QProcess proc;
            proc.start("cryptsetup luksAddKey " + swapDevicePreserve + " /mnt/antiX/home/.keyfileDONOTdelete");
            proc.waitForStarted();
            proc.write(FDEpassCust->text().toUtf8() + "\n");
            proc.waitForFinished();
        }
        QString homeUUID = getCmdOut("blkid -s UUID -o value " + homeDevicePreserve);
        //write crypttab keyfile entry
        QFile file("/mnt/antiX/etc/crypttab");
        if (file.open(QIODevice::WriteOnly)) {
            QTextStream out(&file);
            out << "homefs /dev/disk/by-uuid/" + homeUUID +" none luks \n";
            if (swapDevicePreserve != "/dev/none") {
                out << "swapfs /dev/disk/by-uuid/" + swapUUID +" /home/.keyfileDONOTdelete luks,nofail \n";
                system("sed -i 's/^CRYPTDISKS_MOUNT.*$/CRYPTDISKS_MOUNT=\"\\/home\"/' /mnt/antiX/etc/default/cryptdisks");
            }
        }
        file.close();
    }
}

// disable hibernate when using encrypted swap
void MInstall::disablehiberanteinitramfs()
{
    QString cmd;
    if (isSwapEncrypted) {
        cmd = "touch /mnt/antiX/initramfs-tools/conf.d/resume";
        shell.run(cmd);
        QFile file("/mnt/antiX/etc/initramfs-tools/conf.d/resume");
        if (file.open(QIODevice::WriteOnly)) {
            QTextStream out(&file);
            out << "RESUME=none";
        }
        file.close();
    }
}

bool MInstall::mountPartition(const QString dev, const QString point, const QString mntops)
{
    qDebug() << "+++" << __PRETTY_FUNCTION__ << "+++";
    mkdir(point.toUtf8(), 0755);
    QString cmd = QString("/bin/mount %1 %2 -o %3").arg(dev).arg(point).arg(mntops);

    if (shell.run(cmd) != 0) {
        return false;
    }
    return true;
}

// checks SMART status of the selected disk, returs false if it detects errors and user chooses to abort
bool MInstall::checkDisk()
{
    qDebug() << "+++" << __PRETTY_FUNCTION__ << "+++";
    QString msg;
    int ans;
    QString output;

    QString drv = "/dev/" + diskCombo->currentText().section(" ", 0, 0);
    output = getCmdOut("smartctl -H " + drv + "|grep -w FAILED");
    if (output.contains("FAILED")) {
        msg = output + tr("\n\nThe disk with the partition you selected for installation is failing.\n\n") +
                tr("You are strongly advised to abort.\n") +
                tr("If unsure, please exit the Installer and run GSmartControl for more information.\n\n") +
                tr("Do you want to abort the installation?");
        ans = QMessageBox::critical(this, QString::null, msg,
                                    tr("Yes"), tr("No"));
        if (ans == 0) {
            return false;
        }
    }
    else {
        output = getCmdOut("smartctl -A " + drv + "| grep -E \"^  5|^196|^197|^198\" | awk '{ if ( $10 != 0 ) { print $1,$2,$10} }'");
        if (output != "") {
            msg = tr("Smartmon tool output:\n\n") + output + "\n\n" +
                    tr("The disk with the partition you selected for installation passes the S.M.A.R.T. monitor test (smartctl)\n") +
                    tr("but the tests indicate it will have a higher than average failure rate in the upcoming year.\n") +
                    tr("If unsure, please exit the Installer and run GSmartControl for more information.\n\n") +
                    tr("Do you want to continue?");
            ans = QMessageBox::warning(this, QString::null, msg,
                                       tr("Yes"), tr("No"));
            if (ans != 0) {
                return false;
            }
        }
    }
    return true;
}

// check if booted UEFI and if ESP(s) available
bool MInstall::checkEsp()
{
    if (!uefi) {
        grubEspButton->setEnabled(false);
        return false;
    }
    buildESPlist();
    // if GPT, and ESP exists
    if (grubPartCombo->count() > 0) {
        grubEspButton->setEnabled(true);
        return true;
    } else {
        grubEspButton->setEnabled(false);
        return false;
    }
}


// check password length (maybe complexity)
bool MInstall::checkPassword(const QString &pass)
{
    if (pass.length() < 8) {
        QMessageBox::critical(this, QString::null,
                              tr("The password needs to be at least\n"
                                 "%1 characters long. Please select\n"
                                 "a longer password before proceeding.").arg("8"));
        return false;
    }
    return true;
}

int MInstall::getPartitionNumber()
{
    qDebug() << "+++" << __PRETTY_FUNCTION__ << "+++";
    return getCmdOut("cat /proc/partitions | grep '[h,s,v].[a-z][1-9]$' | wc -l").toInt();
}

// unmount antiX in case we are retrying
void MInstall::prepareToInstall()
{
    qDebug() << "+++" << __PRETTY_FUNCTION__ << "+++";
    updateStatus(tr("Ready to install %1 filesystem").arg(PROJECTNAME), 0);

    // unmount /boot/efi if mounted by previous run
    if (shell.run("mountpoint -q /mnt/antiX/boot/efi") == 0) {
        shell.run("umount /mnt/antiX/boot/efi");
    }

    // unmount /home if it exists
    shell.run("/bin/umount -l /mnt/antiX/home >/dev/null 2>&1");
    shell.run("/bin/umount -l /mnt/antiX >/dev/null 2>&1");

    isRootFormatted = false;
    isHomeFormatted = false;
}

void MInstall::addItemCombo(QComboBox *cb, const QString *part)
{
    // determine which hash to update and exit if called on same combo
    QHash<QString, int> *removedHash;
    if (cb == homeCombo) {
        if (part == prevItemHome) { // return if called to add item on the same combo
            return;
        }
        removedHash = &removedHome;
    } else if (cb == swapCombo) {
        if (part == prevItemSwap) { // return if called to add item on the same combo
            return;
        }
        removedHash = &removedSwap;
    } else if (cb == bootCombo) {
        if (part == prevItemBoot) { // return if called to add item on the same combo
            return;
        }
        removedHash = &removedBoot;
    } else { // root
        if (part == prevItemRoot) { // return if called to add item on the same combo
            return;
        }
        removedHash = &removedRoot;
    }
    // remove item from combo and update hash
    if (removedHash->contains(*part)) {
        cb->insertItem(removedHash->value(*part), *part);  //index, item
        removedHash->remove(*part); // clear removed hash
    }
}

void MInstall::removeItemCombo(QComboBox *cb, const QString *part)
{
    // determine which hash to update and exit if called on same combo
    QHash<QString, int> *removedHash;
    if (cb == homeCombo) {
        if (part == prevItemHome) { // return if called to add item on the same combo
            return;
        }
        removedHash = &removedHome;
    } else if (cb == swapCombo) {
        if (part == prevItemSwap) { // return if called to add item on the same combo
            return;
        }
        removedHash = &removedSwap;
    } else if (cb == bootCombo) {
        if (part == prevItemBoot) { // return if called to add item on the same combo
            return;
        }
        removedHash = &removedBoot;
    } else { // root
        if (part == prevItemRoot) { // return if called to add item on the same combo
            return;
        }
        removedHash = &removedRoot;
    }

    // find and remove item
    int index = cb->findText(part->section(" ", 0, 0), Qt::MatchStartsWith);
    if (index != -1) {
        cb->removeItem(index);
        removedHash->insert(*part, index);
    } else {
        return;
    }
}

// update partition combos
void MInstall::updatePartCombo(QString *prevItem, const QString &part)
{
    // check if prev item selected is different or the same
    if (*prevItem == part) { // same: do nothing
        return;
    } else {
        addItemCombo(rootCombo, prevItem);
        addItemCombo(homeCombo, prevItem);
        addItemCombo(swapCombo, prevItem);
        addItemCombo(bootCombo, prevItem);
        if (part.isEmpty() || part == "root" || part == "none") {
            prevItem->clear();
        } else { // remove items from combos
            *prevItem = part; // update selection
            removeItemCombo(rootCombo, prevItem);
            removeItemCombo(homeCombo, prevItem);
            removeItemCombo(swapCombo, prevItem);
            removeItemCombo(bootCombo, prevItem);
        }
    }
}

bool MInstall::makeSwapPartition(QString dev)
{
    qDebug() << "+++" << __PRETTY_FUNCTION__ << "+++";
    QString cmd = "/sbin/mkswap " + dev + " -L " + swapLabelEdit->text();
    if (shell.run(cmd) != 0) {
        // error
        return false;
    }
    return true;
}

// create ESP at the begining of the drive
bool MInstall::makeEsp(QString drv, int size)
{
    qDebug() << "+++" << __PRETTY_FUNCTION__ << "+++";
    QString mmcnvmepartdesignator;
    if (drv.contains("nvme") || drv.contains("mmcblk" )) {
        mmcnvmepartdesignator = "p";
    }
    int err = shell.run("parted -s --align optimal " + drv + " mkpart ESP 1MiB " + QString::number(size) + "MiB");
    if (err != 0) {
        qDebug() << "Could not create ESP";
        return false;
    }

    err = shell.run("mkfs.msdos -F 32 " + drv + mmcnvmepartdesignator + "1");
    if (err != 0) {
        qDebug() << "Could not format ESP";
        return false;
    }
    shell.run("parted -s " + drv + " set 1 esp on");   // sets boot flag and esp flag
    return true;
}

bool MInstall::makeLinuxPartition(QString dev, const QString &type, bool bad, const QString &label)
{
    qDebug() << "+++" << __PRETTY_FUNCTION__ << "+++";
    QString homedev = "/dev/" + homeCombo->currentText().section(" ", 0, 0);
    if (homedev == dev || dev == "/dev/mapper/homefs") {  // if formating /home partition
        home_mntops = "defaults,noatime";
    } else {
        root_mntops = "defaults,noatime";
    }

    QString cmd;
    if (type == "reiserfs") {
        cmd = QString("mkfs.reiserfs -q %1 -l \"%2\"").arg(dev).arg(label);
    } else if (type == "reiser4") {
        // reiser4
        cmd = QString("mkfs.reiser4 -f -y %1 -L \"%2\"").arg(dev).arg(label);
    } else if (type == "ext3") {
        // ext3
        if (bad) {
            // do with badblocks
            cmd = QString("mkfs.ext3 -c %1 -L \"%2\"").arg(dev).arg(label);
        } else {
            // do no badblocks
            cmd = QString("mkfs.ext3 -F %1 -L \"%2\"").arg(dev).arg(label);
        }
    } else if (type == "ext2") {
        // ext2
        if (bad) {
            // do with badblocks
            cmd = QString("mkfs.ext2 -c %1 -L \"%2\"").arg(dev).arg(label);
        } else {
            // do no badblocks
            cmd = QString("mkfs.ext2 -F %1 -L \"%2\"").arg(dev).arg(label);
        }
    } else if (type == "btrfs") {
        // btrfs and set up fsck
        shell.run("/bin/cp -fp /bin/true /sbin/fsck.auto");
        // set creation options for small drives using btrfs
        sleep(1);
        QString size_str = shell.getOutput("/sbin/sfdisk -s " + dev);
        quint64 size = size_str.toULongLong();
        size = size / 1024; // in MiB
        // if drive is smaller than 6GB, create in mixed mode
        if (size < 6000) {
            cmd = QString("mkfs.btrfs -f -M -O skinny-metadata %1 -L \"%2\"").arg(dev).arg(label);
        } else {
            cmd = QString("mkfs.btrfs -f %1 -L \"%2\"").arg(dev).arg(label);
        }
        // if compression has been selected by user, set flag
        if (type == "btrfs-zlib") {
            if (homedev == dev || dev == "/dev/mapper/homefs") { // if formating /home partition
                home_mntops = "defaults,noatime,compress-force=zlib";
            } else {
                root_mntops = "defaults,noatime,compress-force=zlib";
            }
        } else if (type == "btrfs-lzo") {
            if (homedev == dev || dev == "/dev/mapper/homefs") {  // if formating /home partition
                home_mntops = "defaults,noatime,compress-force=lzo";
            } else {
                root_mntops = "defaults,noatime,compress-force=lzo";
            }
        }
    } else if (type == "xfs") {
        cmd = QString("mkfs.xfs -f %1 -L \"%2\"").arg(dev).arg(label);
    } else if (type == "jfs") {
        if (bad) {
            // do with badblocks
            cmd = QString("mkfs.jfs -q -c %1 -L \"%2\"").arg(dev).arg(label);
        } else {
            // do no badblocks
            cmd = QString("mkfs.jfs -q %1 -L \"%2\"").arg(dev).arg(label);
        }
    } else { // must be ext4
        if (bad) {
            // do with badblocks
            cmd = QString("mkfs.ext4 -c %1 -L \"%2\"").arg(dev).arg(label);
        } else {
            // do no badblocks
            cmd = QString("mkfs.ext4 -F %1 -L \"%2\"").arg(dev).arg(label);
        }
    }
    if (shell.run(cmd) != 0) {
        // error
        return false;
    }
    system("sleep 1");

    if (type.startsWith("ext")) {
        // ext4 tuning
        cmd = QString("/sbin/tune2fs -c0 -C0 -i1m %1").arg(dev);
        if (shell.run(cmd) != 0) {
            // error
        }
    }
    return true;
}

// Create and open Luks partitions; return false if it cannot create one
bool MInstall::makeLuksPartition(const QString &dev, const QString &fs_name, const QByteArray &password)
{
    qDebug() << "+++" << __PRETTY_FUNCTION__ << "+++";
    setCursor(QCursor(Qt::WaitCursor));
    qApp->processEvents();

    QProcess proc;

    // format partition
    proc.start("cryptsetup luksFormat --batch-mode " + dev);
    proc.waitForStarted();
    proc.write(password + "\n");
    proc.waitForFinished();
    if (proc.exitCode() != 0) {
        setCursor(QCursor(Qt::ArrowCursor));
        QMessageBox::critical(this, QString::null,
                              tr("Sorry, could not create %1 LUKS partition").arg(fs_name));
        return false;
    }

    // open containers, assigning container names
    proc.start("cryptsetup luksOpen " + dev + " " + fs_name);
    proc.waitForStarted();
    proc.write(password + "\n");
    proc.waitForFinished();
    if (proc.exitCode() != 0) {
        setCursor(QCursor(Qt::ArrowCursor));
        QMessageBox::critical(this, QString::null,
                              tr("Sorry, could not open %1 LUKS container").arg(fs_name));
        return false;
    }
    return true;
}

///////////////////////////////////////////////////////////////////////////
// in this case use all of the drive

bool MInstall::makeDefaultPartitions()
{
    qDebug() << "+++" << __PRETTY_FUNCTION__ << "+++";
    int ans;
    int prog = 0;

    QString mmcnvmepartdesignator;
    mmcnvmepartdesignator.clear();

    QString rootdev, swapdev;
    QString drv = "/dev/" + diskCombo->currentText().section(" ", 0, 0);
    QString msg = QString(tr("OK to format and use the entire disk (%1) for %2?").arg(drv).arg(PROJECTNAME));
    ans = QMessageBox::information(this, QString::null, msg,
                                   tr("Yes"), tr("No"));
    if (ans != 0) { // don't format--stop install
        return false;
    }

    if (drv.contains("nvme") || drv.contains("mmcblk" )) {
        mmcnvmepartdesignator = "p";
    }

    // entire disk, create partitions
    updateStatus(tr("Creating required partitions"), ++prog);

    // ready to partition
    // try to be sure that entire drive is available
    shell.run("/sbin/swapoff -a 2>&1");

    // unmount root part
    rootdev = drv + mmcnvmepartdesignator + "1";
    QString cmd = QString("/bin/umount -l %1 >/dev/null 2>&1").arg(rootdev);
    if (shell.run(cmd) != 0) {
        qDebug() << "could not umount: " << rootdev;
    }

    bool ok = true;
    int free = freeSpaceEdit->text().toInt(&ok,10);
    if (!ok) {
        free = 0;
    }

    // calculate new partition sizes
    // get the total disk size
    sleep(1);
    QString size_str = shell.getOutput("/sbin/sfdisk -s " + drv);
    quint64 size = size_str.toULongLong();
    size = size / 1024; // in MiB
    // pre-compensate for rounding errors in disk geometry
    size = size - 32;
    int remaining = size;

    // allocate space for ESP
    int esp_size = 0;
    if(uefi) { // if booted from UEFI
        esp_size = 256;
        remaining -= esp_size;
    }

    // allocate space for /boot if encrypting
    int boot_size = 0;
    if (checkBoxEncryptAuto->isChecked()){ // set root and swap status encrypted
        isRootEncrypted = true;
        isSwapEncrypted = true;
        boot_size = 512;
        remaining -= boot_size;
    }

    // 2048 swap should be ample
    int swap = 2048;
    if (remaining < 2048) {
        swap = 128;
    } else if (remaining < 3096) {
        swap = 256;
    } else if (remaining < 4096) {
        swap = 512;
    } else if (remaining < 12288) {
        swap = 1024;
    }
    remaining -= swap;

    if (free > 0 && remaining > 8192) {
        // allow free_size
        // remaining is capped until free is satisfied
        if (free > remaining - 8192) {
            free = remaining - 8192;
        }
        remaining -= free;
    } else { // no free space
        free = 0;
    }

    if(uefi) { // if booted from UEFI make ESP
        // new GPT partition table
        int err = shell.run("parted -s " + drv + " mklabel gpt");
        if (err != 0 ) {
            qDebug() << "Could not create gpt partition table on " + drv;
            return false;
        }
        // switch for encrypted parts and /boot
        if (isRootEncrypted) {
            bootdev = drv + mmcnvmepartdesignator + "2";
            rootdev = drv + mmcnvmepartdesignator + "3";
            swapdev = drv + mmcnvmepartdesignator + "4";
        } else {
            rootdev = drv + mmcnvmepartdesignator + "2";
            swapdev = drv + mmcnvmepartdesignator + "3";
            updateStatus(tr("Formating EFI System Partition (ESP)"), ++prog);
        }
        rootDevicePreserve = rootdev;
        swapDevicePreserve = swapdev;

        if(!makeEsp(drv, esp_size)) {
            return false;
        }

    } else {
        // new msdos partition table
        cmd = QString("/bin/dd if=/dev/zero of=%1 bs=512 count=100").arg(drv);
        shell.run(cmd);
        int err = shell.run("parted -s " + drv + " mklabel msdos");
        if (err != 0 ) {
            qDebug() << "Could not create msdos partition table on " + drv;
            return false;
        }
        // switch for encrypted parts and /boot
        if (isRootEncrypted) {
            bootdev = drv + mmcnvmepartdesignator + "1";
            rootdev = drv + mmcnvmepartdesignator + "2";
            swapdev = drv + mmcnvmepartdesignator + "3";
        } else {
            rootdev = drv + mmcnvmepartdesignator + "1";
            swapdev = drv + mmcnvmepartdesignator + "2";
        }
        rootDevicePreserve = rootdev;
        swapDevicePreserve = swapdev;
    }

    // create root partition
    QString start;
    if (esp_size == 0) {
        start = "1MiB "; //use 1 MiB to aid alignment
    } else {
        start = QString::number(esp_size) + "MiB ";
    }

    // create boot partition if necessary
    if (isRootEncrypted){
        int end_boot = esp_size + boot_size;
        int err = shell.run("parted -s --align optimal " + drv + " mkpart primary " + start + QString::number(end_boot) + "MiB");
        if (err != 0) {
            qDebug() << "Could not create boot partition";
            return false;
        }
        start = QString::number(end_boot) + "MiB ";
    }

    // if encrypting, boot_size=512, or 0 if not  .  start is set to end_boot if encrypting
    int end_root = esp_size + boot_size + remaining;
    int err = shell.run("parted -s --align optimal " + drv + " mkpart primary " + start + QString::number(end_root) + "MiB");
    if (err != 0) {
        qDebug() << "Could not create root partition";
        return false;
    }

    // create swap partition
    err = shell.run("parted -s --align optimal " + drv + " mkpart primary " + QString::number(end_root) + "MiB " + QString::number(end_root + swap) + "MiB");
    if (err != 0) {
        qDebug() << "Could not create swap partition";
        return false;
    }

    // if encrypting, set up LUKS containers for root and swap
    if (isRootEncrypted) {
        updateStatus(tr("Setting up LUKS encrypted containers"), ++prog);
        if(!makeLuksPartition(rootdev, "rootfs", FDEpassword->text().toUtf8()) || !makeLuksPartition(swapdev, "swapfs", FDEpassword->text().toUtf8())) {
            qDebug() << "could not make LUKS partitions";
            return false;
        } else {
            rootdev="/dev/mapper/rootfs";
            swapdev="/dev/mapper/swapfs";
        }
    }

    updateStatus(tr("Formatting swap partition"), ++prog);
    system("sleep 1");
    if (!makeSwapPartition(swapdev)) {
        return false;
    }
    system("sleep 1");
    shell.run("make-fstab -s");
    shell.run("/sbin/swapon -a 2>&1");

    // format /boot filesystem if encrypting
    if (isRootEncrypted) {
        updateStatus(tr("Formatting boot partition"), ++prog);
        if (!makeLinuxPartition(bootdev, "ext4", false, "boot")) {
            return false;
        }
    }

    updateStatus(tr("Formatting root partition"), ++prog);
    if (!makeLinuxPartition(rootdev, "ext4", false, rootLabelEdit->text())) {
        return false;
    } else {
        root_mntops = "defaults,noatime";
        isRootFormatted = true;
    }

    // if UEFI is not detected, set flags based on GPT. Else don't set a flag...done by makeESP.
    if(!uefi) { // set appropriate flags
        if (isGpt(drv)) {
            shell.run("parted -s " + drv + " disk_set pmbr_boot on");
        } else {
            shell.run("parted -s " + drv + " set 1 boot on");
        }
    }

    system("sleep 1");

    // mount partitions
    if (!mountPartition(rootdev, "/mnt/antiX", root_mntops)) {
        return false;
    }

    // on root, make sure it exists
    system("sleep 1");
    mkdir("/mnt/antiX/home", 0755);

    on_diskCombo_activated();
    rootCombo->setCurrentIndex(1);
    swapCombo->setCurrentIndex(1);
    homeCombo->setCurrentIndex(0);
    bootCombo->setCurrentIndex(0);

    return true;
}

///////////////////////////////////////////////////////////////////////////
// Make the chosen partitions and mount them

bool MInstall::makeChosenPartitions()
{
    qDebug() << "+++" << __PRETTY_FUNCTION__ << "+++";
    int ans;
    int prog = 0;
    QString root_type;
    QString home_type;
    QString msg;
    QString cmd;

    if (checkBoxEncryptRoot->isChecked()) {
        isRootEncrypted = true;
    }

    QString drv = "/dev/" + diskCombo->currentText().section(" ", 0, 0).trimmed();
    bool gpt = isGpt(drv);

    // get config
    root_type = rootTypeCombo->currentText().toUtf8();
    home_type = homeTypeCombo->currentText().toUtf8();

    // Root
    QString rootdev = "/dev/" + rootCombo->currentText().section(" -", 0, 0).trimmed();
    rootDevicePreserve = rootdev;
    QStringList rootsplit = getCmdOut("partition-info split-device=" + rootdev).split(" ", QString::SkipEmptyParts);

    // Swap
    QString swapdev;
    swapdev = "/dev/" + swapCombo->currentText().section(" -", 0, 0).trimmed();
    if (checkBoxEncrpytSwap->isChecked() && swapdev != "/dev/none") {
        isSwapEncrypted = true;
    }
    swapDevicePreserve = swapdev;
    QStringList swapsplit = getCmdOut("partition-info split-device=" + swapdev).split(" ", QString::SkipEmptyParts);

    // Boot
    if (bootCombo->currentText() == "root") {
        bootdev = rootdev;
    } else {
        bootdev = "/dev/" + bootCombo->currentText().section(" -", 0, 0).trimmed();
    }
    QStringList bootsplit = getCmdOut("partition-info split-device=" + bootdev).split(" ", QString::SkipEmptyParts);

    // Home
    QString homedev = "/dev/" + homeCombo->currentText().section(" -", 0, 0).trimmed();
    homeDevicePreserve = (homedev == "/dev/root") ? rootdev : homedev;
    if (checkBoxEncryptHome->isChecked() && homedev != "/dev/root") {
        isHomeEncrypted = true;
    }
    QStringList homesplit = getCmdOut("partition-info split-device=" + homedev).split(" ", QString::SkipEmptyParts);

    if (rootdev == "/dev/none" || rootdev == "/dev/") {
        QMessageBox::critical(this, QString::null,
                              tr("You must choose a root partition.\nThe root partition must be at least %1.").arg(MIN_INSTALL_SIZE));
        return false;
    }

    // warn if using a non-Linux partition (potential Windows install)
    cmd = QString("partition-info is-linux=%1").arg(rootdev);
    if (shell.run(cmd) != 0) {
        msg = tr("The partition you selected for %1, is not a Linux partition. Are you sure you want to reformat this partition?").arg("root");
        ans = QMessageBox::warning(this, QString::null, msg,
                                   tr("Yes"), tr("No"));
        if (ans != 0) {
            // don't format--stop install
            return false;
        }
    }

    // warn on formatting or deletion
    if (!(saveHomeCheck->isChecked() && homedev == "/dev/root")) {
        msg = QString(tr("OK to format and destroy all data on \n%1 for the / (root) partition?")).arg(rootdev);
    } else {
        msg = QString(tr("All data on %1 will be deleted, except for /home\nOK to continue?")).arg(rootdev);
    }
    ans = QMessageBox::warning(this, QString::null, msg,
                               tr("Yes"), tr("No"));
    if (ans != 0) {
        // don't format--stop install
        return false;
    }

    // format swap

    //if no swap is chosen do nothing
    if (swapdev != "/dev/none") {
        //if partition chosen is already swap, don't do anything
        //check swap fstype
        cmd = QString("partition-info %1 | cut -d- -f3 | grep swap").arg(swapdev);
        if (shell.run(cmd) != 0) {
            msg = tr("OK to format and destroy all data on \n%1 for the swap partition?").arg(swapdev);
            ans = QMessageBox::warning(this, QString::null, msg,
                                       tr("Yes"), tr("No"));
            if (ans != 0) {
                // don't format--stop install
                return false;
            }
        }
    }
    // format /home?
    if (homedev != "/dev/root") {
        cmd = QString("partition-info is-linux=%1").arg(homedev);
        if (shell.run(cmd) != 0) {
            msg = tr("The partition you selected for %1, is not a Linux partition.\nAre you sure you want to reformat this partition?").arg("/home");
            ans = QMessageBox::warning(this, QString::null, msg,
                                       tr("Yes"), tr("No"));
            if (ans != 0) {
                // don't format--stop install
                return false;
            }
        }
        if (saveHomeCheck->isChecked()) {
            msg = tr("OK to reuse (no reformat) %1 as the /home partition?").arg(homedev);
        } else {
            msg = tr("OK to format and destroy all data on %1 for the /home partition?").arg(homedev);
        }

        ans = QMessageBox::warning(this, QString::null, msg,
                                   tr("Yes"), tr("No"));
        if (ans != 0) {
            // don't format--stop install
            return false;
        }
    }
    // format /boot?
    if (bootCombo->currentText() != "root") {
        // warn if using a non-Linux partition (potential Windows install)
        cmd = QString("partition-info is-linux=%1").arg(bootdev);
        if (shell.run(cmd) != 0) {
            msg = tr("The partition you selected for %1, is not a Linux partition.\nAre you sure you want to reformat this partition?").arg("/boot");
            ans = QMessageBox::warning(this, QString::null, msg,
                                       tr("Yes"), tr("No"));
            if (ans != 0) {
                // don't format--stop install
                return false;
            }
        }
        // warn if partition too big (not needed for boot, likely data or other useful partition
        QString size_str = shell.getOutput("lsblk -nbo SIZE " + bootdev + "|head -n1").trimmed();
        bool ok = true;
        quint64 size = size_str.toULongLong(&ok, 10);
        if (size > 2147483648 || !ok) {  // if > 2GiB or not converted properly
            msg = tr("The partition you selected for /boot, is larger than expected.\nAre you sure you want to reformat this partition?");
            ans = QMessageBox::warning(this, QString::null, msg,
                                       tr("Yes"), tr("No"));
            if (ans != 0) {
                // don't format--stop install
                return false;
            }
        }
    }

    updateStatus(tr("Preparing required partitions"), ++prog);

    // unmount /home part if it exists
    if (homedev != "/dev/root") {
        // has homedev
        if (shell.run("pumount " + homedev) != 0) {
            // error
            if (shell.run("swapoff " + homedev) != 0) {
            }
        }
    }

    // unmount root part
    if (shell.run("pumount " + rootdev) != 0) {
        // error
        if (shell.run("swapoff " + rootdev) != 0) {
        }
    }

    //if no swap is chosen do nothing
    if (swapdev != "/dev/none") {
        //if swap exists and not encrypted, do nothing
        //check swap fstype
        cmd = QString("partition-info %1 | cut -d- -f3 | grep swap").arg(swapdev);
        if (shell.run(cmd) != 0 || checkBoxEncrpytSwap->isChecked()) {
            if (shell.run("swapoff " + swapdev) != 0) {
                if (shell.run("pumount " + swapdev) != 0) {
                }
            }
            updateStatus(tr("Formatting swap partition"), ++prog);
            // always set type
            if (gpt) {
                cmd = QString("/sbin/sgdisk /dev/%1 --typecode=%2:8200").arg(swapsplit[0]).arg(swapsplit[1]);
            } else {
                cmd = QString("/sbin/sfdisk /dev/%1 --part-type %2 82").arg(swapsplit[0]).arg(swapsplit[1]);
            }
            shell.run(cmd);
            system("sleep 1");

            if (checkBoxEncrpytSwap->isChecked()) {
                updateStatus(tr("Setting up LUKS encrypted containers"), ++prog);
                if(!makeLuksPartition(swapdev, "swapfs", FDEpassCust->text().toUtf8())) {
                    qDebug() << "could not make swap LUKS partition";
                    return false;
                } else {
                    swapdev ="/dev/mapper/swapfs";
                }
            }

            if (!makeSwapPartition(swapdev)) {
                return false;
            }
            // enable the new swap partition asap
            system("sleep 1");

            shell.run("make-fstab -s");
            shell.run("/sbin/swapon " + swapdev);
        }
    }
    // maybe format root (if not saving /home on root) // or if using --sync option
    if (!(saveHomeCheck->isChecked() && homedev == "/dev/root") && !(args.contains("--sync") || args.contains("-s"))) {
        updateStatus(tr("Formatting the / (root) partition"), ++prog);
        // always set type
        if (gpt) {
            cmd = QString("/sbin/sgdisk /dev/%1 --typecode=%2:8303").arg(rootsplit[0]).arg(rootsplit[1]);
        } else {
            cmd = QString("/sbin/sfdisk /dev/%1 --part-type %2 83").arg(rootsplit[0]).arg(rootsplit[1]);
        }
        shell.run(cmd);
        system("sleep 1");

        if (checkBoxEncryptRoot->isChecked()) {
            updateStatus(tr("Setting up LUKS encrypted containers"), ++prog);
            if(!makeLuksPartition(rootdev, "rootfs", FDEpassCust->text().toUtf8())) {
                qDebug() << "could not make root LUKS partition";
                return false;
            } else {
                rootdev="/dev/mapper/rootfs";
            }
        }
        if (!makeLinuxPartition(rootdev, root_type, badblocksCheck->isChecked(), rootLabelEdit->text())) {
            return false;
        }
        system("sleep 1");
        isRootFormatted = true;
    }
    if (!mountPartition(rootdev, "/mnt/antiX", root_mntops)) {
        return false;
    }

    // format and mount /boot if different than root
    if (bootCombo->currentText() != "root") {
        updateStatus(tr("Formatting boot partition"), ++prog);
        // always set type
        if (gpt) {
            cmd = QString("/sbin/sgdisk /dev/%1 --typecode=%2:ef02").arg(bootsplit[0]).arg(bootsplit[1]);
        } else {
            cmd = QString("/sbin/sfdisk /dev/%1 --part-type %2 83").arg(bootsplit[0]).arg(bootsplit[1]);
        }
        if (!makeLinuxPartition(bootdev, "ext4", false, "boot")) {
            return false;
        }
    }

    // maybe format home
    if (saveHomeCheck->isChecked()) {
        // save home
        if (homedev != "/dev/root") {
            // not on root
            updateStatus(tr("Mounting the /home partition"), ++prog);
            if (!mountPartition(homedev, "/mnt/antiX/home", home_mntops)) {
                return false;
            }
        } else {
            // on root, make sure it exists
            system("sleep 1");
            mkdir("/mnt/antiX/home", 0755);
        }
    } else {
        // don't save home
        shell.run("/bin/rm -r /mnt/antiX/home >/dev/null 2>&1");

        if (isHomeEncrypted) {
            updateStatus(tr("Setting up LUKS encrypted containers"), ++prog);
            if(!makeLuksPartition(homedev, "homefs", FDEpassCust->text().toUtf8())) {
                qDebug() << "could not make home LUKS partition";
                return false;
            } else {
                homedev="/dev/mapper/homefs";
            }
        }

        mkdir("/mnt/antiX/home", 0755);

        if (homedev != "/dev/root") { // not on root
            updateStatus(tr("Formatting the /home partition"), ++prog);
            // always set type
            if (gpt) {
                cmd = QString("/sbin/sgdisk /dev/%1 --typecode=%2:8302").arg(homesplit[0]).arg(homesplit[1]);
            } else {
                cmd = QString("/sbin/sfdisk /dev/%1 --part-type %2 83").arg(homesplit[0]).arg(homesplit[1]);
            }
            shell.run(cmd);
            system("sleep 1");

            if (!makeLinuxPartition(homedev, home_type, badblocksCheck->isChecked(), homeLabelEdit->text())) {
                return false;
            }
            system("sleep 1");

            if (!mountPartition(homedev, "/mnt/antiX/home", home_mntops)) {
                return false;
            }
            isHomeFormatted = true;
        }
    }
    // mount all swaps
    system("sleep 1");
    if (checkBoxEncrpytSwap->isChecked() && swapdev != "/dev/none") { // swapon -a doens't mount LUKS swap
        shell.run("swapon " + swapdev);
    }
    shell.run("/sbin/swapon -a 2>&1");

    return true;
}

void MInstall::installLinux()
{
    qDebug() << "+++" << __PRETTY_FUNCTION__ << "+++";
    QString rootdev;

    //use /dev/mapper designations if ecryption is checked
    if (isRootEncrypted) {
        rootdev = "/dev/mapper/rootfs";
    } else {
        QString drv = "/dev/" + diskCombo->currentText().section(" ", 0, 0);
        QString rootdev = "/dev/" + rootCombo->currentText().section(" -", 0, 0).trimmed();
    }

    // maybe root was formatted or using --sync option
    if (isRootFormatted || args.contains("--sync") || args.contains("-s")) {
        // yes it was
        copyLinux();
    } else {
        // no--it's being reused
        updateStatus(tr("Mounting the / (root) partition"), 3);
        mountPartition(rootdev, "/mnt/antiX", root_mntops);
        // set all connections in advance
        disconnect(timer, SIGNAL(timeout()), 0, 0);
        connect(timer, SIGNAL(timeout()), this, SLOT(delTime()));
        disconnect(proc, SIGNAL(started()), 0, 0);
        connect(proc, SIGNAL(started()), this, SLOT(delStart()));
        disconnect(proc, SIGNAL(finished(int, QProcess::ExitStatus)), 0, 0);
        connect(proc, SIGNAL(finished(int, QProcess::ExitStatus)), this, SLOT(delDone(int, QProcess::ExitStatus)));
        // remove all folders in root except for /home
        QString cmd = "/bin/bash -c \"find /mnt/antiX -mindepth 1 -maxdepth 1 ! -name home -exec rm -r {} \\;\"";
        proc->start(cmd);
    }
}

// create /etc/fstab file
void MInstall::makeFstab()
{
    // get config
    QString rootdev = rootDevicePreserve;
    QString homedev = homeDevicePreserve;
    QString swapdev = swapDevicePreserve;

    // if encrypting, modify devices to /dev/mapper categories
    if (isRootEncrypted){
        rootdev = "/dev/mapper/rootfs";
    }
    if (isHomeEncrypted) {
        homedev = "/dev/mapper/homefs";
    }
    if (isSwapEncrypted) {
        swapdev = "/dev/mapper/swapfs";
    }
    qDebug() << "Create fstab entries for:";
    qDebug() << "rootdev" << rootdev;
    qDebug() << "homedev" << homedev;
    qDebug() << "swapdev" << swapdev;
    qDebug() << "bootdev" << bootdev;


    QString fstype = getPartType(rootdev);
    QString dump_pass = "1 1";

    if (fstype.startsWith("btrfs")) {
        dump_pass = "1 0";
    } else if (fstype.startsWith("reiser") ) {
        root_mntops += ",notail";
        dump_pass = "0 0";
    }

    QFile file("/mnt/antiX/etc/fstab");
    if (file.open(QIODevice::WriteOnly)) {
        QTextStream out(&file);
        out << "# Pluggable devices are handled by uDev, they are not in fstab\n";
        out << rootdev + " / " + fstype + " " + root_mntops + " " + dump_pass + "\n";
        //add bootdev if present
        //only ext4 (for now) for max compatibility with other linuxes
        if (!bootdev.isEmpty() && bootdev != rootDevicePreserve) {
            out << bootdev + " /boot ext4 " + root_mntops + " 1 1 \n";
        }
        if (!homedev.isEmpty() && homedev != rootDevicePreserve) {
            fstype = getPartType(homedev);
            if (isHomeFormatted) {
                dump_pass = "1 2";
                if (fstype.startsWith("btrfs")) {
                    dump_pass = "1 2";
                } else if (fstype.startsWith("reiser") ) {
                    home_mntops += ",notail";
                    dump_pass = "0 0";
                }
                out << homedev + " /home " + fstype + " " + home_mntops + " " + dump_pass + "\n";
            } else { // if not formatted
                out << homedev + " /home " + fstype + " defaults,noatime 1 2\n";
            }
        }
        if (!swapdev.isEmpty() && swapdev != "/dev/none") {
            out << swapdev +" swap swap defaults 0 0 \n";
        }
        file.close();
    }
    // if POPULATE_MEDIA_MOUNTPOINTS is true in gazelle-installer-data, then use the --mntpnt switch
    if (POPULATE_MEDIA_MOUNTPOINTS) {
        runCmd("/sbin/make-fstab -O --install /mnt/antiX --mntpnt=/media");
    }

    qDebug() << "change fstab entries to use UUIDs";
    // set mounts for chroot
    runCmd("mount -o bind /dev /mnt/antiX/dev");
    runCmd("mount -o bind /sys /mnt/antiX/sys");
    runCmd("mount -o bind /proc /mnt/antiX/proc");

    runCmd("chroot /mnt/antiX dev2uuid_fstab");

    qDebug() << "clear chroot env";
    runCmd("umount /mnt/antiX/proc");
    runCmd("umount /mnt/antiX/sys");
    runCmd("umount /mnt/antiX/dev");
}

void MInstall::copyLinux()
{
    qDebug() << "+++" << __PRETTY_FUNCTION__ << "+++";
    // make empty dirs for opt, dev, proc, sys, run,
    // home already done
    updateStatus(tr("Creating system directories"), 9);
    mkdir("/mnt/antiX/opt", 0755);
    mkdir("/mnt/antiX/dev", 0755);
    mkdir("/mnt/antiX/proc", 0755);
    mkdir("/mnt/antiX/sys", 0755);
    mkdir("/mnt/antiX/run", 0755);

    //if separate /boot in use, mount that to /mnt/antiX/boot
    if (!bootdev.isEmpty() && bootdev != rootDevicePreserve) {
        mkdir("/mnt/antiX/boot", 0755);
        shell.run("fsck.ext4 -y " + bootdev, QStringList("quiet")); // needed to run fsck because sfdisk --part-type can mess up the partition
        if (!mountPartition(bootdev, "/mnt/antiX/boot", root_mntops)) {
            qDebug() << "Could not mount /boot on " + bootdev;
            return;
        }
    }

    // copy most except usr, mnt and home
    // must copy boot even if saving, the new files are required
    // media is already ok, usr will be done next, home will be done later
    // set all connections in advance
    disconnect(timer, SIGNAL(timeout()), 0, 0);
    connect(timer, SIGNAL(timeout()), this, SLOT(copyTime()));
    disconnect(proc, SIGNAL(started()), 0, 0);
    connect(proc, SIGNAL(started()), this, SLOT(copyStart()));
    disconnect(proc, SIGNAL(finished(int, QProcess::ExitStatus)), 0, 0);
    connect(proc, SIGNAL(finished(int, QProcess::ExitStatus)), this, SLOT(copyDone(int, QProcess::ExitStatus)));
    // setup and start the process
    QString cmd;
    cmd = "/bin/cp -a";
    if (args.contains("--sync") || args.contains("-s")) {
        cmd = "rsync -a --delete";
        if (saveHomeCheck->isChecked()) {
            cmd.append(" --filter 'protect home/*'");
        }
    }
    cmd.append(" /live/aufs/bin /live/aufs/boot /live/aufs/dev");
    cmd.append(" /live/aufs/etc /live/aufs/lib /live/aufs/lib64 /live/aufs/media /live/aufs/mnt");
    cmd.append(" /live/aufs/opt /live/aufs/root /live/aufs/sbin /live/aufs/selinux /live/aufs/usr");
    cmd.append(" /live/aufs/var /live/aufs/home /mnt/antiX");
    if (args.contains("--nocopy") || args.contains("-n")) {
        proc->start("");
    } else {
        proc->start(cmd);
    }
}

///////////////////////////////////////////////////////////////////////////
// install loader

// build a grub configuration and install grub
bool MInstall::installLoader()
{
    qDebug() << "+++" << __PRETTY_FUNCTION__ << "+++";
    QString cmd;
    QString val = getCmdOut("ls /mnt/antiX/boot | grep 'initrd.img-3.6'");

    // the old initrd is not valid for this hardware
    if (!val.isEmpty()) {
        runCmd("rm -f /mnt/antiX/boot/" + val);
    }

    if (!grubCheckBox->isChecked()) {
        // skip it
        return true;
    }

    QString bootdrv = grubBootCombo->currentText().section(" ", 0, 0);

    //add switch to change root partition info
    QString rootpart;
    if (isRootEncrypted) {
        rootpart = "mapper/rootfs";
    } else {
        rootpart = rootCombo->currentText().section(" ", 0, 0);
    }
    QString boot;

    if (grubMbrButton->isChecked()) {
        boot = bootdrv;
        QString drive = rootpart;
        QString part_num = rootpart;
        part_num.remove(QRegularExpression("\\D+\\d*\\D+")); // remove the non-digit part to get the number of the root partition
        drive.remove(QRegularExpression("\\d*$|p\\d*$"));    // remove partition number to get the root drive
        if (!isGpt("/dev/" + drive)) {
            qDebug() << "parted -s /dev/" + drive + " set " + part_num + " boot on";
            runCmd("parted -s /dev/" + drive + " set " + part_num + " boot on");
        }
    } else if (grubPbrButton->isChecked()) {
        boot = grubPartCombo->currentText().section(" ", 0, 0);
    } else if (grubEspButton->isChecked()) {
//        if (entireDiskButton->isChecked()) { // don't use PMBR if installing on ESP and doing automatic partitioning
//            runCmd("parted -s /dev/" + bootdrv + " disk_set pmbr_boot off");
//        }
        // find first ESP on the boot disk

<<<<<<< HEAD
        cmd = QString("partition-info find-esp=%1").arg(bootdrv);
        boot = getCmdOut(cmd);

        if (boot.isEmpty()) {
            //try fallback method
            //modification for mmc/nvme devices that don't always update the parttype uuid
            cmd = QString("parted " + bootdrv + " -l -m|grep -m 1 \"boot, esp\"|cut -d: -f1");
            qDebug() << "parted command" << cmd;
            boot = getCmdOut(cmd);
            if (boot.isEmpty()) {
                qDebug() << "could not find ESP on: " << bootdrv;
                return false;
            }
            if (bootdrv.contains("nvme") || bootdrv.contains("mmcblk")) {
                boot = bootdrv + "p" + boot;
            } else {
                boot = bootdrv + boot;
            }
        }
=======
        //cmd = QString("partition-info find-esp=%1").arg(bootdrv);
        boot = grubPartCombo->currentText().trimmed();

//        if (boot.isEmpty()) {
//            //try fallback method
//            //modification for mmc/nvme devices that don't always update the parttype uuid
//            cmd = QString("parted " + bootdrv + " -l -m|grep -m 1 \"boot, esp\"|cut -d: -f1");
//            qDebug() << "parted command" << cmd;
//            boot = getCmdOut(cmd);
//            if (boot.isEmpty()) {
//                qDebug() << "could not find ESP on: " << bootdrv;
//                return false;
//            }
//            if (bootdrv.contains("nvme") || bootdrv.contains("mmcblk")) {
//                boot = bootdrv + "p" + boot;
//            } else {
//                boot = bootdrv + boot;
//            }
//        }
>>>>>>> c0e2a335
        qDebug() << "boot for grub routine = " << boot;
    }
    // install Grub?
    QString msg = tr("OK to install GRUB bootloader at %1 ?").arg(boot);
    int ans = QMessageBox::warning(this, QString::null, msg,
                                   tr("Yes"), tr("No"));
    if (ans != 0) {
        return false;
    }
    setCursor(QCursor(Qt::WaitCursor));
    QProgressDialog *progress = new QProgressDialog(this);
    bar = new QProgressBar(progress);
    progress->setWindowModality(Qt::WindowModal);
    progress->setWindowFlags(Qt::Dialog | Qt::CustomizeWindowHint | Qt::WindowTitleHint |Qt::WindowSystemMenuHint | Qt::WindowStaysOnTopHint);
    progress->setCancelButton(0);
    progress->setLabelText(tr("Please wait till GRUB is installed, it might take a couple of minutes."));
    progress->setAutoClose(false);
    progress->setBar(bar);
    bar->setTextVisible(false);
    timer->start(100);
    connect(timer, SIGNAL(timeout()), this, SLOT(procTime()));
    progress->show();
    progress->installEventFilter(this);
    qApp->processEvents();
    nextButton->setEnabled(false);

    // set mounts for chroot
    runCmd("mount -o bind /dev /mnt/antiX/dev");
    runCmd("mount -o bind /sys /mnt/antiX/sys");
    runCmd("mount -o bind /proc /mnt/antiX/proc");

    QString arch;

    // install new Grub now
    if (!grubEspButton->isChecked()) {
        cmd = QString("grub-install --target=i386-pc --recheck --no-floppy --force --boot-directory=/mnt/antiX/boot /dev/%1").arg(boot);
    } else {
        runCmd("mkdir /mnt/antiX/boot/efi");
        QString mount = QString("mount /dev/%1 /mnt/antiX/boot/efi").arg(boot);
        runCmd(mount);
        // rename arch to match grub-install target
        arch = getCmdOut("cat /sys/firmware/efi/fw_platform_size");
        if (arch == "32") {
            arch = "i386";
        } else if (arch == "64") {
            arch = "x86_64";
        }

        cmd = QString("chroot /mnt/antiX grub-install --target=%1-efi --efi-directory=/boot/efi --bootloader-id=" + PROJECTSHORTNAME +"%2 --recheck").arg(arch).arg(PROJECTVERSION);
    }

    qDebug() << "Installing Grub";
    if (runCmd(cmd) != 0) {
        // error
        progress->close();
        setCursor(QCursor(Qt::ArrowCursor));
        QMessageBox::critical(this, QString::null,
                              tr("Sorry, installing GRUB failed. This may be due to a change in the disk formatting. You can uncheck GRUB and finish installing then reboot to the LiveDVD or LiveUSB and repair the installation with the reinstall GRUB function."));
        runCmd("umount /mnt/antiX/proc; umount /mnt/antiX/sys; umount /mnt/antiX/dev");
        if (runCmd("mountpoint -q /mnt/antiX/boot/efi") == 0) {
            runCmd("umount /mnt/antiX/boot/efi");
        }
        nextButton->setEnabled(true);
        return false;
    }

    //added non-live boot codes to those in /etc/default/grub, remove duplicates
    //get non-live boot codes
    QString cmdline = getCmdOut("/live/bin/non-live-cmdline");

    //get /etc/default/grub codes
    QSettings grubSettings("/etc/default/grub", QSettings::NativeFormat);
    QString grubDefault=grubSettings.value("GRUB_CMDLINE_LINUX_DEFAULT").toString();
    qDebug() << "grubDefault is " << grubDefault;

    //covert qstrings to qstringlists and join the default and non-live lists together
    QStringList finalcmdline=cmdline.split(" ");
    finalcmdline.append(grubDefault.split(" "));
    qDebug() << "intermediate" << finalcmdline;

    //remove any duplicate codes in list (typically splash)
    finalcmdline.removeDuplicates();

    //remove vga=ask
    finalcmdline.removeAll("vga=ask");

    //remove boot_image code
    finalcmdline.removeAll("BOOT_IMAGE=/antiX/vmlinuz");

    //remove nosplash boot code if configured in installer.conf
    if (REMOVE_NOSPLASH) {
        finalcmdline.removeAll("nosplash");
    }
    //remove in null or empty strings that might have crept in
    finalcmdline.removeAll({});
    qDebug() << "Add cmdline options to Grub" << finalcmdline;

    //convert qstringlist back into normal qstring
    QString finalcmdlinestring = finalcmdline.join(" ");
    qDebug() << "cmdlinestring" << finalcmdlinestring;

    //get qstring boot codes read for sed command
    finalcmdlinestring.replace('\\', "\\\\");
    finalcmdlinestring.replace('|', "\\|");

    //do the replacement in /etc/default/grub
    qDebug() << "Add cmdline options to Grub";
    cmd = QString("sed -i -r 's|^(GRUB_CMDLINE_LINUX_DEFAULT=).*|\\1\"%1\"|' /mnt/antiX/etc/default/grub").arg(finalcmdlinestring);
    runCmd(cmd);


    //copy memtest efi files if needed

    if (uefi) {
        if (arch == "i386") {
            runCmd("mkdir -p /mnt/antiX/boot/uefi-mt");
            runCmd("cp /live/boot-dev/boot/uefi-mt/mtest-32.efi /mnt/antiX/boot/uefi-mt");
        } else {
            runCmd("mkdir -p /mnt/antiX/boot/uefi-mt");
            runCmd("cp /live/boot-dev/boot/uefi-mt/mtest-64.efi /mnt/antiX/boot/uefi-mt");
        }
    }

    //update grub with new config

    qDebug() << "Update Grub";
    runCmd("chroot /mnt/antiX update-grub");

    qDebug() << "Update initramfs";
    runCmd("chroot /mnt/antiX update-initramfs -u -t -k all");
    qDebug() << "clear chroot env";
    runCmd("umount /mnt/antiX/proc");
    runCmd("umount /mnt/antiX/sys");
    runCmd("umount /mnt/antiX/dev");
    if (runCmd("mountpoint -q /mnt/antiX/boot/efi") == 0) {
        runCmd("umount /mnt/antiX/boot/efi");
    }

    setCursor(QCursor(Qt::ArrowCursor));
    timer->stop();
    progress->close();
    nextButton->setEnabled(true);
    return true;
}

bool MInstall::isGpt(QString drv)
{
    QString cmd = QString("blkid %1 | grep -q PTTYPE=\\\"gpt\\\"").arg(drv);
    return (shell.run(cmd) == 0);
}

void MInstall::checkUefi()
{
    // return false if not uefi, or if a bad combination, like 32 bit iso and 64 bit uefi)
    if (system("uname -m | grep -q i686") == 0 && system("grep -q 64 /sys/firmware/efi/fw_platform_size") == 0) {
        uefi = false;
    } else {
        uefi = (system("test -d /sys/firmware/efi") == 0);
    }
    qDebug() << "uefi =" << uefi;
}

/////////////////////////////////////////////////////////////////////////
// create the user, can not be rerun

bool MInstall::setUserName()
{
    qDebug() << "+++" << __PRETTY_FUNCTION__ << "+++";
    if (args.contains("--nocopy") || args.contains("-n")) {
        return true;
    }
    int ans;
    DIR *dir;
    QString msg, cmd;

    // see if user directory already exists
    QString dpath = QString("/mnt/antiX/home/%1").arg(userNameEdit->text());
    if ((dir = opendir(dpath.toUtf8())) != NULL) {
        // already exists
        closedir(dir);
        msg = tr("The home directory for %1 already exists.Would you like to reuse the old home directory?").arg(userNameEdit->text());
        setCursor(QCursor(Qt::ArrowCursor));
        ans = QMessageBox::information(this, QString::null, msg,
                                       tr("Yes"), tr("No"));
        if (ans != 0) {
            // don't reuse -- maybe save the old home
            msg = tr("Would you like to save the old home directory\nand create a new home directory?");
            ans = QMessageBox::information(this, QString::null, msg,
                                           tr("Yes"), tr("No"));
            if (ans == 0) {
                // save the old directory
                cmd = QString("mv -f %1 %2.001").arg(dpath).arg(dpath);
                if (shell.run(cmd) != 0) {
                    cmd = QString("mv -f %1 %2.002").arg(dpath).arg(dpath);
                    if (shell.run(cmd) != 0) {
                        cmd = QString("mv -f %1 %2.003").arg(dpath).arg(dpath);
                        if (shell.run(cmd) != 0) {
                            cmd = QString("mv -f %1 %2.004").arg(dpath).arg(dpath);
                            if (shell.run(cmd) != 0) {
                                cmd = QString("mv -f %1 %2.005").arg(dpath).arg(dpath);
                                if (shell.run(cmd) != 0) {
                                    QMessageBox::critical(this, QString::null,
                                                          tr("Sorry, failed to save old home directory. Before proceeding,\nyou'll have to select a different username or\ndelete a previously saved copy of your home directory."));
                                    return false;
                                }
                            }
                        }
                    }
                }
            } else {
                // don't save and don't reuse -- delete?
                msg = tr("Would you like to delete the old home directory for %1?").arg(userNameEdit->text());
                ans = QMessageBox::information(this, QString::null, msg,
                                               tr("Yes"), tr("No"));
                if (ans == 0) {
                    // delete the directory
                    setCursor(QCursor(Qt::WaitCursor));
                    cmd = QString("rm -f %1").arg(dpath);
                    if (shell.run(cmd) != 0) {
                        setCursor(QCursor(Qt::ArrowCursor));
                        QMessageBox::critical(this, QString::null,
                                              tr("Sorry, failed to delete old home directory. Before proceeding, \nyou'll have to select a different username."));
                        return false;
                    }
                } else {
                    // don't save, reuse or delete -- can't proceed
                    setCursor(QCursor(Qt::ArrowCursor));
                    QMessageBox::critical(this, QString::null,
                                          tr("You've chosen to not use, save or delete the old home directory.\nBefore proceeding, you'll have to select a different username."));
                    return false;
                }
            }
        }
    }
    setCursor(QCursor(Qt::WaitCursor));
    if ((dir = opendir(dpath.toUtf8())) == NULL) {
        // dir does not exist, must create it
        // copy skel to demo
        if (shell.run("cp -a /mnt/antiX/etc/skel /mnt/antiX/home") != 0) {
            setCursor(QCursor(Qt::ArrowCursor));
            QMessageBox::critical(this, QString::null,
                                  tr("Sorry, failed to create user directory."));
            return false;
        }
        cmd = QString("mv -f /mnt/antiX/home/skel %1").arg(dpath);
        if (shell.run(cmd) != 0) {
            setCursor(QCursor(Qt::ArrowCursor));
            QMessageBox::critical(this, QString::null,
                                  tr("Sorry, failed to name user directory."));
            return false;
        }
    } else {
        // dir does exist, clean it up
        cmd = QString("cp -n /mnt/antiX/etc/skel/.bash_profile %1").arg(dpath);
        shell.run(cmd);
        cmd = QString("cp -n /mnt/antiX/etc/skel/.bashrc %1").arg(dpath);
        shell.run(cmd);
        cmd = QString("cp -n /mnt/antiX/etc/skel/.gtkrc %1").arg(dpath);
        shell.run(cmd);
        cmd = QString("cp -n /mnt/antiX/etc/skel/.gtkrc-2.0 %1").arg(dpath);
        shell.run(cmd);
        cmd = QString("cp -Rn /mnt/antiX/etc/skel/.config %1").arg(dpath);
        shell.run(cmd);
        cmd = QString("cp -Rn /mnt/antiX/etc/skel/.local %1").arg(dpath);
        shell.run(cmd);
    }
    // saving Desktop changes
    if (saveDesktopCheckBox->isChecked()) {
        shell.run("su -c 'dconf reset /org/blueman/transfer/shared-path' demo"); //reset blueman path
        cmd = QString("rsync -a /home/demo/ %1 --exclude '.cache' --exclude '.gvfs' --exclude '.dbus' --exclude '.Xauthority' --exclude '.ICEauthority' --exclude '.mozilla' --exclude 'Installer.desktop' --exclude 'minstall.desktop' --exclude 'Desktop/antixsources.desktop' --exclude '.jwm/menu' --exclude '.icewm/menu' --exclude '.fluxbox/menu' --exclude '.config/rox.sourceforge.net/ROX-Filer/pb_antiX-fluxbox' --exclude '.config/rox.sourceforge.net/ROX-Filer/pb_antiX-icewm' --exclude '.config/rox.sourceforge.net/ROX-Filer/pb_antiX-jwm'").arg(dpath);
        if (shell.run(cmd) != 0) {
            setCursor(QCursor(Qt::ArrowCursor));
            QMessageBox::critical(this, QString::null,
                                  tr("Sorry, failed to save desktop changes."));
        } else {
            cmd = QString("grep -rl \"home/demo\" " + dpath + "| xargs sed -i 's|home/demo|home/" + userNameEdit->text() + "|g'");
            shell.run(cmd);
        }
    }
    // fix the ownership, demo=newuser
    cmd = QString("chown -R demo:demo %1").arg(dpath);
    if (shell.run(cmd) != 0) {
        setCursor(QCursor(Qt::ArrowCursor));
        QMessageBox::critical(this, QString::null,
                              tr("Sorry, failed to set ownership of user directory."));
        return false;
    }

    // change in files
    replaceStringInFile("demo", userNameEdit->text(), "/mnt/antiX/etc/group");
    replaceStringInFile("demo", userNameEdit->text(), "/mnt/antiX/etc/gshadow");
    replaceStringInFile("demo", userNameEdit->text(), "/mnt/antiX/etc/passwd");
    replaceStringInFile("demo", userNameEdit->text(), "/mnt/antiX/etc/shadow");
    replaceStringInFile("demo", userNameEdit->text(), "/mnt/antiX/etc/slim.conf");
    replaceStringInFile("demo", userNameEdit->text(), "/mnt/antiX/etc/lightdm/lightdm.conf");
    if (autologinCheckBox->isChecked()) {
        replaceStringInFile("#auto_login", "auto_login", "/mnt/antiX/etc/slim.conf");
        replaceStringInFile("#default_user ", "default_user ", "/mnt/antiX/etc/slim.conf");
    }
    else {
        replaceStringInFile("auto_login", "#auto_login", "/mnt/antiX/etc/slim.conf");
        replaceStringInFile("default_user ", "#default_user ", "/mnt/antiX/etc/slim.conf");
        replaceStringInFile("autologin-user=", "#autologin-user=", "/mnt/antiX/etc/lightdm/lightdm.conf");
    }
    cmd = QString("touch /mnt/antiX/var/mail/%1").arg(userNameEdit->text());
    shell.run(cmd);

//    // Encrypt /home and swap partition
//    if (encryptCheckBox->isChecked() && shell.run("modprobe ecryptfs") == 0 ) {

//        // set mounts for chroot
//        shell.run("mount -o bind /dev /mnt/antiX/dev");
//        shell.run("mount -o bind /dev/shm /mnt/antiX/dev/shm");
//        shell.run("mount -o bind /sys /mnt/antiX/sys");
//        shell.run("mount -o bind /proc /mnt/antiX/proc");

//        // encrypt /home
//        cmd = "chroot /mnt/antiX ecryptfs-migrate-home -u " + userNameEdit->text();
//        FILE *fp = popen(cmd.toUtf8(), "w");
//        bool fpok = true;
//        cmd = QString("%1\n").arg(rootPasswordEdit->text());
//        if (fp != NULL) {
//            sleep(4);
//            if (fputs(cmd.toUtf8(), fp) >= 0) {
//                fflush(fp);
//             } else {
//                fpok = false;
//            }
//            pclose(fp);
//        } else {
//            fpok = false;
//        }

//        if (!fpok) {
//            shell.run("umount -l /mnt/antiX/proc; umount -l /mnt/antiX/sys; umount -l /mnt/antiX/dev/shm; umount -l /mnt/antiX/dev");
//            setCursor(QCursor(Qt::ArrowCursor));
//            QMessageBox::critical(this, QString::null,
//                                  tr("Sorry, could not encrypt /home/") + userNameEdit->text());
//            return false;
//        }

//        // encrypt swap
//        qDebug() << "Encrypt swap";
//        if (runCmd("chroot /mnt/antiX ecryptfs-setup-swap --force") != 0) {
//            qDebug() << "could not encrypt swap partition";
//        }
//        // clean up, remove folder only if one usename.* directory is present
//        if (getCmdOuts("find /mnt/antiX/home -maxdepth 1  -type d -name " + userNameEdit->text() + ".*").length() == 1) {
//            shell.run("rm -r "+ dpath + ".*");
//        }
//    }


    shell.run("umount -l /mnt/antiX/proc; umount -l /mnt/antiX/sys; umount -l /mnt/antiX/dev/shm; umount -l /mnt/antiX/dev");
    setCursor(QCursor(Qt::ArrowCursor));
    return true;
}

// get the type of the partition
QString MInstall::getPartType(const QString dev)
{
    qDebug() << "+++" << __PRETTY_FUNCTION__ << "+++";
    return shell.getOutput("blkid " + dev + " -o value -s TYPE");
}

bool MInstall::setPasswords()
{
    qDebug() << "+++" << __PRETTY_FUNCTION__ << "+++";
    if (args.contains("--nocopy") || args.contains("-n")) {
        return true;
    }

    setCursor(QCursor(Qt::WaitCursor));
    qApp->processEvents();

    QProcess proc;
    proc.start("chroot /mnt/antiX passwd root");
    proc.waitForStarted();
    proc.write(rootPasswordEdit->text().toUtf8() + "\n");
    sleep(1);
    proc.write(rootPasswordEdit->text().toUtf8() + "\n");
    proc.waitForFinished();

    if (proc.exitCode() != 0) {
        setCursor(QCursor(Qt::ArrowCursor));
        QMessageBox::critical(this, QString::null,
                              tr("Sorry, unable to set root password."));
        return false;
    }

    proc.start("chroot /mnt/antiX passwd demo");
    proc.waitForStarted();
    proc.write(userPasswordEdit->text().toUtf8() + "\n");
    sleep(1);
    proc.write(userPasswordEdit->text().toUtf8() + "\n");
    proc.waitForFinished();

    if (proc.exitCode() != 0) {
        setCursor(QCursor(Qt::ArrowCursor));
        QMessageBox::critical(this, QString::null,
                              tr("Sorry, unable to set user password."));
        return false;
    }
    setCursor(QCursor(Qt::ArrowCursor));
    return true;
}

bool MInstall::setUserInfo()
{
    //validate data before proceeding
    // see if username is reasonable length
    if (strlen(userNameEdit->text().toUtf8()) < 2) {
        QMessageBox::critical(this, QString::null,
                              tr("The user name needs to be at least\n"
                                 "2 characters long. Please select\n"
                                 "a longer name before proceeding."));
        return false;
    } else if (!userNameEdit->text().contains(QRegExp("^[a-zA-Z_][a-zA-Z0-9_-]*[$]?$"))) {
        QMessageBox::critical(this, QString::null,
                              tr("The user name cannot contain special\n"
                                 " characters or spaces.\n"
                                 "Please choose another name before proceeding."));
        return false;
    }
    if (strlen(userPasswordEdit->text().toUtf8()) < 2) {
        QMessageBox::critical(this, QString::null,
                              tr("The user password needs to be at least\n"
                                 "2 characters long. Please select\n"
                                 "a longer password before proceeding."));
        return false;
    }
    if (strlen(rootPasswordEdit->text().toUtf8()) < 2) {
        QMessageBox::critical(this, QString::null,
                              tr("The root password needs to be at least\n"
                                 "2 characters long. Please select\n"
                                 "a longer password before proceeding."));
        return false;
    }
    // check that user name is not already used
    QString cmd = QString("grep '^\\b%1\\b' /etc/passwd >/dev/null").arg(userNameEdit->text());
    if (shell.run(cmd) == 0) {
        QMessageBox::critical(this, QString::null,
                              tr("Sorry that name is in use.\n"
                                 "Please select a different name.\n"));
        return false;
    }

    if (strcmp(userPasswordEdit->text().toUtf8(), userPasswordEdit2->text().toUtf8()) != 0) {
        QMessageBox::critical(this, QString::null,
                              tr("The user password entries do\n"
                                 "not match.  Please try again."));
        return false;
    }
    if (strcmp(rootPasswordEdit->text().toUtf8(), rootPasswordEdit2->text().toUtf8()) != 0) {
        QMessageBox::critical(this, QString::null,
                              tr("The root password entries do\n"
                                 " not match.  Please try again."));
        return false;
    }
    if (strlen(userPasswordEdit->text().toUtf8()) < 2) {
        QMessageBox::critical(this, QString::null,
                              tr("The user password needs to be at least\n"
                                 "2 characters long. Please select\n"
                                 "a longer password before proceeding."));
        return false;
    }
    if (strlen(rootPasswordEdit->text().toUtf8()) < 2) {
        QMessageBox::critical(this, QString::null,
                              tr("The root password needs to be at least\n"
                                 "2 characters long. Please select\n"
                                 "a longer password before proceeding."));
        return false;
    }
    setCursor(QCursor(Qt::WaitCursor));
    qApp->processEvents();
    if (!setPasswords()) {
        return false;
    }
    return setUserName();
}

/////////////////////////////////////////////////////////////////////////
// set the computer name, can not be rerun

bool MInstall::setComputerName()
{
    qDebug() << "+++" << __PRETTY_FUNCTION__ << "+++";
    // see if name is reasonable
    if (computerNameEdit->text().length() < 2) {
        QMessageBox::critical(this, QString::null,
                              tr("Sorry your computer name needs to be\nat least 2 characters long. You'll have to\nselect a different name before proceeding."));
        return false;
    } else if (computerNameEdit->text().contains(QRegExp("[^0-9a-zA-Z-.]|^[.-]|[.-]$|\\.\\."))) {
        QMessageBox::critical(this, QString::null,
                              tr("Sorry your computer name contains invalid characters.\nYou'll have to select a different\nname before proceeding."));
        return false;
    }
    // see if name is reasonable
    if (computerDomainEdit->text().length() < 2) {
        QMessageBox::critical(this, QString::null,
                              tr("Sorry your computer domain needs to be at least\n2 characters long. You'll have to select a different\nname before proceeding."));
        return false;
    } else if (computerDomainEdit->text().contains(QRegExp("[^0-9a-zA-Z-.]|^[.-]|[.-]$|\\.\\."))) {
        QMessageBox::critical(this, QString::null,
                              tr("Sorry your computer domain contains invalid characters.\nYou'll have to select a different\nname before proceeding."));
        return false;
    }

    QString val = getCmdValue("dpkg -s samba | grep '^Status'", "ok", " ", " ");
    if (val.compare("installed") == 0) {
        // see if name is reasonable
        if (computerGroupEdit->text().length() < 2) {
            QMessageBox::critical(this, QString::null,
                                  tr("Sorry your workgroup needs to be at least\n2 characters long. You'll have to select a different\nname before proceeding."));
            return false;
        }
        //replaceStringInFile(PROJECTSHORTNAME + "1", computerNameEdit->text(), "/mnt/antiX/etc/samba/smb.conf");
        replaceStringInFile("WORKGROUP", computerGroupEdit->text(), "/mnt/antiX/etc/samba/smb.conf");
    }
    if (sambaCheckBox->isChecked()) {
        shell.run("mv -f /mnt/antiX/etc/rc5.d/K01smbd /mnt/antiX/etc/rc5.d/S06smbd >/dev/null 2>&1");
        shell.run("mv -f /mnt/antiX/etc/rc4.d/K01smbd /mnt/antiX/etc/rc4.d/S06smbd >/dev/null 2>&1");
        shell.run("mv -f /mnt/antiX/etc/rc3.d/K01smbd /mnt/antiX/etc/rc3.d/S06smbd >/dev/null 2>&1");
        shell.run("mv -f /mnt/antiX/etc/rc2.d/K01smbd /mnt/antiX/etc/rc2.d/S06smbd >/dev/null 2>&1");
        shell.run("mv -f /mnt/antiX/etc/rc5.d/K01samba-ad-dc /mnt/antiX/etc/rc5.d/S01samba-ad-dc >/dev/null 2>&1");
        shell.run("mv -f /mnt/antiX/etc/rc4.d/K01samba-ad-dc /mnt/antiX/etc/rc4.d/S01samba-ad-dc >/dev/null 2>&1");
        shell.run("mv -f /mnt/antiX/etc/rc3.d/K01samba-ad-dc /mnt/antiX/etc/rc3.d/S01samba-ad-dc >/dev/null 2>&1");
        shell.run("mv -f /mnt/antiX/etc/rc2.d/K01samba-ad-dc /mnt/antiX/etc/rc2.d/S01samba-ad-dc >/dev/null 2>&1");
        shell.run("mv -f /mnt/antiX/etc/rc5.d/K01nmbd /mnt/antiX/etc/rc5.d/S01nmbd >/dev/null 2>&1");
        shell.run("mv -f /mnt/antiX/etc/rc4.d/K01nmbd /mnt/antiX/etc/rc4.d/S01nmbd >/dev/null 2>&1");
        shell.run("mv -f /mnt/antiX/etc/rc3.d/K01nmbd /mnt/antiX/etc/rc3.d/S01nmbd >/dev/null 2>&1");
        shell.run("mv -f /mnt/antiX/etc/rc2.d/K01nmbd /mnt/antiX/etc/rc2.d/S01nmbd >/dev/null 2>&1");
    } else {
        shell.run("mv -f /mnt/antiX/etc/rc5.d/S06smbd /mnt/antiX/etc/rc5.d/K01smbd >/dev/null 2>&1");
        shell.run("mv -f /mnt/antiX/etc/rc4.d/S06smbd /mnt/antiX/etc/rc4.d/K01smbd >/dev/null 2>&1");
        shell.run("mv -f /mnt/antiX/etc/rc3.d/S06smbd /mnt/antiX/etc/rc3.d/K01smbd >/dev/null 2>&1");
        shell.run("mv -f /mnt/antiX/etc/rc2.d/S06smbd /mnt/antiX/etc/rc2.d/K01smbd >/dev/null 2>&1");
        shell.run("mv -f /mnt/antiX/etc/rc5.d/S01samba-ad-dc /mnt/antiX/etc/rc5.d/K01samba-ad-dc >/dev/null 2>&1");
        shell.run("mv -f /mnt/antiX/etc/rc4.d/S01samba-ad-dc /mnt/antiX/etc/rc4.d/K01samba-ad-dc >/dev/null 2>&1");
        shell.run("mv -f /mnt/antiX/etc/rc3.d/S01samba-ad-dc /mnt/antiX/etc/rc3.d/K01samba-ad-dc >/dev/null 2>&1");
        shell.run("mv -f /mnt/antiX/etc/rc2.d/S01samba-ad-dc /mnt/antiX/etc/rc2.d/K01samba-ad-dc >/dev/null 2>&1");
        shell.run("mv -f /mnt/antiX/etc/rc5.d/S01nmbd /mnt/antiX/etc/rc5.d/K01nmbd >/dev/null 2>&1");
        shell.run("mv -f /mnt/antiX/etc/rc4.d/S01nmbd /mnt/antiX/etc/rc4.d/K01nmbd >/dev/null 2>&1");
        shell.run("mv -f /mnt/antiX/etc/rc3.d/S01nmbd /mnt/antiX/etc/rc3.d/K01nmbd >/dev/null 2>&1");
        shell.run("mv -f /mnt/antiX/etc/rc2.d/S01nmbd /mnt/antiX/etc/rc2.d/K01nmbd >/dev/null 2>&1");
    }

<<<<<<< HEAD
=======
    // systemd check
    QString systemdcheck = getCmdOut("readlink /mnt/antiX/sbin/init)");

    if (!systemdcheck.isEmpty()) {
        if (!sambaCheckBox->isChecked()) {
            runCmd("chroot /mnt/antiX systemctl disable smbd");
            runCmd("chroot /mnt/antiX systemctl disable nmbd");
            runCmd("chroot /mnt/antiX systemctl disable samba-ad-dc");
            runCmd("chroot /mnt/antiX systemctl mask smbd");
            runCmd("chroot /mnt/antiX systemctl mask nmbd");
            runCmd("chroot /mnt/antiX systemctl mask samba-ad-dc");
        }
    }

>>>>>>> c0e2a335
    //replaceStringInFile(PROJECTSHORTNAME + "1", computerNameEdit->text(), "/mnt/antiX/etc/hosts");
    QString cmd;
    cmd = QString("sed -i 's/'\"$(grep 127.0.0.1 /etc/hosts | grep -v localhost | head -1 | awk '{print $2}')\"'/" + computerNameEdit->text() + "/' /mnt/antiX/etc/hosts");
    shell.run(cmd);
    cmd = QString("echo \"%1\" | cat > /mnt/antiX/etc/hostname").arg(computerNameEdit->text());
    shell.run(cmd);
    cmd = QString("echo \"%1\" | cat > /mnt/antiX/etc/mailname").arg(computerNameEdit->text());
    shell.run(cmd);
    cmd = QString("sed -i 's/.*send host-name.*/send host-name \"%1\";/g' /mnt/antiX/etc/dhcp/dhclient.conf").arg(computerNameEdit->text());
    shell.run(cmd);
    cmd = QString("echo \"%1\" | cat > /mnt/antiX/etc/defaultdomain").arg(computerDomainEdit->text());
    shell.run(cmd);

    return true;
}

void MInstall::setLocale()
{
    qDebug() << "+++" << __PRETTY_FUNCTION__ << "+++";
    QString cmd2;
    QString cmd;
    //QString kb = keyboardCombo->currentText();
    //keyboard
//    QString cmd = QString("chroot /mnt/antiX /usr/sbin/install-keymap \"%1\"").arg(kb);
//    shell.run(cmd);
//    if (kb == "uk") {
//        kb = "gb";
//    }
//    if (kb == "us") {
//        cmd = QString("sed -i 's/.*us/XKBLAYOUT=\"%1/g' /mnt/antiX/etc/default/keyboard").arg(kb);
//    } else {
//        cmd = QString("sed -i 's/.*us/XKBLAYOUT=\"%1,us/g' /mnt/antiX/etc/default/keyboard").arg(kb);
//    }
//    shell.run(cmd);

    //locale
    cmd = QString("chroot /mnt/antiX /usr/sbin/update-locale \"LANG=%1\"").arg(localeCombo->currentText());
    qDebug() << "Update locale";
    runCmd(cmd);
    cmd = QString("Language=%1").arg(localeCombo->currentText());

    // /etc/localtime is either a file or a symlink to a file in /usr/share/zoneinfo. Use the one selected by the user.
    //replace with link
    cmd = QString("ln -nfs /usr/share/zoneinfo/%1 /mnt/antiX/etc/localtime").arg(timezoneCombo->currentText());
    shell.run(cmd);
    cmd = QString("ln -nfs /usr/share/zoneinfo/%1 /etc/localtime").arg(timezoneCombo->currentText());
    shell.run(cmd);
    // /etc/timezone is text file with the timezone written in it. Write the user-selected timezone in it now.
    cmd = QString("echo %1 > /mnt/antiX/etc/timezone").arg(timezoneCombo->currentText());
    shell.run(cmd);
    cmd = QString("echo %1 > /etc/timezone").arg(timezoneCombo->currentText());
    shell.run(cmd);

    // timezone
    shell.run("cp -f /etc/default/rcS /mnt/antiX/etc/default");
    // Set clock to use LOCAL
    if (gmtCheckBox->isChecked()) {
        shell.run("echo '0.0 0 0.0\n0\nLOCAL' > /etc/adjtime");
    } else {
        shell.run("echo '0.0 0 0.0\n0\nUTC' > /etc/adjtime");
    }
    shell.run("hwclock --hctosys");
    QString rootdev, homedev;
    if (isRootEncrypted) {
        rootdev = "/dev/mapper/rootfs";
    } else {
        rootdev = "/dev/" + rootCombo->currentText().section(" ", 0, 0);
    }

    homedev = "/dev/" + homeCombo->currentText().section(" ", 0, 0);
    if (isHomeEncrypted) {
        homedev = "/dev/mapper/homefs";
    }
    shell.run("umount -R /mnt/antiX");
    mountPartition(rootdev, "/mnt/antiX", root_mntops);
    if (homedev != "/dev/root" && homedev != rootdev) {
        mountPartition(homedev, "/mnt/antiX/home", home_mntops);
    }
    shell.run("cp -f /etc/adjtime /mnt/antiX/etc/");

    // Set clock format
    if (radio12h->isChecked()) {
        //mx systems
        shell.run("sed -i '/data0=/c\\data0=%l:%M' /home/demo/.config/xfce4/panel/xfce4-orageclock-plugin-1.rc");
        shell.run("sed -i '/data0=/c\\data0=%l:%M' /mnt/antiX/etc/skel/.config/xfce4/panel/xfce4-orageclock-plugin-1.rc");
        //antix systems
        shell.run("sed -i 's/%H:%M/%l:%M/g' /mnt/antiX/etc/skel/.icewm/preferences");
        shell.run("sed -i 's/%k:%M/%l:%M/g' /mnt/antiX/etc/skel/.fluxbox/init");
        shell.run("sed -i 's/%k:%M/%l:%M/g' /mnt/antiX/etc/skel/.jwm/tray");
    } else {
        //mx systems
        shell.run("sed -i '/data0=/c\\data0=%H:%M' /home/demo/.config/xfce4/panel/xfce4-orageclock-plugin-1.rc");
        shell.run("sed -i '/data0=/c\\data0=%H:%M' /mnt/antiX/etc/skel/.config/xfce4/panel/xfce4-orageclock-plugin-1.rc");
        //antix systems
        shell.run("sed -i 's/%H:%M/%H:%M/g' /mnt/antiX/etc/skel/.icewm/preferences");
        shell.run("sed -i 's/%k:%M/%k:%M/g' /mnt/antiX/etc/skel/.fluxbox/init");
        shell.run("sed -i 's/%k:%M/%k:%M/g' /mnt/antiX/etc/skel/.jwm/tray");
    }

    // localize repo
    qDebug() << "Localize repo";
    runCmd("chroot /mnt/antiX localize-repo default");
}

void MInstall::setServices()
{
    qDebug() << "+++" << __PRETTY_FUNCTION__ << "+++";
    setCursor(QCursor(Qt::WaitCursor));

    qDebug() << "Setting Services";

    QTreeWidgetItemIterator it(csView);
    while (*it) {
        QString service = (*it)->text(0);
        qDebug() << "Service: " << service;
        if ((*it)->checkState(0) == Qt::Checked) {
            runCmd("chroot /mnt/antiX update-rc.d " + service + " enable");
        } else {
            runCmd("chroot /mnt/antiX update-rc.d " + service + " disable");
        }
        ++it;
    }

    if (!isInsideVB()) {
        shell.run("mv -f /mnt/antiX/etc/rc5.d/S01virtualbox-guest-utils /mnt/antiX/etc/rc5.d/K01virtualbox-guest-utils >/dev/null 2>&1");
        shell.run("mv -f /mnt/antiX/etc/rc4.d/S01virtualbox-guest-utils /mnt/antiX/etc/rc4.d/K01virtualbox-guest-utils >/dev/null 2>&1");
        shell.run("mv -f /mnt/antiX/etc/rc3.d/S01virtualbox-guest-utils /mnt/antiX/etc/rc3.d/K01virtualbox-guest-utils >/dev/null 2>&1");
        shell.run("mv -f /mnt/antiX/etc/rc2.d/S01virtualbox-guest-utils /mnt/antiX/etc/rc2.d/K01virtualbox-guest-utils >/dev/null 2>&1");
        shell.run("mv -f /mnt/antiX/etc/rcS.d/S21virtualbox-guest-x11 /mnt/antiX/etc/rcS.d/K21virtualbox-guest-x11 >/dev/null 2>&1");
    }

    setCursor(QCursor(Qt::ArrowCursor));

}

void MInstall::stopInstall()
{
    qDebug() << "+++" << __PRETTY_FUNCTION__ << "+++";
    int curr = widgetStack->currentIndex();
    int c = widgetStack->count();

    if (curr == 3) {
        procAbort();
        QApplication::beep();
        return;
    } else if (curr >= c-3) {
        int ans = QMessageBox::information(this, QString::null,
                                             tr("Installation and configuration is complete.\n"
                                              "To use the new installation, reboot without the installation media.\n\n"
                                              "Do you want to reboot now?"),
                                           tr("Yes"), tr("No"));
        if (args.contains("--pretend") || args.contains("-p")) {
                qApp->exit(0);
                return;
        }
        if (ans == 0) {
            system("/bin/rm -rf /mnt/antiX/mnt/antiX");
            system("/bin/umount -lR /mnt/antiX >/dev/null 2>&1");
            if (isRootEncrypted) {
                system("cryptsetup luksClose rootfs");
            }
            if (isHomeEncrypted) {
                system("cryptsetup luksClose homefs");
            }
            if (isSwapEncrypted) {
                system("swapoff /dev/mapper/swapfs");
                system("cryptsetup luksClose swapfs");
            }
            system("sleep 1");
            system("/usr/local/bin/persist-config --shutdown --command reboot");
            return;
        } else {
            close();
        }

    } else if (curr > 3) {
        int ans = QMessageBox::critical(this, QString::null,
                                        tr("The installation and configuration is incomplete.\nDo you really want to stop now?"),
                                        tr("Yes"), tr("No"));
        if (ans != 0) {
            return;
        }
    }
}

void MInstall::unmountGoBack(QString msg)
{
    qDebug() << "+++" << __PRETTY_FUNCTION__ << "+++";
    shell.run("/bin/umount -l /mnt/antiX/home >/dev/null 2>&1");
    shell.run("/bin/umount -l /mnt/antiX >/dev/null 2>&1");
    if (isRootEncrypted) {
        system("cryptsetup luksClose rootfs");
    }
    if (isHomeEncrypted) {
        system("cryptsetup luksClose homefs");
    }
    if (isSwapEncrypted) {
        system("swapoff /dev/mapper/swapfs");
        system("cryptsetup luksClose swapfs");
    }
    goBack(msg);
}

void MInstall::goBack(QString msg)
{
    QMessageBox::critical(this, QString::null, msg);
    gotoPage(1);
}


// logic displaying pages
int MInstall::showPage(int curr, int next)
{
    bool pretend = args.contains("--pretend") || args.contains("-p");

    if (next == 4) { // going to Step_Boot
        grubPartCombo->hide();
        grubPartLabel->hide();
    }

    if (next == 2 && curr == 1) { // at Step_Disk (forward)
        if (entireDiskButton->isChecked()) {
            if (checkBoxEncryptAuto->isChecked() && !checkPassword(FDEpassword->text())) {
                return curr;
            }
            return 3;
        }
    } else if  (next == 3 && curr == 2) {// at Step_Partition (fwd)
        if (checkBoxEncrpytSwap->isChecked() || checkBoxEncryptHome->isChecked() || checkBoxEncryptRoot->isChecked()) {
            if (!checkPassword(FDEpassCust->text())) {
                return curr;
            }
            if (bootCombo->currentText() == "root") {
                if (checkBoxEncryptRoot->isChecked()) {
                    QMessageBox::critical(this, QString::null, tr("You must choose a separate boot partition when encrypting root."));
                    return curr;
                }
            }
        }
    } else if (next == 3 && curr == 4) { // at Step_Boot screen (back)
        return 1;
    } else if (next == 5 && curr == 4) { // at Step_Boot screen (forward)
        if (pretend) {
            return next + 1; // skip Services screen
        }
        if (!installLoader()) {
            return curr;
        } else {
            return next + 1; // skip Services screen
        }
    } else if (next == 9 && curr == 8) { // at Step_User_Accounts (forward)
        if (pretend) {
            return next;
        }
        if (!setUserInfo()) {
            return curr;
        }
    } else if (next == 7 && curr == 6) { // at Step_Network (forward)
        if (pretend) {
            return next;
        }
        if (!setComputerName()) {
            return curr;
        }
    } else if (next == 5 && curr == 6) { // at Step_Network (forward)
       return 4; // go to Step_Boot
    } else if (next == 8 && curr == 7) { // at Step_Localization (forward)
        if (pretend) {
            return next;
        }
        setLocale();
        // Detect snapshot-backup account(s)
        // test if there's another user than demo in /home, if exists, copy the /home and skip to next step, also skip account setup if demo is present on squashfs
        if (shell.run("ls /home | grep -v lost+found | grep -v demo | grep -v snapshot | grep -q [a-zA-Z0-9]") == 0 || shell.run("test -d /live/linux/home/demo") == 0) {
            setCursor(QCursor(Qt::WaitCursor));
            QString cmd = "rsync -a /home/ /mnt/antiX/home/ --exclude '.cache' --exclude '.gvfs' --exclude '.dbus' --exclude '.Xauthority' --exclude '.ICEauthority'";
            shell.run(cmd);
            setCursor(QCursor(Qt::ArrowCursor));
            next +=1;
        }
    } else if (next == 6 && curr == 5) { // at Step_Services (forward)
        if (pretend) {
            return 7; // Step_Localization
        }
        setServices();
        return 7; // goes back to the screen that called Services screen
    } else if (next == 4 && curr == 5) { // at Step_Services (backward)
        return 7; // goes back to the screen that called Services screen
    }
    return next;
}

void MInstall::pageDisplayed(int next)
{
    QString val;

    switch (next) {
    case 1: // choose disk

        setCursor(QCursor(Qt::ArrowCursor));
        ((MMain *)mmn)->setHelpText(tr("<p><b>General Instructions</b><br/>BEFORE PROCEEDING, CLOSE ALL OTHER APPLICATIONS.</p>"
                                       "<p>On each page, please read the instructions, make your selections, and then click on Next when you are ready to proceed. "
                                       "You will be prompted for confirmation before any destructive actions are performed.</p>"
                                       "<p>Installation requires about %1 of space. %2 or more is preferred. "
                                       "You can use the entire disk or you can put the installation on existing partitions. </p>"
                                       "<p>If you are running Mac OS or Windows OS (from Vista onwards), you may have to use that system's software to set up partitions and boot manager before installing.</p>"
                                       "<p>The ext2, ext3, ext4, jfs, xfs, btrfs and reiserfs Linux filesystems are supported and ext4 is recommended.</p>").arg(MIN_INSTALL_SIZE).arg(PREFERRED_MIN_INSTALL_SIZE) + tr(""
                                       "<p>Autoinstall will place home on the root partition.</p>") + tr(""
                                       "<p><b>Encryption</b><br/>Encryption is possible via LUKS.  A password is required (8 characters minimum length)</p>") + tr(""
                                       "<p>A separate unencrypted boot partition is required.</p>") + tr(""
                                       "<p>When encryption is used with autoinstall, the separate boot partition will be automatically created</p>"));
        ((MMain *)mmn)->mainHelp->resize(((MMain *)mmn)->tab->size());
        break;

    case 2:  // choose partition
        setCursor(QCursor(Qt::ArrowCursor));
        ((MMain *)mmn)->setHelpText(tr("<p><b>Limitations</b><br/>Remember, this software is provided AS-IS with no warranty what-so-ever. "
                                       "It's solely your responsibility to backup your data before proceeding.</p>"
                                       "<p><b>Choose Partitions</b><br/>%1 requires a root partition. The swap partition is optional but highly recommended. If you want to use the Suspend-to-Disk feature of %1, you will need a swap partition that is larger than your physical memory size.</p>"
                                       "<p>If you choose a separate /home partition it will be easier for you to upgrade in the future, but this will not be possible if you are upgrading from an installation that does not have a separate home partition.</p>"
                                       "<p><b>Upgrading</b><br/>To upgrade from an existing Linux installation, select the same home partition as before and check the preference to preserve data in /home.</p>"
                                       "<p>If you are preserving an existing /home directory tree located on your root partition, the installer will not reformat the root partition. "
                                       "As a result, the installation will take much longer than usual.</p>"
                                       "<p><b>Preferred Filesystem Type</b><br/>For %1, you may choose to format the partitions as ext2, ext3, ext4, jfs, xfs, btrfs or reiser. </p>"
                                       "<p>Additional compression options are available for drives using btrfs. "
                                       "Lzo is fast, but the compression is lower. Zlib is slower, with higher compression.</p>"
                                       "<p><b>Bad Blocks</b><br/>If you choose ext2, ext3 or ext4 as the format type, you have the option of checking and correcting for bad blocks on the drive. "
                                       "The badblock check is very time consuming, so you may want to skip this step unless you suspect that your drive has bad blocks.</p>").arg(PROJECTNAME)+ tr(""
                                       "<p><b>Encryption</b><br/>Encryption is possible via LUKS.  A password is required (8 characters minimum length)</p>") + tr(""
                                       "<p>A separate unencrypted boot partition is required.</p>"));
        ((MMain *)mmn)->mainHelp->resize(((MMain *)mmn)->tab->size());
        break;

    case 3: // installation step
        backButton->setEnabled(false);
        if (args.contains("--pretend") || args.contains("-p")) {
            buildServiceList(); // build anyway
            gotoPage(4);
            return;
        }
        if (!checkDisk()) {
            goBack(tr("Returning to Step 1 to select another disk."));
            break;
        }
        setCursor(QCursor(Qt::WaitCursor));
        tipsEdit->setText(tr("<p><b>Special Thanks</b><br/>Thanks to everyone who has chosen to support %1 with their time, money, suggestions, work, praise, ideas, promotion, and/or encouragement.</p>"
                             "<p>Without you there would be no %1.</p>"
                             "<p>%2 Dev Team</p>").arg(PROJECTNAME).arg(PROJECTSHORTNAME));
        ((MMain *)mmn)->setHelpText(tr("<p><b>Installation in Progress</b><br/>"
                                       " %1 is installing.  For a fresh install, this will probably take 3-20 minutes, depending on the speed of your system and the size of any partitions you are reformatting.</p>"
                                       "<p>If you click the Abort button, the installation will be stopped as soon as possible.</p>").arg(PROJECTNAME));
        nextButton->setEnabled(false);
        prepareToInstall();
        if (entireDiskButton->isChecked()) {
            if (!makeDefaultPartitions()) {
                // failed
                nextButton->setEnabled(true);
                goBack(tr("Failed to create required partitions.\nReturning to Step 1."));
                break;
            }
        } else {
            if (!makeChosenPartitions()) {
                // failed
                nextButton->setEnabled(true);
                goBack(tr("Failed to prepare chosen partitions.\nReturning to Step 1."));
                break;
            }
        }
        system("sleep 1");
        installLinux();
        buildServiceList();
        break;

    case 4: // set bootloader
        checkEsp();
        setCursor(QCursor(Qt::ArrowCursor));
        ((MMain *)mmn)->setHelpText(tr("<p><b>Select Boot Method</b><br/> %1 uses the GRUB bootloader to boot %1 and MS-Windows. "
                                       "<p>By default GRUB2 is installed in the Master Boot Record or ESP (EFI System Partition for 64-bit UEFI boot systems) of your boot drive and replaces the boot loader you were using before. This is normal.</p>"
                                       "<p>If you choose to install GRUB2 at root instead, then GRUB2 will be installed at the beginning of the root partition. This option is for experts only.</p>"
                                       "<p>If you uncheck the Install GRUB box, GRUB will not be installed at this time. This option is for experts only.</p>").arg(PROJECTNAME));
        backButton->setEnabled(false);
        break;

    case 5: // set services
        setCursor(QCursor(Qt::ArrowCursor));
        ((MMain *)mmn)->setHelpText(tr("<p><b>Common Services to Enable</b><br/>Select any of these common services that you might need with your system configuration and the services will be started automatically when you start %1.</p>").arg(PROJECTNAME));
        nextButton->setEnabled(true);
        backButton->setEnabled(true);
        break;

    case 6: // set computer name
        setCursor(QCursor(Qt::ArrowCursor));
        ((MMain *)mmn)->setHelpText(tr("<p><b>Computer Identity</b><br/>The computer name is a common unique name which will identify your computer if it is on a network. "
                                       "The computer domain is unlikely to be used unless your ISP or local network requires it.</p>"
                                       "<p>The computer and domain names can contain only alphanumeric characters, dots, hyphens. They cannot contain blank spaces, start or end with hyphens</p>"
                                       "<p>The SaMBa Server needs to be activated if you want to use it to share some of your directories or printer "
                                       "with a local computer that is running MS-Windows or Mac OSX.</p>"));
        break;

    case 7: // set localization, clock, services button
        setCursor(QCursor(Qt::ArrowCursor));
        ((MMain *)mmn)->setHelpText(tr("<p><b>Localization Defaults</b><br/>Set the default keyboard and locale. These will apply unless they are overridden later by the user.</p>"
                                       "<p><b>Configure Clock</b><br/>If you have an Apple or a pure Unix computer, by default the system clock is set to GMT or Universal Time. To change, check the box for 'System clock uses LOCAL.'</p>"
                                       "<p><b>Timezone Settings</b><br/>The system boots with the timezone preset to GMT/UTC. To change the timezone, after you reboot into the new installation, right click on the clock in the Panel and select Properties.</p>"
                                       "<p><b>Service Settings</b><br/>Most users should not change the defaults. Users with low-resource computers sometimes want to disable unneeded services in order to keep the RAM usage as low as possible. Make sure you know what you are doing! "));
        break;

    case 8: // set username and passwords
        setCursor(QCursor(Qt::ArrowCursor));
        userNameEdit->setFocus();
        ((MMain *)mmn)->setHelpText(tr("<p><b>Default User Login</b><br/>The root user is similar to the Administrator user in some other operating systems. "
                                       "You should not use the root user as your daily user account. "
                                       "Please enter the name for a new (default) user account that you will use on a daily basis. "
                                       "If needed, you can add other user accounts later with %1 User Manager. </p>"
                                       "<p><b>Passwords</b><br/>Enter a new password for your default user account and for the root account. "
                                       "Each password must be entered twice.</p>").arg(PROJECTNAME));
    case 9: // done
        setCursor(QCursor(Qt::ArrowCursor));
        ((MMain *)mmn)->setHelpText(tr("<p><b>Congratulations!</b><br/>You have completed the installation of %1</p>"
                                       "<p><b>Finding Applications</b><br/>There are hundreds of excellent applications installed with %1 "
                                       "The best way to learn about them is to browse through the Menu and try them. "
                                       "Many of the apps were developed specifically for the %1 project. "
                                       "These are shown in the main menus. "
                                       "<p>In addition %1 includes many standard Linux applications that are run only from the command line and therefore do not show up in the Menu.</p>").arg(PROJECTNAME));
        break;

    default:
        // case 0 or any other
        ((MMain *)mmn)->setHelpText("<p><b>" + tr("Enjoy using %1</b></p>").arg(PROJECTNAME));
        break;
    }
}

void MInstall::gotoPage(int next)
{
    int curr = widgetStack->currentIndex();
    next = showPage(curr, next);
    nextButton->setEnabled(true);

    // modify ui for standard cases
    if (next == 0) {
        // entering first page
        nextButton->setDefault(true);
        nextButton->setText(tr("Next"));
        backButton->setEnabled(false);
    } else {
        // default
        backButton->setEnabled(true);
    }

    int c = widgetStack->count();
    if (next >= c-1) {
        // entering the last page
        backButton->setEnabled(false);
        backButton->hide();
        nextButton->setText(tr("Finish"));
    } else {
        nextButton->setText(tr("Next"));
    }
    if (next > c-1) {
        // finished
        stopInstall();
        gotoPage(0);
        return;
    }
    // display the next page
    widgetStack->setCurrentIndex(next);

    // anything to do after displaying the page
    pageDisplayed(next);
}

void MInstall::firstRefresh(QDialog *main)
{
    qDebug() << "+++" << __PRETTY_FUNCTION__ << "+++";
    mmn = main;
    // disable automounting in Thunar
    shell.run("command -v xfconf-query >/dev/null && su $(logname) -c 'xfconf-query --channel thunar-volman --property /automount-drives/enabled --set false'");
    refresh();
}

void MInstall::updatePartitionWidgets()
{
    qDebug() << "+++" << __PRETTY_FUNCTION__ << "+++";
    int numberPartitions = this->getPartitionNumber();

    if (numberPartitions > 0) {
        existing_partitionsButton->show();
    }
    else {
        existing_partitionsButton->hide();
        entireDiskButton->toggle();
    }
}

// widget being shown
void MInstall::refresh()
{
    qDebug() << "+++" << __PRETTY_FUNCTION__ << "+++";
    this->updatePartitionWidgets();
    //  shell.run("umount -a 2>/dev/null");
    QString exclude = " --exclude=boot";
    if (INSTALL_FROM_ROOT_DEVICE) {
        exclude.clear();
    }
    QStringList drives = getCmdOuts("partition-info" + exclude + " --min-size=" + MIN_ROOT_DEVICE_SIZE + " -n drives");
    diskCombo->clear();
    grubBootCombo->clear();

    rootTypeCombo->setEnabled(false);
    homeTypeCombo->setEnabled(false);
    checkBoxEncryptRoot->setEnabled(false);
    checkBoxEncryptHome->setEnabled(false);
    rootLabelEdit->setEnabled(false);
    homeLabelEdit->setEnabled(false);
    homeLabelEdit->setEnabled(false);
    swapLabelEdit->setEnabled(false);

    diskCombo->addItems(drives);
    diskCombo->setCurrentIndex(0);
    grubBootCombo->addItems(drives);

    FDEpassword->hide();
    FDEpassword2->hide();
    labelFDEpass->hide();
    labelFDEpass2->hide();
    gbEncrPass->hide();

    on_diskCombo_activated();

    gotoPage(0);
}

void MInstall::buildServiceList()
{
    qDebug() << "+++" << __PRETTY_FUNCTION__ << "+++";
    QLocale locale;
    QString lang = locale.bcp47Name().toUpper();

    //setup csView
    csView->header()->setMinimumSectionSize(150);
    csView->header()->resizeSection(0,150);

    QSettings services_desc("/usr/share/gazelle-installer-data/services.list", QSettings::NativeFormat);

    for (const QString &service : ENABLE_SERVICES) {
        QString lang_str = (lang == "EN")? "" : "_" + lang;
        QStringList list = services_desc.value(service + lang_str).toStringList();
        if (list.size() != 2) {
            list = services_desc.value(service).toStringList(); // Use English definition
            if (list.size() != 2) {
                continue;
            }
        }
        QString category, description;
        category = list.at(0);
        description = list.at(1);

        if (QFile("/etc/init.d/" + service).exists()) {
            QList<QTreeWidgetItem *> found_items = csView->findItems(category, Qt::MatchExactly, 0);
            QTreeWidgetItem *top_item;
            QTreeWidgetItem *item;
            QTreeWidgetItem *parent;
            if (found_items.size() == 0) { // add top item if no top items found
                top_item = new QTreeWidgetItem(csView);
                top_item->setText(0, category);
                parent = top_item;
            } else {
                parent = found_items.last();
            }
            item = new QTreeWidgetItem(parent);
            item->setText(0, service);
            item->setText(1, description);
            item->setCheckState(0, Qt::Checked);
        }
    }
    csView->expandAll();
    csView->resizeColumnToContents(0);
    csView->resizeColumnToContents(1);
}

/////////////////////////////////////////////////////////////////////////
// slots

void MInstall::on_passwordCheckBox_stateChanged(int state)
{
    if (state == Qt::Unchecked) {
        // don't show
        userPasswordEdit->setEchoMode(QLineEdit::Password);
        userPasswordEdit2->setEchoMode(QLineEdit::Password);
        rootPasswordEdit->setEchoMode(QLineEdit::Password);
        rootPasswordEdit2->setEchoMode(QLineEdit::Password);
    } else {
        // show
        userPasswordEdit->setEchoMode(QLineEdit::Normal);
        userPasswordEdit2->setEchoMode(QLineEdit::Normal);
        rootPasswordEdit->setEchoMode(QLineEdit::Normal);
        rootPasswordEdit2->setEchoMode(QLineEdit::Normal);
    }
}

void MInstall::on_nextButton_clicked()
{
    int next = widgetStack->currentIndex() + 1;
    // make sure button is released
    nextButton->setDown(false);

    gotoPage(next);
}

void MInstall::on_backButton_clicked()
{
    int curr = widgetStack->currentIndex();
    int next = curr - 1;

    gotoPage(next);
}

void MInstall::on_abortInstallButton_clicked()
{
    procAbort();
    QApplication::beep();
}

// clicking advanced button to go to Services page
void MInstall::on_viewServicesButton_clicked()
{
    gotoPage(5);
}

void MInstall::on_qtpartedButton_clicked()
{
    shell.run("/sbin/swapoff -a 2>&1");
    shell.run("[ -f /usr/sbin/gparted ] && /usr/sbin/gparted || /usr/bin/partitionmanager");
    shell.run("make-fstab -s");
    shell.run("/sbin/swapon -a 2>&1");
    this->updatePartitionWidgets();
    on_diskCombo_activated();
}

// disk selection changed, rebuild dropdown menus
void MInstall::on_diskCombo_activated(QString)
{
    QString drv = "/dev/" + diskCombo->currentText().section(" ", 0, 0);

    rootCombo->clear();
    swapCombo->clear();
    homeCombo->clear();
    bootCombo->clear();
    swapCombo->addItem("none");
    homeCombo->blockSignals(true);
    homeCombo->addItem("root");
    homeCombo->blockSignals(false);
    bootCombo->blockSignals(true);
    bootCombo->addItem("root");
    bootCombo->blockSignals(false);

    // build rootCombo
    QString exclude;
    if (!INSTALL_FROM_ROOT_DEVICE) {
        exclude = "boot,";
    }
    QStringList partitions = getCmdOuts(QString("partition-info -n --exclude=" + exclude + "swap --min-size=" + MIN_ROOT_DEVICE_SIZE + " %1").arg(drv));
    rootCombo->addItem(""); // add an empty item to make sure nothing is selected by default
    rootCombo->addItems(partitions);
    if (partitions.size() == 0) {
        rootCombo->clear();
        rootCombo->addItem("none");
    }

    // build homeCombo for all disks
    partitions = getCmdOuts("partition-info all -n --exclude=" + exclude + "swap --min-size=1000");
    homeCombo->addItems(partitions);

    // build swapCombo for all disks
    partitions = getCmdOuts("partition-info all -n --exclude=" + exclude);
    swapCombo->addItems(partitions);

    // build bootCombo for all disks, exclude ESP (EFI)
    partitions = getCmdOuts("partition-info all -n --exclude=" + exclude + "efi --min-size=" + MIN_BOOT_DEVICE_SIZE);
    bootCombo->addItems(partitions);

    on_rootCombo_activated();
}

// root partition changed, rebuild home, swap, boot combo boxes
void MInstall::on_rootCombo_activated(const QString &arg1)
{
    updatePartCombo(&prevItemRoot, arg1);
    rootLabelEdit->setEnabled(!arg1.isEmpty());
    rootTypeCombo->setEnabled(!arg1.isEmpty());
    checkBoxEncryptRoot->setEnabled(!arg1.isEmpty());
}

void MInstall::on_rootTypeCombo_activated(QString)
{
    if (rootTypeCombo->currentText().startsWith("ext") || rootTypeCombo->currentText() == "jfs") {
        badblocksCheck->setEnabled(true);
    } else {
        badblocksCheck->setEnabled(false);
    }
}

<<<<<<< HEAD
// determine if selected drive uses GPT
void MInstall::on_grubBootCombo_activated(QString)
{
    QString drv = "/dev/" + grubBootCombo->currentText().section(" ", 0, 0);
    QString cmd = QString("blkid %1 | grep -q PTTYPE=\\\"gpt\\\"").arg(drv);
    QString detectESP = QString("sgdisk -p %1 | grep -q ' EF00 '").arg(drv);
    // if GPT, and ESP exists
    if (shell.run(cmd) == 0 && shell.run(detectESP) == 0) {
        grubEspButton->setEnabled(true);
        if (uefi) { // if booted from UEFI
            grubEspButton->setChecked(true);
        } else {
            grubMbrButton->setChecked(true);
        }
    } else {
        grubEspButton->setEnabled(false);
    }
}

=======
>>>>>>> c0e2a335
void MInstall::procAbort()
{
    proc->terminate();
    QTimer::singleShot(5000, proc, SLOT(kill()));
}

bool MInstall::eventFilter(QObject* obj, QEvent* event)
{
    if (event->type() == QEvent::KeyPress) {
        QKeyEvent *keyEvent = static_cast<QKeyEvent*>(event);
        if(keyEvent->key() == Qt::Key_Escape) {
            if (widgetStack->currentWidget() != Step_Boot) { // don't close on GRUB installation by mistake
                on_closeButton_clicked();
            }
            return true;
        }
        return QObject::eventFilter(obj, event);
    } else {
        return QObject::eventFilter(obj, event);
    }
}

// run before closing the app, do some cleanup
void MInstall::close()
{
    qDebug() << "+++" << __PRETTY_FUNCTION__ << "+++";
    //system("umount -l /mnt/antiX/home >/dev/null 2>&1");
    //system("umount -l /mnt/antiX/boot >/dev/null 2>&1");
    system("umount -lR /mnt/antiX >/dev/null 2>&1");
    system("command -v xfconf-query >/dev/null && su $(logname) -c 'xfconf-query --channel thunar-volman --property /automount-drives/enabled --set true'");
    if (isRootEncrypted) {
        system("cryptsetup luksClose rootfs");
    }
    if (isHomeEncrypted) {
        system("cryptsetup luksClose homefs");
    }
    if (isSwapEncrypted) {
        system("swapoff /dev/mapper/swapfs");
        system("cryptsetup luksClose swapfs");
    }
}

/*
void MInstall::moreClicked(QListViewItem *item)
{
  if (dansItem->isOn()) {
    squidItem->setOn(true);
  }

}
*/
/////////////////////////////////////////////////////////////////////////
// delete process events

void MInstall::delStart()
{
    qDebug() << "+++" << __PRETTY_FUNCTION__ << "+++";
    timer->start(20000);
    updateStatus(tr("Deleting old system"), 4);
}

void MInstall::delDone(int, QProcess::ExitStatus exitStatus)
{
    qDebug() << "+++" << __PRETTY_FUNCTION__ << "+++";
    if (exitStatus == QProcess::NormalExit) {
        copyLinux();
    } else {
        nextButton->setEnabled(true);
        unmountGoBack(tr("Failed to delete old %1 on destination.\nReturning to Step 1.").arg(PROJECTNAME));
    }
}

void MInstall::delTime()
{
    progressBar->setValue(progressBar->value() + 1);
}


// process time for QProgressDialog
void MInstall::procTime()
{
    if (bar->value() == 100) {
        bar->reset();
    }
    bar->setValue(bar->value() + 1);
    qApp->processEvents();
}

/////////////////////////////////////////////////////////////////////////
// copy process events

void MInstall::copyStart()
{
    timer->start(2000);
    updateStatus(tr("Copying new system"), 15);
}

void MInstall::copyDone(int, QProcess::ExitStatus exitStatus)
{
    qDebug() << "+++" << __PRETTY_FUNCTION__ << "+++";
    timer->stop();

    if (exitStatus == QProcess::NormalExit) {
        updateStatus(tr("Fixing configuration"), 99);
        shell.run("mkdir -m 1777 /mnt/antiX/tmp");
        makeFstab();
        writeKeyFile();
        disablehiberanteinitramfs();

        // Copy live set up to install and clean up.
        //shell.run("/bin/rm -rf /mnt/antiX/etc/skel/Desktop");
        shell.run("/usr/sbin/live-to-installed /mnt/antiX");
        qDebug() << "Desktop menu";
        runCmd("chroot /mnt/antiX desktop-menu --write-out-global");
        shell.run("/bin/rm -rf /mnt/antiX/home/demo");
        shell.run("/bin/rm -rf /mnt/antiX/media/sd*");
        shell.run("/bin/rm -rf /mnt/antiX/media/hd*");
        //shell.run("/bin/mv -f /mnt/antiX/etc/X11/xorg.conf /mnt/antiX/etc/X11/xorg.conf.live >/dev/null 2>&1");

        // guess localtime vs UTC
        if (getCmdOut("guess-hwclock") == "localtime") {
            gmtCheckBox->setChecked(true);
        }

        progressBar->setValue(100);
        nextButton->setEnabled(true);
        QApplication::beep();
        setCursor(QCursor(Qt::ArrowCursor));
        on_nextButton_clicked();
    } else {
        nextButton->setEnabled(true);
        unmountGoBack(tr("Failed to write %1 to destination.\nReturning to Step 1.").arg(PROJECTNAME));
    }
}

void MInstall::copyTime()
{
    QString rootdev = "/dev/" + rootCombo->currentText().section(" ", 0, 0);
    if (isRootEncrypted) {
        rootdev = "/dev/mapper/rootfs";
    }

    QString val = getCmdValue("df /mnt/antiX", rootdev, " ", "/");
    QRegExp sep("\\s+");
    QString s = val.section(sep, 2, 2);
    int i = s.toInt();
    val = getCmdValue("df /dev/loop0", "/dev/loop0", " ", "/");
    s = val.section(sep, 2, 2);
    int j = s.toInt()/27;
    i = i/j;
    if (i > 79) {
        i = 80;
    }
    progressBar->setValue(i + 15);

    switch (i) {
    case 1:
        tipsEdit->setText(tr("<p><b>Getting Help</b><br/>"
                             "Basic information about %1 is at %2.</p><p>"
                             "There are volunteers to help you at the %3 forum, %4</p>"
                             "<p>If you ask for help, please remember to describe your problem and your computer "
                             "in some detail. Usually statements like 'it didn't work' are not helpful.</p>").arg(PROJECTNAME).arg(PROJECTURL).arg(PROJECTSHORTNAME).arg(PROJECTFORUM));
        break;

    case 15:
        tipsEdit->setText(tr("<p><b>Repairing Your Installation</b><br/>"
                             "If %1 stops working from the hard drive, sometimes it's possible to fix the problem by booting from LiveDVD or LiveUSB and running one of the included utilities in %1 or by using one of the regular Linux tools to repair the system.</p>"
                             "<p>You can also use your %1 LiveDVD or LiveUSB to recover data from MS-Windows systems!</p>").arg(PROJECTNAME));
        break;

    case 30:
        tipsEdit->setText(tr("<p><b>Support %1</b><br/>"
                             "%1 is supported by people like you. Some help others at the "
                             "support forum - %2 - or translate help files into different "
                             "languages, or make suggestions, write documentation, or help test new software.</p>").arg(PROJECTNAME).arg(PROJECTFORUM));
        break;

    case 45:
        tipsEdit->setText(tr("<p><b>Adjusting Your Sound Mixer</b><br/>"
                             " %1 attempts to configure the sound mixer for you but sometimes it will be "
                             "necessary for you to turn up volumes and unmute channels in the mixer "
                             "in order to hear sound.</p> "
                             "<p>The mixer shortcut is located in the menu. Click on it to open the mixer. </p>").arg(PROJECTNAME));
        break;

    case 60:
        tipsEdit->setText(tr("<p><b>Keep Your Copy of %1 up-to-date</b><br/>"
                             "For more information and updates please visit</p><p> %2</p>").arg(PROJECTNAME).arg(PROJECTFORUM));
        break;

    default:
        break;
    }
}

void MInstall::on_closeButton_clicked()
{
    // ask for confirmation when installing (except for some steps that don't need confirmation)
    if (widgetStack->currentIndex() != 0 && widgetStack->currentIndex() != 1 && widgetStack->currentIndex() != 2 && widgetStack->currentIndex() != 9) {
        if (QMessageBox::question(this, tr("Confirmation"), tr("Are you sure you want to quit the application?"),
                                        QMessageBox::Yes | QMessageBox::No) == QMessageBox::Yes) {
            procAbort();
            ((MMain *)mmn)->closeClicked();
        }
    } else {
        procAbort();
        ((MMain *)mmn)->closeClicked();
    }
}

void MInstall::setupkeyboardbutton()
{
    qDebug() << "+++" << __PRETTY_FUNCTION__ << "+++";
    QString kb;
    kb = getCmdOut("grep XKBMODEL /etc/default/keyboard");
    kb = kb.section('=', 1);
    //kb = kb.section(',', 0, 0);
    kb.replace(","," ");
    kb.remove(QChar('"'));
    QString kb2;
    kb2 = getCmdOut("grep XKBLAYOUT /etc/default/keyboard");
    kb2 = kb2.section('=', 1);
    //kb2 = kb2.section(',', 0, 0);
    kb2.replace(","," ");
    kb2.remove(QChar('"'));
    QString kb3;
    kb3 = getCmdOut("grep XKBVARIANT /etc/default/keyboard");
    kb3 = kb3.section('=', 1);
    //kb3 = kb3.section(',', 0, 0);
    kb3.replace(","," ");
    kb3.remove(QChar('"'));
    labelModel->setText(kb);
    labelLayout->setText(kb2);
    labelVariant->setText(kb3);
}

void MInstall::on_buttonSetKeyboard_clicked()
{
    mmn->hide();
    shell.run("fskbsetting");
    mmn->show();
//    QString kb;
//    kb = getCmdOut("grep XKBMODEL /etc/default/keyboard");
//    kb = kb.section('=', 1);
//    //kb = kb.section(',', 0, 0);
//    kb.remove(QChar('"'));
//    QString kb2;
//    kb2 = getCmdOut("grep XKBLAYOUT /etc/default/keyboard");
//    kb2 = kb2.section('=', 1);
//    kb2 = kb2.section(',', 0, 0);
//    kb2.remove(QChar('"'));
//    QString kb3;
//    kb3 = getCmdOut("grep XKBVARIANT /etc/default/keyboard");
//    kb3 = kb3.section('=', 1);
//    kb3 = kb3.section(',', 0, 0);
//    kb3.remove(QChar('"'));
//    //QString cmd = "setxkbmap -model " + kb + " -layout " + kb2 + " -variant " + kb3;
//    //shell.run(cmd);
    setupkeyboardbutton();


}

void MInstall::on_homeCombo_currentIndexChanged(const QString &arg1)
{
    if (arg1.isEmpty()) {
        return;
    }
    homeLabelEdit->setEnabled(arg1 != "root");
    homeTypeCombo->setEnabled(arg1 != "root");
    checkBoxEncryptHome->setEnabled(arg1 != "root");
    checkBoxEncryptHome->setChecked(checkBoxEncryptRoot->isChecked() && arg1 == "root");
    if (arg1 == "root") {
        homeTypeCombo->setCurrentIndex(rootTypeCombo->currentIndex());
    }
}

void MInstall::on_userPasswordEdit2_textChanged(const QString &arg1)
{
    QPalette pal = userPasswordEdit->palette();
    if (arg1 != userPasswordEdit->text()) {
        pal.setColor(QPalette::Base, QColor(255, 0, 0, 20));
    } else {
        pal.setColor(QPalette::Base, QColor(0, 255, 0, 10));
    }
    userPasswordEdit->setPalette(pal);
    userPasswordEdit2->setPalette(pal);
}

void MInstall::on_rootPasswordEdit2_textChanged(const QString &arg1)
{
    QPalette pal = rootPasswordEdit->palette();
    if (arg1 != rootPasswordEdit->text()) {
        pal.setColor(QPalette::Base, QColor(255, 0, 0, 20));
    } else {
        pal.setColor(QPalette::Base, QColor(0, 255, 0, 10));
    }
    rootPasswordEdit->setPalette(pal);
    rootPasswordEdit2->setPalette(pal);
}

void MInstall::on_userPasswordEdit_textChanged()
{
    userPasswordEdit2->clear();
    userPasswordEdit->setPalette(QApplication::palette());
    userPasswordEdit2->setPalette(QApplication::palette());
}


void MInstall::on_rootPasswordEdit_textChanged()
{
    rootPasswordEdit2->clear();
    rootPasswordEdit->setPalette(QApplication::palette());
    rootPasswordEdit2->setPalette(QApplication::palette());
}

void MInstall::on_checkBoxEncryptAuto_toggled(bool checked)
{
    FDEpassword->clear();
    FDEpassword2->clear();
    nextButton->setDisabled(checked);
    FDEpassword->setVisible(checked);
    FDEpassword2->setVisible(checked);
    labelFDEpass->setVisible(checked);
    labelFDEpass2->setVisible(checked);
    grubPbrButton->setDisabled(checked);

    if (checked) {
        FDEpassword->setFocus();
    }
}

void MInstall::on_existing_partitionsButton_clicked(bool checked)
{
    checkBoxEncryptAuto->setChecked(!checked);
}

void MInstall::on_FDEpassword_textChanged()
{
    FDEpassword2->clear();
    FDEpassword->setPalette(QApplication::palette());
    FDEpassword2->setPalette(QApplication::palette());
    nextButton->setDisabled(true);
}

void MInstall::on_FDEpassword2_textChanged(const QString &arg1)
{
    QPalette pal = FDEpassword->palette();
    if (arg1 != FDEpassword->text()) {
        pal.setColor(QPalette::Base, QColor(255, 0, 0, 20));
        nextButton->setDisabled(true);
    } else {
        pal.setColor(QPalette::Base, QColor(0, 255, 0, 10));
        nextButton->setEnabled(true);
    }
    FDEpassword->setPalette(pal);
    FDEpassword2->setPalette(pal);
}

void MInstall::on_FDEpassCust_textChanged()
{
    FDEpassCust2->clear();
    FDEpassCust->setPalette(QApplication::palette());
    FDEpassCust2->setPalette(QApplication::palette());
    nextButton->setDisabled(true);
}

void MInstall::on_FDEpassCust2_textChanged(const QString &arg1)
{
    QPalette pal = FDEpassCust->palette();
    if (arg1 != FDEpassCust->text()) {
        pal.setColor(QPalette::Base, QColor(255, 0, 0, 20));
        nextButton->setDisabled(true);
    } else {
        pal.setColor(QPalette::Base, QColor(0, 255, 0, 10));
        nextButton->setEnabled(true);
    }
    FDEpassCust->setPalette(pal);
    FDEpassCust2->setPalette(pal);
}

void MInstall::on_checkBoxEncryptRoot_toggled(bool checked)
{
    grubPbrButton->setDisabled(checked);
    if (homeCombo->currentText() == "root") { // if home on root set disable home encryption checkbox and set same encryption option
        checkBoxEncryptHome->setEnabled(false);
        checkBoxEncryptHome->setChecked(checked);
    }

    if (checked) {
        gbEncrPass->setVisible(true);
        nextButton->setDisabled(true);
        checkBoxEncrpytSwap->setChecked(true);
        FDEpassCust->setFocus();
    } else {
        gbEncrPass->setVisible(checkBoxEncryptHome->isChecked());
        nextButton->setDisabled(checkBoxEncryptHome->isChecked());
        checkBoxEncrpytSwap->setChecked(checkBoxEncryptHome->isChecked());
    }

    if (!checkBoxEncrpytSwap->isChecked()) {
        FDEpassCust->clear();
        FDEpassCust2->clear();
    }
}

void MInstall::on_checkBoxEncryptHome_toggled(bool checked)
{
    if (checked) {
        gbEncrPass->setVisible(true);
        nextButton->setDisabled(true);
        checkBoxEncrpytSwap->setChecked(true);
        FDEpassCust->setFocus();
        if (saveHomeCheck->isChecked()) {
            QMessageBox::warning(this, QString::null,
                                 tr("If you choose to encrypt home partition you cannot use the option to preserve data in that partition"),
                                 tr("OK"));
            saveHomeCheck->setChecked(false);
        }
        saveHomeCheck->setEnabled(false);
    } else {
        gbEncrPass->setVisible(checkBoxEncryptRoot->isChecked());
        nextButton->setDisabled(checkBoxEncryptRoot->isChecked());
        checkBoxEncrpytSwap->setChecked(checkBoxEncryptRoot->isChecked());
        saveHomeCheck->setEnabled(true);
    }

    if (!checkBoxEncrpytSwap->isChecked()) {
        FDEpassCust->clear();
        FDEpassCust2->clear();
    }
}

void MInstall::on_checkBoxEncrpytSwap_toggled(bool checked)
{
    if (checked) {
        QMessageBox::warning(this, QString::null,
                             tr("This option also encrypts swap partition if selected, which will render the swap partition unable to be shared with other installed operating systems."),
                             tr("OK"));
    }
}

void MInstall::on_homeCombo_activated(const QString &arg1)
{
    updatePartCombo(&prevItemHome, arg1);
}

void MInstall::on_swapCombo_activated(const QString &arg1)
{
    updatePartCombo(&prevItemSwap, arg1);
    swapLabelEdit->setEnabled(swapCombo->currentText() != "none");
}

void MInstall::on_bootCombo_activated(const QString &arg1)
{
    updatePartCombo(&prevItemBoot, arg1);
}

void MInstall::on_grubMbrButton_toggled()
{
    grubPartLabel->hide();
    grubPartCombo->hide();
    grubBootDiskLabel->show();
    grubBootCombo->show();
}

void MInstall::on_grubPbrButton_toggled()
{
    buildPartList();
    grubPartLabel->show();
    grubPartCombo->show();

    grubBootDiskLabel->hide();
    grubBootCombo->hide();
}

void MInstall::on_grubEspButton_toggled()
{
    buildESPlist();
    grubPartLabel->show();
    grubPartCombo->show();
    grubBootDiskLabel->hide();
    grubBootCombo->hide();
    grubPartLabel->setEnabled(true);
}

// build ESP list available to install GRUB
void MInstall::buildESPlist()
{
    grubPartCombo->clear();
    QStringList drives = shell.getOutput("partition-info drives --noheadings --exclude=boot | awk '{print $1}'").split("\n");
    QStringList esp_list;

    // find ESP for all partitions on all drives
    for (const QString &drive : drives) {
        if (isGpt("/dev/" + drive)) {
            QString esps = shell.getOutput("lsblk -nlo name,parttype /dev/" + drive + " | egrep '(c12a7328-f81f-11d2-ba4b-00a0c93ec93b|0xef)$' | awk '{print $1}'");
            if (!esps.isEmpty()) {
                esp_list << esps.split("\n");
            }
            // backup detection for drives that don't have UUID for ESP
            QStringList backup_list = shell.getOutput("fdisk -l -o DEVICE,TYPE /dev/" + drive + " |grep 'EFI System' |cut -d\\  -f1 | cut -d/ -f3").split("\n");
            for (const QString &part : backup_list) {
                if (!esp_list.contains(part)) {
                    esp_list << part;
                }
            }
        }
    }
    grubPartCombo->addItems(esp_list);
}

// build partition list available to install GRUB (in PBR)
void MInstall::buildPartList()
{
    grubPartCombo->clear();
    QStringList part_list = shell.getOutput("partition-info all --noheadings --exclude=swap,boot,efi").split("\n");
    QStringList new_list;
    for (const QString &part : part_list) {
        if (shell.run("partition-info is-linux=" + part.section(" ", 0, 0)) == 0) { // list only Linux partitions
            if (shell.getOutput("blkid /dev/" + part.section(" ", 0, 0) + " -s TYPE -o value") != "crypto_LUKS") { // exclude crypto_LUKS partitions
                new_list << part;
            }
        }
    }
    grubPartCombo->addItems(new_list);
}


<|MERGE_RESOLUTION|>--- conflicted
+++ resolved
@@ -1,3430 +1,3397 @@
-//
-//  Copyright (C) 2003-2010 by Warren Woodford
-//  Heavily edited, with permision, by anticapitalista for antiX 2011-2014.
-//  Heavily revised by dolphin oracle, adrian, and anticaptialista 2018.
-//  additional mount and compression oftions for btrfs by rob 2018
-//   Licensed under the Apache License, Version 2.0 (the "License");
-//   you may not use this file except in compliance with the License.
-//   You may obtain a copy of the License at
-//
-//       http://www.apache.org/licenses/LICENSE-2.0
-//
-//   Unless required by applicable law or agreed to in writing, software
-//   distributed under the License is distributed on an "AS IS" BASIS,
-//   WITHOUT WARRANTIES OR CONDITIONS OF ANY KIND, either express or implied.
-//   See the License for the specific language governing permissions and
-//   limitations under the License.
-//
-
-#include <QDebug>
-#include <QFileInfo>
-#include <QSettings>
-#include <QtConcurrent/QtConcurrent>
-
-#include "minstall.h"
-#include "mmain.h"
-#include "cmd.h"
-
-int MInstall::command(const QString &cmd)
-{
-    qDebug() << cmd;
-    return system(cmd.toUtf8());
-}
-
-// helping function that runs a bash command in an event loop
-int MInstall::runCmd(QString cmd)
-{
-    QEventLoop loop;
-    QFutureWatcher<int> futureWatcher;
-    QFuture<int> future;
-    future = QtConcurrent::run(command, cmd);
-    futureWatcher.setFuture(future);
-    connect(&futureWatcher, SIGNAL(finished()), &loop, SLOT(quit()));
-    loop.exec();
-    qDebug() << "Exit code: " << future.result();
-    return future.result();
-}
-
-MInstall::MInstall(QWidget *parent, QStringList args) :
-    QWidget(parent)
-{
-    setupUi(this);
-
-    this->installEventFilter(this);
-    this->args = args;
-    labelMX->setPixmap(QPixmap("/usr/share/gazelle-installer-data/logo.png"));
-
-    //setup system variables
-    QSettings settings("/usr/share/gazelle-installer-data/installer.conf", QSettings::NativeFormat);
-    PROJECTNAME=settings.value("PROJECT_NAME").toString();
-    PROJECTSHORTNAME=settings.value("PROJECT_SHORTNAME").toString();
-    PROJECTVERSION=settings.value("VERSION").toString();
-    PROJECTURL=settings.value("PROJECT_URL").toString();
-    PROJECTFORUM=settings.value("FORUM_URL").toString();
-    INSTALL_FROM_ROOT_DEVICE=settings.value("INSTALL_FROM_ROOT_DEVICE").toBool();
-    MIN_ROOT_DEVICE_SIZE=settings.value("MIN_ROOT_DRIVE_SIZE").toString();
-    MIN_BOOT_DEVICE_SIZE=settings.value("MIN_BOOT_DRIVE_SIZE", "256").toString();
-    DEFAULT_HOSTNAME=settings.value("DEFAULT_HOSTNAME").toString();
-    ENABLE_SERVICES=settings.value("ENABLE_SERVICES").toStringList();
-    POPULATE_MEDIA_MOUNTPOINTS=settings.value("POPULATE_MEDIA_MOUNTPOINTS").toBool();
-    MIN_INSTALL_SIZE=settings.value("MIN_INSTALL_SIZE").toString();
-    PREFERRED_MIN_INSTALL_SIZE=settings.value("PREFERRED_MIN_INSTALL_SIZE").toString();
-    REMOVE_NOSPLASH=settings.value("REMOVE_NOSPLASH", "false").toBool();
-    //check for samba
-    QFileInfo info("/etc/init.d/smbd");
-    if ( !info.exists()) {
-        computerGroupLabel->setEnabled(false);
-        computerGroupEdit->setEnabled(false);
-        computerGroupEdit->setText("");
-        sambaCheckBox->setChecked(false);
-        sambaCheckBox->setEnabled(false);
-    }
-
-    // set default host name
-
-    computerNameEdit->setText(DEFAULT_HOSTNAME);
-
-    // set some distro-centric text
-
-    copyrightBrowser->setPlainText(tr("%1 is an independent Linux distribution based on Debian Stable.\n\n%1 uses some components from MEPIS Linux which are released under an Apache free license. Some MEPIS components have been modified for %1.\n\nEnjoy using %1").arg(PROJECTNAME));
-    remindersBrowser->setPlainText(tr("Support %1\n\n%1 is supported by people like you. Some help others at the support forum - %2, or translate help files into different languages, or make suggestions, write documentation, or help test new software.").arg(PROJECTNAME).arg(PROJECTFORUM));
-
-    // timezone
-
-    timezoneCombo->clear();
-    QString tzone = shell.getOutput("awk -F '\\t' '!/^#/ { print $3 }' /usr/share/zoneinfo/zone.tab | sort");
-    timezoneCombo->addItems(tzone.split("\n"));
-    timezoneCombo->setCurrentIndex(timezoneCombo->findText(getCmdOut("cat /etc/timezone")));
-
-
-//    // keyboard
-//    shell.run("ls -1 /usr/share/keymaps/i386/azerty > /tmp/mlocale");
-//    shell.run("ls -1 /usr/share/keymaps/i386/qwerty >> /tmp/mlocale");
-//    shell.run("ls -1 /usr/share/keymaps/i386/qwertz >> /tmp/mlocale");
-//    shell.run("ls -1 /usr/share/keymaps/i386/dvorak >> /tmp/mlocale");
-//    shell.run("ls -1 /usr/share/keymaps/i386/fgGIod >> /tmp/mlocale");
-//    shell.run("ls -1 /usr/share/keymaps/mac >> /tmp/mlocale");
-//    keyboardCombo->clear();
-//    fp = popen("sort /tmp/mlocale", "r");
-//    if (fp != NULL) {
-//        while (fgets(line, sizeof line, fp) != NULL) {  // keyboard
-//    shell.run("ls -1 /usr/share/keymaps/i386/azerty > /tmp/mlocale");
-//    shell.run("ls -1 /usr/share/keymaps/i386/qwerty >> /tmp/mlocale");
-//    shell.run("ls -1 /usr/share/keymaps/i386/qwertz >> /tmp/mlocale");
-//    shell.run("ls -1 /usr/share/keymaps/i386/dvorak >> /tmp/mlocale");
-//    shell.run("ls -1 /usr/share/keymaps/i386/fgGIod >> /tmp/mlocale");
-//    shell.run("ls -1 /usr/share/keymaps/mac >> /tmp/mlocale");
-    //keyboardCombo->clear();
-//    fp = popen("sort /tmp/mlocale", "r");
-//    if (fp != NULL) {
-//        while (fgets(line, sizeof line, fp) != NULL) {
-//            i = strlen(line) - 9;
-//            line[i] = '\0';
-//            if (line != NULL && strlen(line) > 1) {
-//                keyboardCombo->addItem(line);
-//            }
-//        }
-//        pclose(fp);
-//    }
-//    QString kb;
-//    kb = getCmdOut("grep XKBLAYOUT /etc/default/keyboard");
-//    kb = kb.section('=', 1);
-//    kb = kb.section(',', 0, 0);
-//    kb.remove(QChar('"'));
-//    if (keyboardCombo->findText(kb) != -1) {
-//        keyboardCombo->setCurrentIndex(keyboardCombo->findText(kb));
-//    } else {
-//        keyboardCombo->setCurrentIndex(keyboardCombo->findText("us"));
-//    }
-//            i = strlen(line) - 9;
-//            line[i] = '\0';
-//            if (line != NULL && strlen(line) > 1) {
-//                keyboardCombo->addItem(line);
-//            }
-//        }
-//        pclose(fp);
-//    }
-//    QString kb;
-//    kb = getCmdOut("grep XKBLAYOUT /etc/default/keyboard");
-//    kb = kb.section('=', 1);
-//    kb = kb.section(',', 0, 0);
-//    kb.remove(QChar('"'));
-//    if (keyboardCombo->findText(kb) != -1) {
-//        keyboardCombo->setCurrentIndex(keyboardCombo->findText(kb));
-//    } else {
-//        keyboardCombo->setCurrentIndex(keyboardCombo->findText("us"));
-//    }
-
-    setupkeyboardbutton();
-
-    // locale
-    localeCombo->clear();
-    QString loc_temp = shell.getOutput("cat /usr/share/antiX/locales.template");
-    localeCombo->addItems(loc_temp.split("\n")); // add all
-    localeCombo->removeItem(localeCombo->findText("#", Qt::MatchStartsWith)); // remove commented out lines
-    QString locale;
-    locale = getCmdOut("grep ^LANG /etc/default/locale").section('=',1);
-    if (localeCombo->findText(locale) != -1) {
-        localeCombo->setCurrentIndex(localeCombo->findText(locale));
-    } else {
-        localeCombo->setCurrentIndex(localeCombo->findText("en_US"));
-    }
-
-    // clock 24/12 default
-    QString lang = getCmdOut("cat /etc/default/locale|grep LANG");
-    if (lang.contains("en_US.UTF-8") || lang.contains("LANG=ar_EG.UTF-8") || lang.contains("LANG=el_GR.UTF-8") || lang.contains("LANG=sq_AL.UTF-8")) {
-        radio12h->setChecked(true);
-    }
-
-    proc = new QProcess(this);
-    timer = new QTimer(this);
-
-    rootLabelEdit->setText("root" + PROJECTSHORTNAME + PROJECTVERSION);
-    homeLabelEdit->setText("home" + PROJECTSHORTNAME);
-    swapLabelEdit->setText("swap" + PROJECTSHORTNAME);
-
-    // if it looks like an apple...
-    if (shell.run("grub-probe -d /dev/sda2 2>/dev/null | grep hfsplus") == 0) {
-        grubPbrButton->setChecked(true);
-        grubMbrButton->setEnabled(false);
-        gmtCheckBox->setChecked(true);
-    }
-    checkUefi();
-}
-
-MInstall::~MInstall() {
-}
-
-/////////////////////////////////////////////////////////////////////////
-// util functions
-
-QString MInstall::getCmdOut(QString cmd)
-{
-    char line[260];
-    const char* ret = "";
-    FILE* fp = popen(cmd.toUtf8(), "r");
-    if (fp == NULL) {
-        return QString (ret);
-    }
-    int i;
-    if (fgets(line, sizeof line, fp) != NULL) {
-        i = strlen(line);
-        line[--i] = '\0';
-        ret = line;
-    }
-    pclose(fp);
-    return QString (ret);
-}
-
-QStringList MInstall::getCmdOuts(QString cmd)
-{
-    char line[260];
-    FILE* fp = popen(cmd.toUtf8(), "r");
-    QStringList results;
-    if (fp == NULL) {
-        return results;
-    }
-    int i;
-    while (fgets(line, sizeof line, fp) != NULL) {
-        i = strlen(line);
-        line[--i] = '\0';
-        results.append(line);
-    }
-    pclose(fp);
-    return results;
-}
-
-// Check if running from a 32bit environment
-bool MInstall::is32bit()
-{
-    return (getCmdOut("uname -m") == "i686");
-}
-
-// Check if running from a 64bit environment
-bool MInstall::is64bit()
-{
-    return (getCmdOut("uname -m") == "x86_64");
-}
-
-
-// Check if running inside VirtualBox
-bool MInstall::isInsideVB()
-{
-    return (shell.run("lspci -d 80ee:beef  | grep -q .") == 0);
-}
-
-
-QString MInstall::getCmdValue(QString cmd, QString key, QString keydel, QString valdel)
-{
-    const char *ret = "";
-    char line[260];
-
-    QStringList strings = getCmdOuts(cmd);
-    for (QStringList::Iterator it = strings.begin(); it != strings.end(); ++it) {
-        strcpy(line, ((QString)*it).toUtf8());
-        char* keyptr = strstr(line, key.toUtf8());
-        if (keyptr != NULL) {
-            // key found
-            strtok(keyptr, keydel.toUtf8());
-            const char* val = strtok(NULL, valdel.toUtf8());
-            if (val != NULL) {
-                ret = val;
-            }
-            break;
-        }
-    }
-    return QString (ret);
-}
-
-QStringList MInstall::getCmdValues(QString cmd, QString key, QString keydel, QString valdel)
-{
-    char line[130];
-    FILE* fp = popen(cmd.toUtf8(), "r");
-    QStringList results;
-    if (fp == NULL) {
-        return results;
-    }
-    int i;
-    while (fgets(line, sizeof line, fp) != NULL) {
-        i = strlen(line);
-        line[--i] = '\0';
-        char* keyptr = strstr(line, key.toUtf8());
-        if (keyptr != NULL) {
-            // key found
-            strtok(keyptr, keydel.toUtf8());
-            const char* val = strtok(NULL, valdel.toUtf8());
-            if (val != NULL) {
-                results.append(val);
-            }
-        }
-    }
-    pclose(fp);
-    return results;
-}
-
-bool MInstall::replaceStringInFile(QString oldtext, QString newtext, QString filepath)
-{
-
-    QString cmd = QString("sed -i 's/%1/%2/g' %3").arg(oldtext).arg(newtext).arg(filepath);
-    if (shell.run(cmd) != 0) {
-        return false;
-    }
-    return true;
-}
-
-void MInstall::updateStatus(QString msg, int val)
-{
-    installLabel->setText(msg.toUtf8());
-    progressBar->setValue(val);
-    qApp->processEvents();
-}
-
-// write out crypttab if encrypting for auto-opening
-void MInstall::writeKeyFile()
-{
-    // create keyfile
-    // add key file to luks containers
-    // get uuid of devices
-    // write out crypttab
-    // if encrypt-auto, add home and swap
-    // if encrypt just home, just add swap
-    // blkid -s UUID -o value devicename for UUID
-    // containerName     /dev/disk/by-uuid/UUID_OF_PARTITION  /root/keyfile  luks >>/etc/crypttab
-    // for auto install, only need to add swap
-    // for root and home, need to add home and swap
-    // for root only, add swap
-    // for home only, add swap
-
-    if (isRootEncrypted) { // if encrypting root
-        QString password = (checkBoxEncryptAuto->isChecked()) ? FDEpassword->text() : FDEpassCust->text();
-
-        //create keyfile
-        shell.run("dd if=/dev/urandom of=/mnt/antiX/root/keyfile bs=1024 count=4");
-        shell.run("chmod 0400 /mnt/antiX/root/keyfile");
-
-        //add keyfile to container
-        QString swapUUID;
-        if (swapDevicePreserve != "/dev/none") {
-            swapUUID = getCmdOut("blkid -s UUID -o value " + swapDevicePreserve);
-
-            QProcess proc;
-            proc.start("cryptsetup luksAddKey " + swapDevicePreserve + " /mnt/antiX/root/keyfile");
-            proc.waitForStarted();
-            proc.write(password.toUtf8() + "\n");
-            proc.waitForFinished();
-        }
-
-        if (isHomeEncrypted) { // if encrypting separate /home
-            QProcess proc;
-            proc.start("cryptsetup luksAddKey " + homeDevicePreserve + " /mnt/antiX/root/keyfile");
-            proc.waitForStarted();
-            proc.write(password.toUtf8() + "\n");
-            proc.waitForFinished();
-        }
-        QString rootUUID = getCmdOut("blkid -s UUID -o value " + rootDevicePreserve);
-        //write crypttab keyfile entry
-        QFile file("/mnt/antiX/etc/crypttab");
-        if (file.open(QIODevice::WriteOnly)) {
-            QTextStream out(&file);
-            out << "rootfs /dev/disk/by-uuid/" + rootUUID +" none luks \n";
-            if (isHomeEncrypted) {
-                QString homeUUID =  getCmdOut("blkid -s UUID -o value " + homeDevicePreserve);
-                out << "homefs /dev/disk/by-uuid/" + homeUUID +" /root/keyfile luks \n";
-            }
-            if (swapDevicePreserve != "/dev/none") {
-                out << "swapfs /dev/disk/by-uuid/" + swapUUID +" /root/keyfile luks,nofail \n";
-            }
-        }
-        file.close();
-    } else if (isHomeEncrypted) { // if encrypting /home without encrypting root
-        QString swapUUID;
-        if (swapDevicePreserve != "/dev/none") {
-            //create keyfile
-            shell.run("dd if=/dev/urandom of=/mnt/antiX/home/.keyfileDONOTdelete bs=1024 count=4");
-            shell.run("chmod 0400 /mnt/antiX/home/.keyfileDONOTdelete");
-
-            //add keyfile to container
-            swapUUID = getCmdOut("blkid -s UUID -o value " + swapDevicePreserve);
-
-            QProcess proc;
-            proc.start("cryptsetup luksAddKey " + swapDevicePreserve + " /mnt/antiX/home/.keyfileDONOTdelete");
-            proc.waitForStarted();
-            proc.write(FDEpassCust->text().toUtf8() + "\n");
-            proc.waitForFinished();
-        }
-        QString homeUUID = getCmdOut("blkid -s UUID -o value " + homeDevicePreserve);
-        //write crypttab keyfile entry
-        QFile file("/mnt/antiX/etc/crypttab");
-        if (file.open(QIODevice::WriteOnly)) {
-            QTextStream out(&file);
-            out << "homefs /dev/disk/by-uuid/" + homeUUID +" none luks \n";
-            if (swapDevicePreserve != "/dev/none") {
-                out << "swapfs /dev/disk/by-uuid/" + swapUUID +" /home/.keyfileDONOTdelete luks,nofail \n";
-                system("sed -i 's/^CRYPTDISKS_MOUNT.*$/CRYPTDISKS_MOUNT=\"\\/home\"/' /mnt/antiX/etc/default/cryptdisks");
-            }
-        }
-        file.close();
-    }
-}
-
-// disable hibernate when using encrypted swap
-void MInstall::disablehiberanteinitramfs()
-{
-    QString cmd;
-    if (isSwapEncrypted) {
-        cmd = "touch /mnt/antiX/initramfs-tools/conf.d/resume";
-        shell.run(cmd);
-        QFile file("/mnt/antiX/etc/initramfs-tools/conf.d/resume");
-        if (file.open(QIODevice::WriteOnly)) {
-            QTextStream out(&file);
-            out << "RESUME=none";
-        }
-        file.close();
-    }
-}
-
-bool MInstall::mountPartition(const QString dev, const QString point, const QString mntops)
-{
-    qDebug() << "+++" << __PRETTY_FUNCTION__ << "+++";
-    mkdir(point.toUtf8(), 0755);
-    QString cmd = QString("/bin/mount %1 %2 -o %3").arg(dev).arg(point).arg(mntops);
-
-    if (shell.run(cmd) != 0) {
-        return false;
-    }
-    return true;
-}
-
-// checks SMART status of the selected disk, returs false if it detects errors and user chooses to abort
-bool MInstall::checkDisk()
-{
-    qDebug() << "+++" << __PRETTY_FUNCTION__ << "+++";
-    QString msg;
-    int ans;
-    QString output;
-
-    QString drv = "/dev/" + diskCombo->currentText().section(" ", 0, 0);
-    output = getCmdOut("smartctl -H " + drv + "|grep -w FAILED");
-    if (output.contains("FAILED")) {
-        msg = output + tr("\n\nThe disk with the partition you selected for installation is failing.\n\n") +
-                tr("You are strongly advised to abort.\n") +
-                tr("If unsure, please exit the Installer and run GSmartControl for more information.\n\n") +
-                tr("Do you want to abort the installation?");
-        ans = QMessageBox::critical(this, QString::null, msg,
-                                    tr("Yes"), tr("No"));
-        if (ans == 0) {
-            return false;
-        }
-    }
-    else {
-        output = getCmdOut("smartctl -A " + drv + "| grep -E \"^  5|^196|^197|^198\" | awk '{ if ( $10 != 0 ) { print $1,$2,$10} }'");
-        if (output != "") {
-            msg = tr("Smartmon tool output:\n\n") + output + "\n\n" +
-                    tr("The disk with the partition you selected for installation passes the S.M.A.R.T. monitor test (smartctl)\n") +
-                    tr("but the tests indicate it will have a higher than average failure rate in the upcoming year.\n") +
-                    tr("If unsure, please exit the Installer and run GSmartControl for more information.\n\n") +
-                    tr("Do you want to continue?");
-            ans = QMessageBox::warning(this, QString::null, msg,
-                                       tr("Yes"), tr("No"));
-            if (ans != 0) {
-                return false;
-            }
-        }
-    }
-    return true;
-}
-
-// check if booted UEFI and if ESP(s) available
-bool MInstall::checkEsp()
-{
-    if (!uefi) {
-        grubEspButton->setEnabled(false);
-        return false;
-    }
-    buildESPlist();
-    // if GPT, and ESP exists
-    if (grubPartCombo->count() > 0) {
-        grubEspButton->setEnabled(true);
-        return true;
-    } else {
-        grubEspButton->setEnabled(false);
-        return false;
-    }
-}
-
-
-// check password length (maybe complexity)
-bool MInstall::checkPassword(const QString &pass)
-{
-    if (pass.length() < 8) {
-        QMessageBox::critical(this, QString::null,
-                              tr("The password needs to be at least\n"
-                                 "%1 characters long. Please select\n"
-                                 "a longer password before proceeding.").arg("8"));
-        return false;
-    }
-    return true;
-}
-
-int MInstall::getPartitionNumber()
-{
-    qDebug() << "+++" << __PRETTY_FUNCTION__ << "+++";
-    return getCmdOut("cat /proc/partitions | grep '[h,s,v].[a-z][1-9]$' | wc -l").toInt();
-}
-
-// unmount antiX in case we are retrying
-void MInstall::prepareToInstall()
-{
-    qDebug() << "+++" << __PRETTY_FUNCTION__ << "+++";
-    updateStatus(tr("Ready to install %1 filesystem").arg(PROJECTNAME), 0);
-
-    // unmount /boot/efi if mounted by previous run
-    if (shell.run("mountpoint -q /mnt/antiX/boot/efi") == 0) {
-        shell.run("umount /mnt/antiX/boot/efi");
-    }
-
-    // unmount /home if it exists
-    shell.run("/bin/umount -l /mnt/antiX/home >/dev/null 2>&1");
-    shell.run("/bin/umount -l /mnt/antiX >/dev/null 2>&1");
-
-    isRootFormatted = false;
-    isHomeFormatted = false;
-}
-
-void MInstall::addItemCombo(QComboBox *cb, const QString *part)
-{
-    // determine which hash to update and exit if called on same combo
-    QHash<QString, int> *removedHash;
-    if (cb == homeCombo) {
-        if (part == prevItemHome) { // return if called to add item on the same combo
-            return;
-        }
-        removedHash = &removedHome;
-    } else if (cb == swapCombo) {
-        if (part == prevItemSwap) { // return if called to add item on the same combo
-            return;
-        }
-        removedHash = &removedSwap;
-    } else if (cb == bootCombo) {
-        if (part == prevItemBoot) { // return if called to add item on the same combo
-            return;
-        }
-        removedHash = &removedBoot;
-    } else { // root
-        if (part == prevItemRoot) { // return if called to add item on the same combo
-            return;
-        }
-        removedHash = &removedRoot;
-    }
-    // remove item from combo and update hash
-    if (removedHash->contains(*part)) {
-        cb->insertItem(removedHash->value(*part), *part);  //index, item
-        removedHash->remove(*part); // clear removed hash
-    }
-}
-
-void MInstall::removeItemCombo(QComboBox *cb, const QString *part)
-{
-    // determine which hash to update and exit if called on same combo
-    QHash<QString, int> *removedHash;
-    if (cb == homeCombo) {
-        if (part == prevItemHome) { // return if called to add item on the same combo
-            return;
-        }
-        removedHash = &removedHome;
-    } else if (cb == swapCombo) {
-        if (part == prevItemSwap) { // return if called to add item on the same combo
-            return;
-        }
-        removedHash = &removedSwap;
-    } else if (cb == bootCombo) {
-        if (part == prevItemBoot) { // return if called to add item on the same combo
-            return;
-        }
-        removedHash = &removedBoot;
-    } else { // root
-        if (part == prevItemRoot) { // return if called to add item on the same combo
-            return;
-        }
-        removedHash = &removedRoot;
-    }
-
-    // find and remove item
-    int index = cb->findText(part->section(" ", 0, 0), Qt::MatchStartsWith);
-    if (index != -1) {
-        cb->removeItem(index);
-        removedHash->insert(*part, index);
-    } else {
-        return;
-    }
-}
-
-// update partition combos
-void MInstall::updatePartCombo(QString *prevItem, const QString &part)
-{
-    // check if prev item selected is different or the same
-    if (*prevItem == part) { // same: do nothing
-        return;
-    } else {
-        addItemCombo(rootCombo, prevItem);
-        addItemCombo(homeCombo, prevItem);
-        addItemCombo(swapCombo, prevItem);
-        addItemCombo(bootCombo, prevItem);
-        if (part.isEmpty() || part == "root" || part == "none") {
-            prevItem->clear();
-        } else { // remove items from combos
-            *prevItem = part; // update selection
-            removeItemCombo(rootCombo, prevItem);
-            removeItemCombo(homeCombo, prevItem);
-            removeItemCombo(swapCombo, prevItem);
-            removeItemCombo(bootCombo, prevItem);
-        }
-    }
-}
-
-bool MInstall::makeSwapPartition(QString dev)
-{
-    qDebug() << "+++" << __PRETTY_FUNCTION__ << "+++";
-    QString cmd = "/sbin/mkswap " + dev + " -L " + swapLabelEdit->text();
-    if (shell.run(cmd) != 0) {
-        // error
-        return false;
-    }
-    return true;
-}
-
-// create ESP at the begining of the drive
-bool MInstall::makeEsp(QString drv, int size)
-{
-    qDebug() << "+++" << __PRETTY_FUNCTION__ << "+++";
-    QString mmcnvmepartdesignator;
-    if (drv.contains("nvme") || drv.contains("mmcblk" )) {
-        mmcnvmepartdesignator = "p";
-    }
-    int err = shell.run("parted -s --align optimal " + drv + " mkpart ESP 1MiB " + QString::number(size) + "MiB");
-    if (err != 0) {
-        qDebug() << "Could not create ESP";
-        return false;
-    }
-
-    err = shell.run("mkfs.msdos -F 32 " + drv + mmcnvmepartdesignator + "1");
-    if (err != 0) {
-        qDebug() << "Could not format ESP";
-        return false;
-    }
-    shell.run("parted -s " + drv + " set 1 esp on");   // sets boot flag and esp flag
-    return true;
-}
-
-bool MInstall::makeLinuxPartition(QString dev, const QString &type, bool bad, const QString &label)
-{
-    qDebug() << "+++" << __PRETTY_FUNCTION__ << "+++";
-    QString homedev = "/dev/" + homeCombo->currentText().section(" ", 0, 0);
-    if (homedev == dev || dev == "/dev/mapper/homefs") {  // if formating /home partition
-        home_mntops = "defaults,noatime";
-    } else {
-        root_mntops = "defaults,noatime";
-    }
-
-    QString cmd;
-    if (type == "reiserfs") {
-        cmd = QString("mkfs.reiserfs -q %1 -l \"%2\"").arg(dev).arg(label);
-    } else if (type == "reiser4") {
-        // reiser4
-        cmd = QString("mkfs.reiser4 -f -y %1 -L \"%2\"").arg(dev).arg(label);
-    } else if (type == "ext3") {
-        // ext3
-        if (bad) {
-            // do with badblocks
-            cmd = QString("mkfs.ext3 -c %1 -L \"%2\"").arg(dev).arg(label);
-        } else {
-            // do no badblocks
-            cmd = QString("mkfs.ext3 -F %1 -L \"%2\"").arg(dev).arg(label);
-        }
-    } else if (type == "ext2") {
-        // ext2
-        if (bad) {
-            // do with badblocks
-            cmd = QString("mkfs.ext2 -c %1 -L \"%2\"").arg(dev).arg(label);
-        } else {
-            // do no badblocks
-            cmd = QString("mkfs.ext2 -F %1 -L \"%2\"").arg(dev).arg(label);
-        }
-    } else if (type == "btrfs") {
-        // btrfs and set up fsck
-        shell.run("/bin/cp -fp /bin/true /sbin/fsck.auto");
-        // set creation options for small drives using btrfs
-        sleep(1);
-        QString size_str = shell.getOutput("/sbin/sfdisk -s " + dev);
-        quint64 size = size_str.toULongLong();
-        size = size / 1024; // in MiB
-        // if drive is smaller than 6GB, create in mixed mode
-        if (size < 6000) {
-            cmd = QString("mkfs.btrfs -f -M -O skinny-metadata %1 -L \"%2\"").arg(dev).arg(label);
-        } else {
-            cmd = QString("mkfs.btrfs -f %1 -L \"%2\"").arg(dev).arg(label);
-        }
-        // if compression has been selected by user, set flag
-        if (type == "btrfs-zlib") {
-            if (homedev == dev || dev == "/dev/mapper/homefs") { // if formating /home partition
-                home_mntops = "defaults,noatime,compress-force=zlib";
-            } else {
-                root_mntops = "defaults,noatime,compress-force=zlib";
-            }
-        } else if (type == "btrfs-lzo") {
-            if (homedev == dev || dev == "/dev/mapper/homefs") {  // if formating /home partition
-                home_mntops = "defaults,noatime,compress-force=lzo";
-            } else {
-                root_mntops = "defaults,noatime,compress-force=lzo";
-            }
-        }
-    } else if (type == "xfs") {
-        cmd = QString("mkfs.xfs -f %1 -L \"%2\"").arg(dev).arg(label);
-    } else if (type == "jfs") {
-        if (bad) {
-            // do with badblocks
-            cmd = QString("mkfs.jfs -q -c %1 -L \"%2\"").arg(dev).arg(label);
-        } else {
-            // do no badblocks
-            cmd = QString("mkfs.jfs -q %1 -L \"%2\"").arg(dev).arg(label);
-        }
-    } else { // must be ext4
-        if (bad) {
-            // do with badblocks
-            cmd = QString("mkfs.ext4 -c %1 -L \"%2\"").arg(dev).arg(label);
-        } else {
-            // do no badblocks
-            cmd = QString("mkfs.ext4 -F %1 -L \"%2\"").arg(dev).arg(label);
-        }
-    }
-    if (shell.run(cmd) != 0) {
-        // error
-        return false;
-    }
-    system("sleep 1");
-
-    if (type.startsWith("ext")) {
-        // ext4 tuning
-        cmd = QString("/sbin/tune2fs -c0 -C0 -i1m %1").arg(dev);
-        if (shell.run(cmd) != 0) {
-            // error
-        }
-    }
-    return true;
-}
-
-// Create and open Luks partitions; return false if it cannot create one
-bool MInstall::makeLuksPartition(const QString &dev, const QString &fs_name, const QByteArray &password)
-{
-    qDebug() << "+++" << __PRETTY_FUNCTION__ << "+++";
-    setCursor(QCursor(Qt::WaitCursor));
-    qApp->processEvents();
-
-    QProcess proc;
-
-    // format partition
-    proc.start("cryptsetup luksFormat --batch-mode " + dev);
-    proc.waitForStarted();
-    proc.write(password + "\n");
-    proc.waitForFinished();
-    if (proc.exitCode() != 0) {
-        setCursor(QCursor(Qt::ArrowCursor));
-        QMessageBox::critical(this, QString::null,
-                              tr("Sorry, could not create %1 LUKS partition").arg(fs_name));
-        return false;
-    }
-
-    // open containers, assigning container names
-    proc.start("cryptsetup luksOpen " + dev + " " + fs_name);
-    proc.waitForStarted();
-    proc.write(password + "\n");
-    proc.waitForFinished();
-    if (proc.exitCode() != 0) {
-        setCursor(QCursor(Qt::ArrowCursor));
-        QMessageBox::critical(this, QString::null,
-                              tr("Sorry, could not open %1 LUKS container").arg(fs_name));
-        return false;
-    }
-    return true;
-}
-
-///////////////////////////////////////////////////////////////////////////
-// in this case use all of the drive
-
-bool MInstall::makeDefaultPartitions()
-{
-    qDebug() << "+++" << __PRETTY_FUNCTION__ << "+++";
-    int ans;
-    int prog = 0;
-
-    QString mmcnvmepartdesignator;
-    mmcnvmepartdesignator.clear();
-
-    QString rootdev, swapdev;
-    QString drv = "/dev/" + diskCombo->currentText().section(" ", 0, 0);
-    QString msg = QString(tr("OK to format and use the entire disk (%1) for %2?").arg(drv).arg(PROJECTNAME));
-    ans = QMessageBox::information(this, QString::null, msg,
-                                   tr("Yes"), tr("No"));
-    if (ans != 0) { // don't format--stop install
-        return false;
-    }
-
-    if (drv.contains("nvme") || drv.contains("mmcblk" )) {
-        mmcnvmepartdesignator = "p";
-    }
-
-    // entire disk, create partitions
-    updateStatus(tr("Creating required partitions"), ++prog);
-
-    // ready to partition
-    // try to be sure that entire drive is available
-    shell.run("/sbin/swapoff -a 2>&1");
-
-    // unmount root part
-    rootdev = drv + mmcnvmepartdesignator + "1";
-    QString cmd = QString("/bin/umount -l %1 >/dev/null 2>&1").arg(rootdev);
-    if (shell.run(cmd) != 0) {
-        qDebug() << "could not umount: " << rootdev;
-    }
-
-    bool ok = true;
-    int free = freeSpaceEdit->text().toInt(&ok,10);
-    if (!ok) {
-        free = 0;
-    }
-
-    // calculate new partition sizes
-    // get the total disk size
-    sleep(1);
-    QString size_str = shell.getOutput("/sbin/sfdisk -s " + drv);
-    quint64 size = size_str.toULongLong();
-    size = size / 1024; // in MiB
-    // pre-compensate for rounding errors in disk geometry
-    size = size - 32;
-    int remaining = size;
-
-    // allocate space for ESP
-    int esp_size = 0;
-    if(uefi) { // if booted from UEFI
-        esp_size = 256;
-        remaining -= esp_size;
-    }
-
-    // allocate space for /boot if encrypting
-    int boot_size = 0;
-    if (checkBoxEncryptAuto->isChecked()){ // set root and swap status encrypted
-        isRootEncrypted = true;
-        isSwapEncrypted = true;
-        boot_size = 512;
-        remaining -= boot_size;
-    }
-
-    // 2048 swap should be ample
-    int swap = 2048;
-    if (remaining < 2048) {
-        swap = 128;
-    } else if (remaining < 3096) {
-        swap = 256;
-    } else if (remaining < 4096) {
-        swap = 512;
-    } else if (remaining < 12288) {
-        swap = 1024;
-    }
-    remaining -= swap;
-
-    if (free > 0 && remaining > 8192) {
-        // allow free_size
-        // remaining is capped until free is satisfied
-        if (free > remaining - 8192) {
-            free = remaining - 8192;
-        }
-        remaining -= free;
-    } else { // no free space
-        free = 0;
-    }
-
-    if(uefi) { // if booted from UEFI make ESP
-        // new GPT partition table
-        int err = shell.run("parted -s " + drv + " mklabel gpt");
-        if (err != 0 ) {
-            qDebug() << "Could not create gpt partition table on " + drv;
-            return false;
-        }
-        // switch for encrypted parts and /boot
-        if (isRootEncrypted) {
-            bootdev = drv + mmcnvmepartdesignator + "2";
-            rootdev = drv + mmcnvmepartdesignator + "3";
-            swapdev = drv + mmcnvmepartdesignator + "4";
-        } else {
-            rootdev = drv + mmcnvmepartdesignator + "2";
-            swapdev = drv + mmcnvmepartdesignator + "3";
-            updateStatus(tr("Formating EFI System Partition (ESP)"), ++prog);
-        }
-        rootDevicePreserve = rootdev;
-        swapDevicePreserve = swapdev;
-
-        if(!makeEsp(drv, esp_size)) {
-            return false;
-        }
-
-    } else {
-        // new msdos partition table
-        cmd = QString("/bin/dd if=/dev/zero of=%1 bs=512 count=100").arg(drv);
-        shell.run(cmd);
-        int err = shell.run("parted -s " + drv + " mklabel msdos");
-        if (err != 0 ) {
-            qDebug() << "Could not create msdos partition table on " + drv;
-            return false;
-        }
-        // switch for encrypted parts and /boot
-        if (isRootEncrypted) {
-            bootdev = drv + mmcnvmepartdesignator + "1";
-            rootdev = drv + mmcnvmepartdesignator + "2";
-            swapdev = drv + mmcnvmepartdesignator + "3";
-        } else {
-            rootdev = drv + mmcnvmepartdesignator + "1";
-            swapdev = drv + mmcnvmepartdesignator + "2";
-        }
-        rootDevicePreserve = rootdev;
-        swapDevicePreserve = swapdev;
-    }
-
-    // create root partition
-    QString start;
-    if (esp_size == 0) {
-        start = "1MiB "; //use 1 MiB to aid alignment
-    } else {
-        start = QString::number(esp_size) + "MiB ";
-    }
-
-    // create boot partition if necessary
-    if (isRootEncrypted){
-        int end_boot = esp_size + boot_size;
-        int err = shell.run("parted -s --align optimal " + drv + " mkpart primary " + start + QString::number(end_boot) + "MiB");
-        if (err != 0) {
-            qDebug() << "Could not create boot partition";
-            return false;
-        }
-        start = QString::number(end_boot) + "MiB ";
-    }
-
-    // if encrypting, boot_size=512, or 0 if not  .  start is set to end_boot if encrypting
-    int end_root = esp_size + boot_size + remaining;
-    int err = shell.run("parted -s --align optimal " + drv + " mkpart primary " + start + QString::number(end_root) + "MiB");
-    if (err != 0) {
-        qDebug() << "Could not create root partition";
-        return false;
-    }
-
-    // create swap partition
-    err = shell.run("parted -s --align optimal " + drv + " mkpart primary " + QString::number(end_root) + "MiB " + QString::number(end_root + swap) + "MiB");
-    if (err != 0) {
-        qDebug() << "Could not create swap partition";
-        return false;
-    }
-
-    // if encrypting, set up LUKS containers for root and swap
-    if (isRootEncrypted) {
-        updateStatus(tr("Setting up LUKS encrypted containers"), ++prog);
-        if(!makeLuksPartition(rootdev, "rootfs", FDEpassword->text().toUtf8()) || !makeLuksPartition(swapdev, "swapfs", FDEpassword->text().toUtf8())) {
-            qDebug() << "could not make LUKS partitions";
-            return false;
-        } else {
-            rootdev="/dev/mapper/rootfs";
-            swapdev="/dev/mapper/swapfs";
-        }
-    }
-
-    updateStatus(tr("Formatting swap partition"), ++prog);
-    system("sleep 1");
-    if (!makeSwapPartition(swapdev)) {
-        return false;
-    }
-    system("sleep 1");
-    shell.run("make-fstab -s");
-    shell.run("/sbin/swapon -a 2>&1");
-
-    // format /boot filesystem if encrypting
-    if (isRootEncrypted) {
-        updateStatus(tr("Formatting boot partition"), ++prog);
-        if (!makeLinuxPartition(bootdev, "ext4", false, "boot")) {
-            return false;
-        }
-    }
-
-    updateStatus(tr("Formatting root partition"), ++prog);
-    if (!makeLinuxPartition(rootdev, "ext4", false, rootLabelEdit->text())) {
-        return false;
-    } else {
-        root_mntops = "defaults,noatime";
-        isRootFormatted = true;
-    }
-
-    // if UEFI is not detected, set flags based on GPT. Else don't set a flag...done by makeESP.
-    if(!uefi) { // set appropriate flags
-        if (isGpt(drv)) {
-            shell.run("parted -s " + drv + " disk_set pmbr_boot on");
-        } else {
-            shell.run("parted -s " + drv + " set 1 boot on");
-        }
-    }
-
-    system("sleep 1");
-
-    // mount partitions
-    if (!mountPartition(rootdev, "/mnt/antiX", root_mntops)) {
-        return false;
-    }
-
-    // on root, make sure it exists
-    system("sleep 1");
-    mkdir("/mnt/antiX/home", 0755);
-
-    on_diskCombo_activated();
-    rootCombo->setCurrentIndex(1);
-    swapCombo->setCurrentIndex(1);
-    homeCombo->setCurrentIndex(0);
-    bootCombo->setCurrentIndex(0);
-
-    return true;
-}
-
-///////////////////////////////////////////////////////////////////////////
-// Make the chosen partitions and mount them
-
-bool MInstall::makeChosenPartitions()
-{
-    qDebug() << "+++" << __PRETTY_FUNCTION__ << "+++";
-    int ans;
-    int prog = 0;
-    QString root_type;
-    QString home_type;
-    QString msg;
-    QString cmd;
-
-    if (checkBoxEncryptRoot->isChecked()) {
-        isRootEncrypted = true;
-    }
-
-    QString drv = "/dev/" + diskCombo->currentText().section(" ", 0, 0).trimmed();
-    bool gpt = isGpt(drv);
-
-    // get config
-    root_type = rootTypeCombo->currentText().toUtf8();
-    home_type = homeTypeCombo->currentText().toUtf8();
-
-    // Root
-    QString rootdev = "/dev/" + rootCombo->currentText().section(" -", 0, 0).trimmed();
-    rootDevicePreserve = rootdev;
-    QStringList rootsplit = getCmdOut("partition-info split-device=" + rootdev).split(" ", QString::SkipEmptyParts);
-
-    // Swap
-    QString swapdev;
-    swapdev = "/dev/" + swapCombo->currentText().section(" -", 0, 0).trimmed();
-    if (checkBoxEncrpytSwap->isChecked() && swapdev != "/dev/none") {
-        isSwapEncrypted = true;
-    }
-    swapDevicePreserve = swapdev;
-    QStringList swapsplit = getCmdOut("partition-info split-device=" + swapdev).split(" ", QString::SkipEmptyParts);
-
-    // Boot
-    if (bootCombo->currentText() == "root") {
-        bootdev = rootdev;
-    } else {
-        bootdev = "/dev/" + bootCombo->currentText().section(" -", 0, 0).trimmed();
-    }
-    QStringList bootsplit = getCmdOut("partition-info split-device=" + bootdev).split(" ", QString::SkipEmptyParts);
-
-    // Home
-    QString homedev = "/dev/" + homeCombo->currentText().section(" -", 0, 0).trimmed();
-    homeDevicePreserve = (homedev == "/dev/root") ? rootdev : homedev;
-    if (checkBoxEncryptHome->isChecked() && homedev != "/dev/root") {
-        isHomeEncrypted = true;
-    }
-    QStringList homesplit = getCmdOut("partition-info split-device=" + homedev).split(" ", QString::SkipEmptyParts);
-
-    if (rootdev == "/dev/none" || rootdev == "/dev/") {
-        QMessageBox::critical(this, QString::null,
-                              tr("You must choose a root partition.\nThe root partition must be at least %1.").arg(MIN_INSTALL_SIZE));
-        return false;
-    }
-
-    // warn if using a non-Linux partition (potential Windows install)
-    cmd = QString("partition-info is-linux=%1").arg(rootdev);
-    if (shell.run(cmd) != 0) {
-        msg = tr("The partition you selected for %1, is not a Linux partition. Are you sure you want to reformat this partition?").arg("root");
-        ans = QMessageBox::warning(this, QString::null, msg,
-                                   tr("Yes"), tr("No"));
-        if (ans != 0) {
-            // don't format--stop install
-            return false;
-        }
-    }
-
-    // warn on formatting or deletion
-    if (!(saveHomeCheck->isChecked() && homedev == "/dev/root")) {
-        msg = QString(tr("OK to format and destroy all data on \n%1 for the / (root) partition?")).arg(rootdev);
-    } else {
-        msg = QString(tr("All data on %1 will be deleted, except for /home\nOK to continue?")).arg(rootdev);
-    }
-    ans = QMessageBox::warning(this, QString::null, msg,
-                               tr("Yes"), tr("No"));
-    if (ans != 0) {
-        // don't format--stop install
-        return false;
-    }
-
-    // format swap
-
-    //if no swap is chosen do nothing
-    if (swapdev != "/dev/none") {
-        //if partition chosen is already swap, don't do anything
-        //check swap fstype
-        cmd = QString("partition-info %1 | cut -d- -f3 | grep swap").arg(swapdev);
-        if (shell.run(cmd) != 0) {
-            msg = tr("OK to format and destroy all data on \n%1 for the swap partition?").arg(swapdev);
-            ans = QMessageBox::warning(this, QString::null, msg,
-                                       tr("Yes"), tr("No"));
-            if (ans != 0) {
-                // don't format--stop install
-                return false;
-            }
-        }
-    }
-    // format /home?
-    if (homedev != "/dev/root") {
-        cmd = QString("partition-info is-linux=%1").arg(homedev);
-        if (shell.run(cmd) != 0) {
-            msg = tr("The partition you selected for %1, is not a Linux partition.\nAre you sure you want to reformat this partition?").arg("/home");
-            ans = QMessageBox::warning(this, QString::null, msg,
-                                       tr("Yes"), tr("No"));
-            if (ans != 0) {
-                // don't format--stop install
-                return false;
-            }
-        }
-        if (saveHomeCheck->isChecked()) {
-            msg = tr("OK to reuse (no reformat) %1 as the /home partition?").arg(homedev);
-        } else {
-            msg = tr("OK to format and destroy all data on %1 for the /home partition?").arg(homedev);
-        }
-
-        ans = QMessageBox::warning(this, QString::null, msg,
-                                   tr("Yes"), tr("No"));
-        if (ans != 0) {
-            // don't format--stop install
-            return false;
-        }
-    }
-    // format /boot?
-    if (bootCombo->currentText() != "root") {
-        // warn if using a non-Linux partition (potential Windows install)
-        cmd = QString("partition-info is-linux=%1").arg(bootdev);
-        if (shell.run(cmd) != 0) {
-            msg = tr("The partition you selected for %1, is not a Linux partition.\nAre you sure you want to reformat this partition?").arg("/boot");
-            ans = QMessageBox::warning(this, QString::null, msg,
-                                       tr("Yes"), tr("No"));
-            if (ans != 0) {
-                // don't format--stop install
-                return false;
-            }
-        }
-        // warn if partition too big (not needed for boot, likely data or other useful partition
-        QString size_str = shell.getOutput("lsblk -nbo SIZE " + bootdev + "|head -n1").trimmed();
-        bool ok = true;
-        quint64 size = size_str.toULongLong(&ok, 10);
-        if (size > 2147483648 || !ok) {  // if > 2GiB or not converted properly
-            msg = tr("The partition you selected for /boot, is larger than expected.\nAre you sure you want to reformat this partition?");
-            ans = QMessageBox::warning(this, QString::null, msg,
-                                       tr("Yes"), tr("No"));
-            if (ans != 0) {
-                // don't format--stop install
-                return false;
-            }
-        }
-    }
-
-    updateStatus(tr("Preparing required partitions"), ++prog);
-
-    // unmount /home part if it exists
-    if (homedev != "/dev/root") {
-        // has homedev
-        if (shell.run("pumount " + homedev) != 0) {
-            // error
-            if (shell.run("swapoff " + homedev) != 0) {
-            }
-        }
-    }
-
-    // unmount root part
-    if (shell.run("pumount " + rootdev) != 0) {
-        // error
-        if (shell.run("swapoff " + rootdev) != 0) {
-        }
-    }
-
-    //if no swap is chosen do nothing
-    if (swapdev != "/dev/none") {
-        //if swap exists and not encrypted, do nothing
-        //check swap fstype
-        cmd = QString("partition-info %1 | cut -d- -f3 | grep swap").arg(swapdev);
-        if (shell.run(cmd) != 0 || checkBoxEncrpytSwap->isChecked()) {
-            if (shell.run("swapoff " + swapdev) != 0) {
-                if (shell.run("pumount " + swapdev) != 0) {
-                }
-            }
-            updateStatus(tr("Formatting swap partition"), ++prog);
-            // always set type
-            if (gpt) {
-                cmd = QString("/sbin/sgdisk /dev/%1 --typecode=%2:8200").arg(swapsplit[0]).arg(swapsplit[1]);
-            } else {
-                cmd = QString("/sbin/sfdisk /dev/%1 --part-type %2 82").arg(swapsplit[0]).arg(swapsplit[1]);
-            }
-            shell.run(cmd);
-            system("sleep 1");
-
-            if (checkBoxEncrpytSwap->isChecked()) {
-                updateStatus(tr("Setting up LUKS encrypted containers"), ++prog);
-                if(!makeLuksPartition(swapdev, "swapfs", FDEpassCust->text().toUtf8())) {
-                    qDebug() << "could not make swap LUKS partition";
-                    return false;
-                } else {
-                    swapdev ="/dev/mapper/swapfs";
-                }
-            }
-
-            if (!makeSwapPartition(swapdev)) {
-                return false;
-            }
-            // enable the new swap partition asap
-            system("sleep 1");
-
-            shell.run("make-fstab -s");
-            shell.run("/sbin/swapon " + swapdev);
-        }
-    }
-    // maybe format root (if not saving /home on root) // or if using --sync option
-    if (!(saveHomeCheck->isChecked() && homedev == "/dev/root") && !(args.contains("--sync") || args.contains("-s"))) {
-        updateStatus(tr("Formatting the / (root) partition"), ++prog);
-        // always set type
-        if (gpt) {
-            cmd = QString("/sbin/sgdisk /dev/%1 --typecode=%2:8303").arg(rootsplit[0]).arg(rootsplit[1]);
-        } else {
-            cmd = QString("/sbin/sfdisk /dev/%1 --part-type %2 83").arg(rootsplit[0]).arg(rootsplit[1]);
-        }
-        shell.run(cmd);
-        system("sleep 1");
-
-        if (checkBoxEncryptRoot->isChecked()) {
-            updateStatus(tr("Setting up LUKS encrypted containers"), ++prog);
-            if(!makeLuksPartition(rootdev, "rootfs", FDEpassCust->text().toUtf8())) {
-                qDebug() << "could not make root LUKS partition";
-                return false;
-            } else {
-                rootdev="/dev/mapper/rootfs";
-            }
-        }
-        if (!makeLinuxPartition(rootdev, root_type, badblocksCheck->isChecked(), rootLabelEdit->text())) {
-            return false;
-        }
-        system("sleep 1");
-        isRootFormatted = true;
-    }
-    if (!mountPartition(rootdev, "/mnt/antiX", root_mntops)) {
-        return false;
-    }
-
-    // format and mount /boot if different than root
-    if (bootCombo->currentText() != "root") {
-        updateStatus(tr("Formatting boot partition"), ++prog);
-        // always set type
-        if (gpt) {
-            cmd = QString("/sbin/sgdisk /dev/%1 --typecode=%2:ef02").arg(bootsplit[0]).arg(bootsplit[1]);
-        } else {
-            cmd = QString("/sbin/sfdisk /dev/%1 --part-type %2 83").arg(bootsplit[0]).arg(bootsplit[1]);
-        }
-        if (!makeLinuxPartition(bootdev, "ext4", false, "boot")) {
-            return false;
-        }
-    }
-
-    // maybe format home
-    if (saveHomeCheck->isChecked()) {
-        // save home
-        if (homedev != "/dev/root") {
-            // not on root
-            updateStatus(tr("Mounting the /home partition"), ++prog);
-            if (!mountPartition(homedev, "/mnt/antiX/home", home_mntops)) {
-                return false;
-            }
-        } else {
-            // on root, make sure it exists
-            system("sleep 1");
-            mkdir("/mnt/antiX/home", 0755);
-        }
-    } else {
-        // don't save home
-        shell.run("/bin/rm -r /mnt/antiX/home >/dev/null 2>&1");
-
-        if (isHomeEncrypted) {
-            updateStatus(tr("Setting up LUKS encrypted containers"), ++prog);
-            if(!makeLuksPartition(homedev, "homefs", FDEpassCust->text().toUtf8())) {
-                qDebug() << "could not make home LUKS partition";
-                return false;
-            } else {
-                homedev="/dev/mapper/homefs";
-            }
-        }
-
-        mkdir("/mnt/antiX/home", 0755);
-
-        if (homedev != "/dev/root") { // not on root
-            updateStatus(tr("Formatting the /home partition"), ++prog);
-            // always set type
-            if (gpt) {
-                cmd = QString("/sbin/sgdisk /dev/%1 --typecode=%2:8302").arg(homesplit[0]).arg(homesplit[1]);
-            } else {
-                cmd = QString("/sbin/sfdisk /dev/%1 --part-type %2 83").arg(homesplit[0]).arg(homesplit[1]);
-            }
-            shell.run(cmd);
-            system("sleep 1");
-
-            if (!makeLinuxPartition(homedev, home_type, badblocksCheck->isChecked(), homeLabelEdit->text())) {
-                return false;
-            }
-            system("sleep 1");
-
-            if (!mountPartition(homedev, "/mnt/antiX/home", home_mntops)) {
-                return false;
-            }
-            isHomeFormatted = true;
-        }
-    }
-    // mount all swaps
-    system("sleep 1");
-    if (checkBoxEncrpytSwap->isChecked() && swapdev != "/dev/none") { // swapon -a doens't mount LUKS swap
-        shell.run("swapon " + swapdev);
-    }
-    shell.run("/sbin/swapon -a 2>&1");
-
-    return true;
-}
-
-void MInstall::installLinux()
-{
-    qDebug() << "+++" << __PRETTY_FUNCTION__ << "+++";
-    QString rootdev;
-
-    //use /dev/mapper designations if ecryption is checked
-    if (isRootEncrypted) {
-        rootdev = "/dev/mapper/rootfs";
-    } else {
-        QString drv = "/dev/" + diskCombo->currentText().section(" ", 0, 0);
-        QString rootdev = "/dev/" + rootCombo->currentText().section(" -", 0, 0).trimmed();
-    }
-
-    // maybe root was formatted or using --sync option
-    if (isRootFormatted || args.contains("--sync") || args.contains("-s")) {
-        // yes it was
-        copyLinux();
-    } else {
-        // no--it's being reused
-        updateStatus(tr("Mounting the / (root) partition"), 3);
-        mountPartition(rootdev, "/mnt/antiX", root_mntops);
-        // set all connections in advance
-        disconnect(timer, SIGNAL(timeout()), 0, 0);
-        connect(timer, SIGNAL(timeout()), this, SLOT(delTime()));
-        disconnect(proc, SIGNAL(started()), 0, 0);
-        connect(proc, SIGNAL(started()), this, SLOT(delStart()));
-        disconnect(proc, SIGNAL(finished(int, QProcess::ExitStatus)), 0, 0);
-        connect(proc, SIGNAL(finished(int, QProcess::ExitStatus)), this, SLOT(delDone(int, QProcess::ExitStatus)));
-        // remove all folders in root except for /home
-        QString cmd = "/bin/bash -c \"find /mnt/antiX -mindepth 1 -maxdepth 1 ! -name home -exec rm -r {} \\;\"";
-        proc->start(cmd);
-    }
-}
-
-// create /etc/fstab file
-void MInstall::makeFstab()
-{
-    // get config
-    QString rootdev = rootDevicePreserve;
-    QString homedev = homeDevicePreserve;
-    QString swapdev = swapDevicePreserve;
-
-    // if encrypting, modify devices to /dev/mapper categories
-    if (isRootEncrypted){
-        rootdev = "/dev/mapper/rootfs";
-    }
-    if (isHomeEncrypted) {
-        homedev = "/dev/mapper/homefs";
-    }
-    if (isSwapEncrypted) {
-        swapdev = "/dev/mapper/swapfs";
-    }
-    qDebug() << "Create fstab entries for:";
-    qDebug() << "rootdev" << rootdev;
-    qDebug() << "homedev" << homedev;
-    qDebug() << "swapdev" << swapdev;
-    qDebug() << "bootdev" << bootdev;
-
-
-    QString fstype = getPartType(rootdev);
-    QString dump_pass = "1 1";
-
-    if (fstype.startsWith("btrfs")) {
-        dump_pass = "1 0";
-    } else if (fstype.startsWith("reiser") ) {
-        root_mntops += ",notail";
-        dump_pass = "0 0";
-    }
-
-    QFile file("/mnt/antiX/etc/fstab");
-    if (file.open(QIODevice::WriteOnly)) {
-        QTextStream out(&file);
-        out << "# Pluggable devices are handled by uDev, they are not in fstab\n";
-        out << rootdev + " / " + fstype + " " + root_mntops + " " + dump_pass + "\n";
-        //add bootdev if present
-        //only ext4 (for now) for max compatibility with other linuxes
-        if (!bootdev.isEmpty() && bootdev != rootDevicePreserve) {
-            out << bootdev + " /boot ext4 " + root_mntops + " 1 1 \n";
-        }
-        if (!homedev.isEmpty() && homedev != rootDevicePreserve) {
-            fstype = getPartType(homedev);
-            if (isHomeFormatted) {
-                dump_pass = "1 2";
-                if (fstype.startsWith("btrfs")) {
-                    dump_pass = "1 2";
-                } else if (fstype.startsWith("reiser") ) {
-                    home_mntops += ",notail";
-                    dump_pass = "0 0";
-                }
-                out << homedev + " /home " + fstype + " " + home_mntops + " " + dump_pass + "\n";
-            } else { // if not formatted
-                out << homedev + " /home " + fstype + " defaults,noatime 1 2\n";
-            }
-        }
-        if (!swapdev.isEmpty() && swapdev != "/dev/none") {
-            out << swapdev +" swap swap defaults 0 0 \n";
-        }
-        file.close();
-    }
-    // if POPULATE_MEDIA_MOUNTPOINTS is true in gazelle-installer-data, then use the --mntpnt switch
-    if (POPULATE_MEDIA_MOUNTPOINTS) {
-        runCmd("/sbin/make-fstab -O --install /mnt/antiX --mntpnt=/media");
-    }
-
-    qDebug() << "change fstab entries to use UUIDs";
-    // set mounts for chroot
-    runCmd("mount -o bind /dev /mnt/antiX/dev");
-    runCmd("mount -o bind /sys /mnt/antiX/sys");
-    runCmd("mount -o bind /proc /mnt/antiX/proc");
-
-    runCmd("chroot /mnt/antiX dev2uuid_fstab");
-
-    qDebug() << "clear chroot env";
-    runCmd("umount /mnt/antiX/proc");
-    runCmd("umount /mnt/antiX/sys");
-    runCmd("umount /mnt/antiX/dev");
-}
-
-void MInstall::copyLinux()
-{
-    qDebug() << "+++" << __PRETTY_FUNCTION__ << "+++";
-    // make empty dirs for opt, dev, proc, sys, run,
-    // home already done
-    updateStatus(tr("Creating system directories"), 9);
-    mkdir("/mnt/antiX/opt", 0755);
-    mkdir("/mnt/antiX/dev", 0755);
-    mkdir("/mnt/antiX/proc", 0755);
-    mkdir("/mnt/antiX/sys", 0755);
-    mkdir("/mnt/antiX/run", 0755);
-
-    //if separate /boot in use, mount that to /mnt/antiX/boot
-    if (!bootdev.isEmpty() && bootdev != rootDevicePreserve) {
-        mkdir("/mnt/antiX/boot", 0755);
-        shell.run("fsck.ext4 -y " + bootdev, QStringList("quiet")); // needed to run fsck because sfdisk --part-type can mess up the partition
-        if (!mountPartition(bootdev, "/mnt/antiX/boot", root_mntops)) {
-            qDebug() << "Could not mount /boot on " + bootdev;
-            return;
-        }
-    }
-
-    // copy most except usr, mnt and home
-    // must copy boot even if saving, the new files are required
-    // media is already ok, usr will be done next, home will be done later
-    // set all connections in advance
-    disconnect(timer, SIGNAL(timeout()), 0, 0);
-    connect(timer, SIGNAL(timeout()), this, SLOT(copyTime()));
-    disconnect(proc, SIGNAL(started()), 0, 0);
-    connect(proc, SIGNAL(started()), this, SLOT(copyStart()));
-    disconnect(proc, SIGNAL(finished(int, QProcess::ExitStatus)), 0, 0);
-    connect(proc, SIGNAL(finished(int, QProcess::ExitStatus)), this, SLOT(copyDone(int, QProcess::ExitStatus)));
-    // setup and start the process
-    QString cmd;
-    cmd = "/bin/cp -a";
-    if (args.contains("--sync") || args.contains("-s")) {
-        cmd = "rsync -a --delete";
-        if (saveHomeCheck->isChecked()) {
-            cmd.append(" --filter 'protect home/*'");
-        }
-    }
-    cmd.append(" /live/aufs/bin /live/aufs/boot /live/aufs/dev");
-    cmd.append(" /live/aufs/etc /live/aufs/lib /live/aufs/lib64 /live/aufs/media /live/aufs/mnt");
-    cmd.append(" /live/aufs/opt /live/aufs/root /live/aufs/sbin /live/aufs/selinux /live/aufs/usr");
-    cmd.append(" /live/aufs/var /live/aufs/home /mnt/antiX");
-    if (args.contains("--nocopy") || args.contains("-n")) {
-        proc->start("");
-    } else {
-        proc->start(cmd);
-    }
-}
-
-///////////////////////////////////////////////////////////////////////////
-// install loader
-
-// build a grub configuration and install grub
-bool MInstall::installLoader()
-{
-    qDebug() << "+++" << __PRETTY_FUNCTION__ << "+++";
-    QString cmd;
-    QString val = getCmdOut("ls /mnt/antiX/boot | grep 'initrd.img-3.6'");
-
-    // the old initrd is not valid for this hardware
-    if (!val.isEmpty()) {
-        runCmd("rm -f /mnt/antiX/boot/" + val);
-    }
-
-    if (!grubCheckBox->isChecked()) {
-        // skip it
-        return true;
-    }
-
-    QString bootdrv = grubBootCombo->currentText().section(" ", 0, 0);
-
-    //add switch to change root partition info
-    QString rootpart;
-    if (isRootEncrypted) {
-        rootpart = "mapper/rootfs";
-    } else {
-        rootpart = rootCombo->currentText().section(" ", 0, 0);
-    }
-    QString boot;
-
-    if (grubMbrButton->isChecked()) {
-        boot = bootdrv;
-        QString drive = rootpart;
-        QString part_num = rootpart;
-        part_num.remove(QRegularExpression("\\D+\\d*\\D+")); // remove the non-digit part to get the number of the root partition
-        drive.remove(QRegularExpression("\\d*$|p\\d*$"));    // remove partition number to get the root drive
-        if (!isGpt("/dev/" + drive)) {
-            qDebug() << "parted -s /dev/" + drive + " set " + part_num + " boot on";
-            runCmd("parted -s /dev/" + drive + " set " + part_num + " boot on");
-        }
-    } else if (grubPbrButton->isChecked()) {
-        boot = grubPartCombo->currentText().section(" ", 0, 0);
-    } else if (grubEspButton->isChecked()) {
-//        if (entireDiskButton->isChecked()) { // don't use PMBR if installing on ESP and doing automatic partitioning
-//            runCmd("parted -s /dev/" + bootdrv + " disk_set pmbr_boot off");
-//        }
-        // find first ESP on the boot disk
-
-<<<<<<< HEAD
-        cmd = QString("partition-info find-esp=%1").arg(bootdrv);
-        boot = getCmdOut(cmd);
-
-        if (boot.isEmpty()) {
-            //try fallback method
-            //modification for mmc/nvme devices that don't always update the parttype uuid
-            cmd = QString("parted " + bootdrv + " -l -m|grep -m 1 \"boot, esp\"|cut -d: -f1");
-            qDebug() << "parted command" << cmd;
-            boot = getCmdOut(cmd);
-            if (boot.isEmpty()) {
-                qDebug() << "could not find ESP on: " << bootdrv;
-                return false;
-            }
-            if (bootdrv.contains("nvme") || bootdrv.contains("mmcblk")) {
-                boot = bootdrv + "p" + boot;
-            } else {
-                boot = bootdrv + boot;
-            }
-        }
-=======
-        //cmd = QString("partition-info find-esp=%1").arg(bootdrv);
-        boot = grubPartCombo->currentText().trimmed();
-
-//        if (boot.isEmpty()) {
-//            //try fallback method
-//            //modification for mmc/nvme devices that don't always update the parttype uuid
-//            cmd = QString("parted " + bootdrv + " -l -m|grep -m 1 \"boot, esp\"|cut -d: -f1");
-//            qDebug() << "parted command" << cmd;
-//            boot = getCmdOut(cmd);
-//            if (boot.isEmpty()) {
-//                qDebug() << "could not find ESP on: " << bootdrv;
-//                return false;
-//            }
-//            if (bootdrv.contains("nvme") || bootdrv.contains("mmcblk")) {
-//                boot = bootdrv + "p" + boot;
-//            } else {
-//                boot = bootdrv + boot;
-//            }
-//        }
->>>>>>> c0e2a335
-        qDebug() << "boot for grub routine = " << boot;
-    }
-    // install Grub?
-    QString msg = tr("OK to install GRUB bootloader at %1 ?").arg(boot);
-    int ans = QMessageBox::warning(this, QString::null, msg,
-                                   tr("Yes"), tr("No"));
-    if (ans != 0) {
-        return false;
-    }
-    setCursor(QCursor(Qt::WaitCursor));
-    QProgressDialog *progress = new QProgressDialog(this);
-    bar = new QProgressBar(progress);
-    progress->setWindowModality(Qt::WindowModal);
-    progress->setWindowFlags(Qt::Dialog | Qt::CustomizeWindowHint | Qt::WindowTitleHint |Qt::WindowSystemMenuHint | Qt::WindowStaysOnTopHint);
-    progress->setCancelButton(0);
-    progress->setLabelText(tr("Please wait till GRUB is installed, it might take a couple of minutes."));
-    progress->setAutoClose(false);
-    progress->setBar(bar);
-    bar->setTextVisible(false);
-    timer->start(100);
-    connect(timer, SIGNAL(timeout()), this, SLOT(procTime()));
-    progress->show();
-    progress->installEventFilter(this);
-    qApp->processEvents();
-    nextButton->setEnabled(false);
-
-    // set mounts for chroot
-    runCmd("mount -o bind /dev /mnt/antiX/dev");
-    runCmd("mount -o bind /sys /mnt/antiX/sys");
-    runCmd("mount -o bind /proc /mnt/antiX/proc");
-
-    QString arch;
-
-    // install new Grub now
-    if (!grubEspButton->isChecked()) {
-        cmd = QString("grub-install --target=i386-pc --recheck --no-floppy --force --boot-directory=/mnt/antiX/boot /dev/%1").arg(boot);
-    } else {
-        runCmd("mkdir /mnt/antiX/boot/efi");
-        QString mount = QString("mount /dev/%1 /mnt/antiX/boot/efi").arg(boot);
-        runCmd(mount);
-        // rename arch to match grub-install target
-        arch = getCmdOut("cat /sys/firmware/efi/fw_platform_size");
-        if (arch == "32") {
-            arch = "i386";
-        } else if (arch == "64") {
-            arch = "x86_64";
-        }
-
-        cmd = QString("chroot /mnt/antiX grub-install --target=%1-efi --efi-directory=/boot/efi --bootloader-id=" + PROJECTSHORTNAME +"%2 --recheck").arg(arch).arg(PROJECTVERSION);
-    }
-
-    qDebug() << "Installing Grub";
-    if (runCmd(cmd) != 0) {
-        // error
-        progress->close();
-        setCursor(QCursor(Qt::ArrowCursor));
-        QMessageBox::critical(this, QString::null,
-                              tr("Sorry, installing GRUB failed. This may be due to a change in the disk formatting. You can uncheck GRUB and finish installing then reboot to the LiveDVD or LiveUSB and repair the installation with the reinstall GRUB function."));
-        runCmd("umount /mnt/antiX/proc; umount /mnt/antiX/sys; umount /mnt/antiX/dev");
-        if (runCmd("mountpoint -q /mnt/antiX/boot/efi") == 0) {
-            runCmd("umount /mnt/antiX/boot/efi");
-        }
-        nextButton->setEnabled(true);
-        return false;
-    }
-
-    //added non-live boot codes to those in /etc/default/grub, remove duplicates
-    //get non-live boot codes
-    QString cmdline = getCmdOut("/live/bin/non-live-cmdline");
-
-    //get /etc/default/grub codes
-    QSettings grubSettings("/etc/default/grub", QSettings::NativeFormat);
-    QString grubDefault=grubSettings.value("GRUB_CMDLINE_LINUX_DEFAULT").toString();
-    qDebug() << "grubDefault is " << grubDefault;
-
-    //covert qstrings to qstringlists and join the default and non-live lists together
-    QStringList finalcmdline=cmdline.split(" ");
-    finalcmdline.append(grubDefault.split(" "));
-    qDebug() << "intermediate" << finalcmdline;
-
-    //remove any duplicate codes in list (typically splash)
-    finalcmdline.removeDuplicates();
-
-    //remove vga=ask
-    finalcmdline.removeAll("vga=ask");
-
-    //remove boot_image code
-    finalcmdline.removeAll("BOOT_IMAGE=/antiX/vmlinuz");
-
-    //remove nosplash boot code if configured in installer.conf
-    if (REMOVE_NOSPLASH) {
-        finalcmdline.removeAll("nosplash");
-    }
-    //remove in null or empty strings that might have crept in
-    finalcmdline.removeAll({});
-    qDebug() << "Add cmdline options to Grub" << finalcmdline;
-
-    //convert qstringlist back into normal qstring
-    QString finalcmdlinestring = finalcmdline.join(" ");
-    qDebug() << "cmdlinestring" << finalcmdlinestring;
-
-    //get qstring boot codes read for sed command
-    finalcmdlinestring.replace('\\', "\\\\");
-    finalcmdlinestring.replace('|', "\\|");
-
-    //do the replacement in /etc/default/grub
-    qDebug() << "Add cmdline options to Grub";
-    cmd = QString("sed -i -r 's|^(GRUB_CMDLINE_LINUX_DEFAULT=).*|\\1\"%1\"|' /mnt/antiX/etc/default/grub").arg(finalcmdlinestring);
-    runCmd(cmd);
-
-
-    //copy memtest efi files if needed
-
-    if (uefi) {
-        if (arch == "i386") {
-            runCmd("mkdir -p /mnt/antiX/boot/uefi-mt");
-            runCmd("cp /live/boot-dev/boot/uefi-mt/mtest-32.efi /mnt/antiX/boot/uefi-mt");
-        } else {
-            runCmd("mkdir -p /mnt/antiX/boot/uefi-mt");
-            runCmd("cp /live/boot-dev/boot/uefi-mt/mtest-64.efi /mnt/antiX/boot/uefi-mt");
-        }
-    }
-
-    //update grub with new config
-
-    qDebug() << "Update Grub";
-    runCmd("chroot /mnt/antiX update-grub");
-
-    qDebug() << "Update initramfs";
-    runCmd("chroot /mnt/antiX update-initramfs -u -t -k all");
-    qDebug() << "clear chroot env";
-    runCmd("umount /mnt/antiX/proc");
-    runCmd("umount /mnt/antiX/sys");
-    runCmd("umount /mnt/antiX/dev");
-    if (runCmd("mountpoint -q /mnt/antiX/boot/efi") == 0) {
-        runCmd("umount /mnt/antiX/boot/efi");
-    }
-
-    setCursor(QCursor(Qt::ArrowCursor));
-    timer->stop();
-    progress->close();
-    nextButton->setEnabled(true);
-    return true;
-}
-
-bool MInstall::isGpt(QString drv)
-{
-    QString cmd = QString("blkid %1 | grep -q PTTYPE=\\\"gpt\\\"").arg(drv);
-    return (shell.run(cmd) == 0);
-}
-
-void MInstall::checkUefi()
-{
-    // return false if not uefi, or if a bad combination, like 32 bit iso and 64 bit uefi)
-    if (system("uname -m | grep -q i686") == 0 && system("grep -q 64 /sys/firmware/efi/fw_platform_size") == 0) {
-        uefi = false;
-    } else {
-        uefi = (system("test -d /sys/firmware/efi") == 0);
-    }
-    qDebug() << "uefi =" << uefi;
-}
-
-/////////////////////////////////////////////////////////////////////////
-// create the user, can not be rerun
-
-bool MInstall::setUserName()
-{
-    qDebug() << "+++" << __PRETTY_FUNCTION__ << "+++";
-    if (args.contains("--nocopy") || args.contains("-n")) {
-        return true;
-    }
-    int ans;
-    DIR *dir;
-    QString msg, cmd;
-
-    // see if user directory already exists
-    QString dpath = QString("/mnt/antiX/home/%1").arg(userNameEdit->text());
-    if ((dir = opendir(dpath.toUtf8())) != NULL) {
-        // already exists
-        closedir(dir);
-        msg = tr("The home directory for %1 already exists.Would you like to reuse the old home directory?").arg(userNameEdit->text());
-        setCursor(QCursor(Qt::ArrowCursor));
-        ans = QMessageBox::information(this, QString::null, msg,
-                                       tr("Yes"), tr("No"));
-        if (ans != 0) {
-            // don't reuse -- maybe save the old home
-            msg = tr("Would you like to save the old home directory\nand create a new home directory?");
-            ans = QMessageBox::information(this, QString::null, msg,
-                                           tr("Yes"), tr("No"));
-            if (ans == 0) {
-                // save the old directory
-                cmd = QString("mv -f %1 %2.001").arg(dpath).arg(dpath);
-                if (shell.run(cmd) != 0) {
-                    cmd = QString("mv -f %1 %2.002").arg(dpath).arg(dpath);
-                    if (shell.run(cmd) != 0) {
-                        cmd = QString("mv -f %1 %2.003").arg(dpath).arg(dpath);
-                        if (shell.run(cmd) != 0) {
-                            cmd = QString("mv -f %1 %2.004").arg(dpath).arg(dpath);
-                            if (shell.run(cmd) != 0) {
-                                cmd = QString("mv -f %1 %2.005").arg(dpath).arg(dpath);
-                                if (shell.run(cmd) != 0) {
-                                    QMessageBox::critical(this, QString::null,
-                                                          tr("Sorry, failed to save old home directory. Before proceeding,\nyou'll have to select a different username or\ndelete a previously saved copy of your home directory."));
-                                    return false;
-                                }
-                            }
-                        }
-                    }
-                }
-            } else {
-                // don't save and don't reuse -- delete?
-                msg = tr("Would you like to delete the old home directory for %1?").arg(userNameEdit->text());
-                ans = QMessageBox::information(this, QString::null, msg,
-                                               tr("Yes"), tr("No"));
-                if (ans == 0) {
-                    // delete the directory
-                    setCursor(QCursor(Qt::WaitCursor));
-                    cmd = QString("rm -f %1").arg(dpath);
-                    if (shell.run(cmd) != 0) {
-                        setCursor(QCursor(Qt::ArrowCursor));
-                        QMessageBox::critical(this, QString::null,
-                                              tr("Sorry, failed to delete old home directory. Before proceeding, \nyou'll have to select a different username."));
-                        return false;
-                    }
-                } else {
-                    // don't save, reuse or delete -- can't proceed
-                    setCursor(QCursor(Qt::ArrowCursor));
-                    QMessageBox::critical(this, QString::null,
-                                          tr("You've chosen to not use, save or delete the old home directory.\nBefore proceeding, you'll have to select a different username."));
-                    return false;
-                }
-            }
-        }
-    }
-    setCursor(QCursor(Qt::WaitCursor));
-    if ((dir = opendir(dpath.toUtf8())) == NULL) {
-        // dir does not exist, must create it
-        // copy skel to demo
-        if (shell.run("cp -a /mnt/antiX/etc/skel /mnt/antiX/home") != 0) {
-            setCursor(QCursor(Qt::ArrowCursor));
-            QMessageBox::critical(this, QString::null,
-                                  tr("Sorry, failed to create user directory."));
-            return false;
-        }
-        cmd = QString("mv -f /mnt/antiX/home/skel %1").arg(dpath);
-        if (shell.run(cmd) != 0) {
-            setCursor(QCursor(Qt::ArrowCursor));
-            QMessageBox::critical(this, QString::null,
-                                  tr("Sorry, failed to name user directory."));
-            return false;
-        }
-    } else {
-        // dir does exist, clean it up
-        cmd = QString("cp -n /mnt/antiX/etc/skel/.bash_profile %1").arg(dpath);
-        shell.run(cmd);
-        cmd = QString("cp -n /mnt/antiX/etc/skel/.bashrc %1").arg(dpath);
-        shell.run(cmd);
-        cmd = QString("cp -n /mnt/antiX/etc/skel/.gtkrc %1").arg(dpath);
-        shell.run(cmd);
-        cmd = QString("cp -n /mnt/antiX/etc/skel/.gtkrc-2.0 %1").arg(dpath);
-        shell.run(cmd);
-        cmd = QString("cp -Rn /mnt/antiX/etc/skel/.config %1").arg(dpath);
-        shell.run(cmd);
-        cmd = QString("cp -Rn /mnt/antiX/etc/skel/.local %1").arg(dpath);
-        shell.run(cmd);
-    }
-    // saving Desktop changes
-    if (saveDesktopCheckBox->isChecked()) {
-        shell.run("su -c 'dconf reset /org/blueman/transfer/shared-path' demo"); //reset blueman path
-        cmd = QString("rsync -a /home/demo/ %1 --exclude '.cache' --exclude '.gvfs' --exclude '.dbus' --exclude '.Xauthority' --exclude '.ICEauthority' --exclude '.mozilla' --exclude 'Installer.desktop' --exclude 'minstall.desktop' --exclude 'Desktop/antixsources.desktop' --exclude '.jwm/menu' --exclude '.icewm/menu' --exclude '.fluxbox/menu' --exclude '.config/rox.sourceforge.net/ROX-Filer/pb_antiX-fluxbox' --exclude '.config/rox.sourceforge.net/ROX-Filer/pb_antiX-icewm' --exclude '.config/rox.sourceforge.net/ROX-Filer/pb_antiX-jwm'").arg(dpath);
-        if (shell.run(cmd) != 0) {
-            setCursor(QCursor(Qt::ArrowCursor));
-            QMessageBox::critical(this, QString::null,
-                                  tr("Sorry, failed to save desktop changes."));
-        } else {
-            cmd = QString("grep -rl \"home/demo\" " + dpath + "| xargs sed -i 's|home/demo|home/" + userNameEdit->text() + "|g'");
-            shell.run(cmd);
-        }
-    }
-    // fix the ownership, demo=newuser
-    cmd = QString("chown -R demo:demo %1").arg(dpath);
-    if (shell.run(cmd) != 0) {
-        setCursor(QCursor(Qt::ArrowCursor));
-        QMessageBox::critical(this, QString::null,
-                              tr("Sorry, failed to set ownership of user directory."));
-        return false;
-    }
-
-    // change in files
-    replaceStringInFile("demo", userNameEdit->text(), "/mnt/antiX/etc/group");
-    replaceStringInFile("demo", userNameEdit->text(), "/mnt/antiX/etc/gshadow");
-    replaceStringInFile("demo", userNameEdit->text(), "/mnt/antiX/etc/passwd");
-    replaceStringInFile("demo", userNameEdit->text(), "/mnt/antiX/etc/shadow");
-    replaceStringInFile("demo", userNameEdit->text(), "/mnt/antiX/etc/slim.conf");
-    replaceStringInFile("demo", userNameEdit->text(), "/mnt/antiX/etc/lightdm/lightdm.conf");
-    if (autologinCheckBox->isChecked()) {
-        replaceStringInFile("#auto_login", "auto_login", "/mnt/antiX/etc/slim.conf");
-        replaceStringInFile("#default_user ", "default_user ", "/mnt/antiX/etc/slim.conf");
-    }
-    else {
-        replaceStringInFile("auto_login", "#auto_login", "/mnt/antiX/etc/slim.conf");
-        replaceStringInFile("default_user ", "#default_user ", "/mnt/antiX/etc/slim.conf");
-        replaceStringInFile("autologin-user=", "#autologin-user=", "/mnt/antiX/etc/lightdm/lightdm.conf");
-    }
-    cmd = QString("touch /mnt/antiX/var/mail/%1").arg(userNameEdit->text());
-    shell.run(cmd);
-
-//    // Encrypt /home and swap partition
-//    if (encryptCheckBox->isChecked() && shell.run("modprobe ecryptfs") == 0 ) {
-
-//        // set mounts for chroot
-//        shell.run("mount -o bind /dev /mnt/antiX/dev");
-//        shell.run("mount -o bind /dev/shm /mnt/antiX/dev/shm");
-//        shell.run("mount -o bind /sys /mnt/antiX/sys");
-//        shell.run("mount -o bind /proc /mnt/antiX/proc");
-
-//        // encrypt /home
-//        cmd = "chroot /mnt/antiX ecryptfs-migrate-home -u " + userNameEdit->text();
-//        FILE *fp = popen(cmd.toUtf8(), "w");
-//        bool fpok = true;
-//        cmd = QString("%1\n").arg(rootPasswordEdit->text());
-//        if (fp != NULL) {
-//            sleep(4);
-//            if (fputs(cmd.toUtf8(), fp) >= 0) {
-//                fflush(fp);
-//             } else {
-//                fpok = false;
-//            }
-//            pclose(fp);
-//        } else {
-//            fpok = false;
-//        }
-
-//        if (!fpok) {
-//            shell.run("umount -l /mnt/antiX/proc; umount -l /mnt/antiX/sys; umount -l /mnt/antiX/dev/shm; umount -l /mnt/antiX/dev");
-//            setCursor(QCursor(Qt::ArrowCursor));
-//            QMessageBox::critical(this, QString::null,
-//                                  tr("Sorry, could not encrypt /home/") + userNameEdit->text());
-//            return false;
-//        }
-
-//        // encrypt swap
-//        qDebug() << "Encrypt swap";
-//        if (runCmd("chroot /mnt/antiX ecryptfs-setup-swap --force") != 0) {
-//            qDebug() << "could not encrypt swap partition";
-//        }
-//        // clean up, remove folder only if one usename.* directory is present
-//        if (getCmdOuts("find /mnt/antiX/home -maxdepth 1  -type d -name " + userNameEdit->text() + ".*").length() == 1) {
-//            shell.run("rm -r "+ dpath + ".*");
-//        }
-//    }
-
-
-    shell.run("umount -l /mnt/antiX/proc; umount -l /mnt/antiX/sys; umount -l /mnt/antiX/dev/shm; umount -l /mnt/antiX/dev");
-    setCursor(QCursor(Qt::ArrowCursor));
-    return true;
-}
-
-// get the type of the partition
-QString MInstall::getPartType(const QString dev)
-{
-    qDebug() << "+++" << __PRETTY_FUNCTION__ << "+++";
-    return shell.getOutput("blkid " + dev + " -o value -s TYPE");
-}
-
-bool MInstall::setPasswords()
-{
-    qDebug() << "+++" << __PRETTY_FUNCTION__ << "+++";
-    if (args.contains("--nocopy") || args.contains("-n")) {
-        return true;
-    }
-
-    setCursor(QCursor(Qt::WaitCursor));
-    qApp->processEvents();
-
-    QProcess proc;
-    proc.start("chroot /mnt/antiX passwd root");
-    proc.waitForStarted();
-    proc.write(rootPasswordEdit->text().toUtf8() + "\n");
-    sleep(1);
-    proc.write(rootPasswordEdit->text().toUtf8() + "\n");
-    proc.waitForFinished();
-
-    if (proc.exitCode() != 0) {
-        setCursor(QCursor(Qt::ArrowCursor));
-        QMessageBox::critical(this, QString::null,
-                              tr("Sorry, unable to set root password."));
-        return false;
-    }
-
-    proc.start("chroot /mnt/antiX passwd demo");
-    proc.waitForStarted();
-    proc.write(userPasswordEdit->text().toUtf8() + "\n");
-    sleep(1);
-    proc.write(userPasswordEdit->text().toUtf8() + "\n");
-    proc.waitForFinished();
-
-    if (proc.exitCode() != 0) {
-        setCursor(QCursor(Qt::ArrowCursor));
-        QMessageBox::critical(this, QString::null,
-                              tr("Sorry, unable to set user password."));
-        return false;
-    }
-    setCursor(QCursor(Qt::ArrowCursor));
-    return true;
-}
-
-bool MInstall::setUserInfo()
-{
-    //validate data before proceeding
-    // see if username is reasonable length
-    if (strlen(userNameEdit->text().toUtf8()) < 2) {
-        QMessageBox::critical(this, QString::null,
-                              tr("The user name needs to be at least\n"
-                                 "2 characters long. Please select\n"
-                                 "a longer name before proceeding."));
-        return false;
-    } else if (!userNameEdit->text().contains(QRegExp("^[a-zA-Z_][a-zA-Z0-9_-]*[$]?$"))) {
-        QMessageBox::critical(this, QString::null,
-                              tr("The user name cannot contain special\n"
-                                 " characters or spaces.\n"
-                                 "Please choose another name before proceeding."));
-        return false;
-    }
-    if (strlen(userPasswordEdit->text().toUtf8()) < 2) {
-        QMessageBox::critical(this, QString::null,
-                              tr("The user password needs to be at least\n"
-                                 "2 characters long. Please select\n"
-                                 "a longer password before proceeding."));
-        return false;
-    }
-    if (strlen(rootPasswordEdit->text().toUtf8()) < 2) {
-        QMessageBox::critical(this, QString::null,
-                              tr("The root password needs to be at least\n"
-                                 "2 characters long. Please select\n"
-                                 "a longer password before proceeding."));
-        return false;
-    }
-    // check that user name is not already used
-    QString cmd = QString("grep '^\\b%1\\b' /etc/passwd >/dev/null").arg(userNameEdit->text());
-    if (shell.run(cmd) == 0) {
-        QMessageBox::critical(this, QString::null,
-                              tr("Sorry that name is in use.\n"
-                                 "Please select a different name.\n"));
-        return false;
-    }
-
-    if (strcmp(userPasswordEdit->text().toUtf8(), userPasswordEdit2->text().toUtf8()) != 0) {
-        QMessageBox::critical(this, QString::null,
-                              tr("The user password entries do\n"
-                                 "not match.  Please try again."));
-        return false;
-    }
-    if (strcmp(rootPasswordEdit->text().toUtf8(), rootPasswordEdit2->text().toUtf8()) != 0) {
-        QMessageBox::critical(this, QString::null,
-                              tr("The root password entries do\n"
-                                 " not match.  Please try again."));
-        return false;
-    }
-    if (strlen(userPasswordEdit->text().toUtf8()) < 2) {
-        QMessageBox::critical(this, QString::null,
-                              tr("The user password needs to be at least\n"
-                                 "2 characters long. Please select\n"
-                                 "a longer password before proceeding."));
-        return false;
-    }
-    if (strlen(rootPasswordEdit->text().toUtf8()) < 2) {
-        QMessageBox::critical(this, QString::null,
-                              tr("The root password needs to be at least\n"
-                                 "2 characters long. Please select\n"
-                                 "a longer password before proceeding."));
-        return false;
-    }
-    setCursor(QCursor(Qt::WaitCursor));
-    qApp->processEvents();
-    if (!setPasswords()) {
-        return false;
-    }
-    return setUserName();
-}
-
-/////////////////////////////////////////////////////////////////////////
-// set the computer name, can not be rerun
-
-bool MInstall::setComputerName()
-{
-    qDebug() << "+++" << __PRETTY_FUNCTION__ << "+++";
-    // see if name is reasonable
-    if (computerNameEdit->text().length() < 2) {
-        QMessageBox::critical(this, QString::null,
-                              tr("Sorry your computer name needs to be\nat least 2 characters long. You'll have to\nselect a different name before proceeding."));
-        return false;
-    } else if (computerNameEdit->text().contains(QRegExp("[^0-9a-zA-Z-.]|^[.-]|[.-]$|\\.\\."))) {
-        QMessageBox::critical(this, QString::null,
-                              tr("Sorry your computer name contains invalid characters.\nYou'll have to select a different\nname before proceeding."));
-        return false;
-    }
-    // see if name is reasonable
-    if (computerDomainEdit->text().length() < 2) {
-        QMessageBox::critical(this, QString::null,
-                              tr("Sorry your computer domain needs to be at least\n2 characters long. You'll have to select a different\nname before proceeding."));
-        return false;
-    } else if (computerDomainEdit->text().contains(QRegExp("[^0-9a-zA-Z-.]|^[.-]|[.-]$|\\.\\."))) {
-        QMessageBox::critical(this, QString::null,
-                              tr("Sorry your computer domain contains invalid characters.\nYou'll have to select a different\nname before proceeding."));
-        return false;
-    }
-
-    QString val = getCmdValue("dpkg -s samba | grep '^Status'", "ok", " ", " ");
-    if (val.compare("installed") == 0) {
-        // see if name is reasonable
-        if (computerGroupEdit->text().length() < 2) {
-            QMessageBox::critical(this, QString::null,
-                                  tr("Sorry your workgroup needs to be at least\n2 characters long. You'll have to select a different\nname before proceeding."));
-            return false;
-        }
-        //replaceStringInFile(PROJECTSHORTNAME + "1", computerNameEdit->text(), "/mnt/antiX/etc/samba/smb.conf");
-        replaceStringInFile("WORKGROUP", computerGroupEdit->text(), "/mnt/antiX/etc/samba/smb.conf");
-    }
-    if (sambaCheckBox->isChecked()) {
-        shell.run("mv -f /mnt/antiX/etc/rc5.d/K01smbd /mnt/antiX/etc/rc5.d/S06smbd >/dev/null 2>&1");
-        shell.run("mv -f /mnt/antiX/etc/rc4.d/K01smbd /mnt/antiX/etc/rc4.d/S06smbd >/dev/null 2>&1");
-        shell.run("mv -f /mnt/antiX/etc/rc3.d/K01smbd /mnt/antiX/etc/rc3.d/S06smbd >/dev/null 2>&1");
-        shell.run("mv -f /mnt/antiX/etc/rc2.d/K01smbd /mnt/antiX/etc/rc2.d/S06smbd >/dev/null 2>&1");
-        shell.run("mv -f /mnt/antiX/etc/rc5.d/K01samba-ad-dc /mnt/antiX/etc/rc5.d/S01samba-ad-dc >/dev/null 2>&1");
-        shell.run("mv -f /mnt/antiX/etc/rc4.d/K01samba-ad-dc /mnt/antiX/etc/rc4.d/S01samba-ad-dc >/dev/null 2>&1");
-        shell.run("mv -f /mnt/antiX/etc/rc3.d/K01samba-ad-dc /mnt/antiX/etc/rc3.d/S01samba-ad-dc >/dev/null 2>&1");
-        shell.run("mv -f /mnt/antiX/etc/rc2.d/K01samba-ad-dc /mnt/antiX/etc/rc2.d/S01samba-ad-dc >/dev/null 2>&1");
-        shell.run("mv -f /mnt/antiX/etc/rc5.d/K01nmbd /mnt/antiX/etc/rc5.d/S01nmbd >/dev/null 2>&1");
-        shell.run("mv -f /mnt/antiX/etc/rc4.d/K01nmbd /mnt/antiX/etc/rc4.d/S01nmbd >/dev/null 2>&1");
-        shell.run("mv -f /mnt/antiX/etc/rc3.d/K01nmbd /mnt/antiX/etc/rc3.d/S01nmbd >/dev/null 2>&1");
-        shell.run("mv -f /mnt/antiX/etc/rc2.d/K01nmbd /mnt/antiX/etc/rc2.d/S01nmbd >/dev/null 2>&1");
-    } else {
-        shell.run("mv -f /mnt/antiX/etc/rc5.d/S06smbd /mnt/antiX/etc/rc5.d/K01smbd >/dev/null 2>&1");
-        shell.run("mv -f /mnt/antiX/etc/rc4.d/S06smbd /mnt/antiX/etc/rc4.d/K01smbd >/dev/null 2>&1");
-        shell.run("mv -f /mnt/antiX/etc/rc3.d/S06smbd /mnt/antiX/etc/rc3.d/K01smbd >/dev/null 2>&1");
-        shell.run("mv -f /mnt/antiX/etc/rc2.d/S06smbd /mnt/antiX/etc/rc2.d/K01smbd >/dev/null 2>&1");
-        shell.run("mv -f /mnt/antiX/etc/rc5.d/S01samba-ad-dc /mnt/antiX/etc/rc5.d/K01samba-ad-dc >/dev/null 2>&1");
-        shell.run("mv -f /mnt/antiX/etc/rc4.d/S01samba-ad-dc /mnt/antiX/etc/rc4.d/K01samba-ad-dc >/dev/null 2>&1");
-        shell.run("mv -f /mnt/antiX/etc/rc3.d/S01samba-ad-dc /mnt/antiX/etc/rc3.d/K01samba-ad-dc >/dev/null 2>&1");
-        shell.run("mv -f /mnt/antiX/etc/rc2.d/S01samba-ad-dc /mnt/antiX/etc/rc2.d/K01samba-ad-dc >/dev/null 2>&1");
-        shell.run("mv -f /mnt/antiX/etc/rc5.d/S01nmbd /mnt/antiX/etc/rc5.d/K01nmbd >/dev/null 2>&1");
-        shell.run("mv -f /mnt/antiX/etc/rc4.d/S01nmbd /mnt/antiX/etc/rc4.d/K01nmbd >/dev/null 2>&1");
-        shell.run("mv -f /mnt/antiX/etc/rc3.d/S01nmbd /mnt/antiX/etc/rc3.d/K01nmbd >/dev/null 2>&1");
-        shell.run("mv -f /mnt/antiX/etc/rc2.d/S01nmbd /mnt/antiX/etc/rc2.d/K01nmbd >/dev/null 2>&1");
-    }
-
-<<<<<<< HEAD
-=======
-    // systemd check
-    QString systemdcheck = getCmdOut("readlink /mnt/antiX/sbin/init)");
-
-    if (!systemdcheck.isEmpty()) {
-        if (!sambaCheckBox->isChecked()) {
-            runCmd("chroot /mnt/antiX systemctl disable smbd");
-            runCmd("chroot /mnt/antiX systemctl disable nmbd");
-            runCmd("chroot /mnt/antiX systemctl disable samba-ad-dc");
-            runCmd("chroot /mnt/antiX systemctl mask smbd");
-            runCmd("chroot /mnt/antiX systemctl mask nmbd");
-            runCmd("chroot /mnt/antiX systemctl mask samba-ad-dc");
-        }
-    }
-
->>>>>>> c0e2a335
-    //replaceStringInFile(PROJECTSHORTNAME + "1", computerNameEdit->text(), "/mnt/antiX/etc/hosts");
-    QString cmd;
-    cmd = QString("sed -i 's/'\"$(grep 127.0.0.1 /etc/hosts | grep -v localhost | head -1 | awk '{print $2}')\"'/" + computerNameEdit->text() + "/' /mnt/antiX/etc/hosts");
-    shell.run(cmd);
-    cmd = QString("echo \"%1\" | cat > /mnt/antiX/etc/hostname").arg(computerNameEdit->text());
-    shell.run(cmd);
-    cmd = QString("echo \"%1\" | cat > /mnt/antiX/etc/mailname").arg(computerNameEdit->text());
-    shell.run(cmd);
-    cmd = QString("sed -i 's/.*send host-name.*/send host-name \"%1\";/g' /mnt/antiX/etc/dhcp/dhclient.conf").arg(computerNameEdit->text());
-    shell.run(cmd);
-    cmd = QString("echo \"%1\" | cat > /mnt/antiX/etc/defaultdomain").arg(computerDomainEdit->text());
-    shell.run(cmd);
-
-    return true;
-}
-
-void MInstall::setLocale()
-{
-    qDebug() << "+++" << __PRETTY_FUNCTION__ << "+++";
-    QString cmd2;
-    QString cmd;
-    //QString kb = keyboardCombo->currentText();
-    //keyboard
-//    QString cmd = QString("chroot /mnt/antiX /usr/sbin/install-keymap \"%1\"").arg(kb);
-//    shell.run(cmd);
-//    if (kb == "uk") {
-//        kb = "gb";
-//    }
-//    if (kb == "us") {
-//        cmd = QString("sed -i 's/.*us/XKBLAYOUT=\"%1/g' /mnt/antiX/etc/default/keyboard").arg(kb);
-//    } else {
-//        cmd = QString("sed -i 's/.*us/XKBLAYOUT=\"%1,us/g' /mnt/antiX/etc/default/keyboard").arg(kb);
-//    }
-//    shell.run(cmd);
-
-    //locale
-    cmd = QString("chroot /mnt/antiX /usr/sbin/update-locale \"LANG=%1\"").arg(localeCombo->currentText());
-    qDebug() << "Update locale";
-    runCmd(cmd);
-    cmd = QString("Language=%1").arg(localeCombo->currentText());
-
-    // /etc/localtime is either a file or a symlink to a file in /usr/share/zoneinfo. Use the one selected by the user.
-    //replace with link
-    cmd = QString("ln -nfs /usr/share/zoneinfo/%1 /mnt/antiX/etc/localtime").arg(timezoneCombo->currentText());
-    shell.run(cmd);
-    cmd = QString("ln -nfs /usr/share/zoneinfo/%1 /etc/localtime").arg(timezoneCombo->currentText());
-    shell.run(cmd);
-    // /etc/timezone is text file with the timezone written in it. Write the user-selected timezone in it now.
-    cmd = QString("echo %1 > /mnt/antiX/etc/timezone").arg(timezoneCombo->currentText());
-    shell.run(cmd);
-    cmd = QString("echo %1 > /etc/timezone").arg(timezoneCombo->currentText());
-    shell.run(cmd);
-
-    // timezone
-    shell.run("cp -f /etc/default/rcS /mnt/antiX/etc/default");
-    // Set clock to use LOCAL
-    if (gmtCheckBox->isChecked()) {
-        shell.run("echo '0.0 0 0.0\n0\nLOCAL' > /etc/adjtime");
-    } else {
-        shell.run("echo '0.0 0 0.0\n0\nUTC' > /etc/adjtime");
-    }
-    shell.run("hwclock --hctosys");
-    QString rootdev, homedev;
-    if (isRootEncrypted) {
-        rootdev = "/dev/mapper/rootfs";
-    } else {
-        rootdev = "/dev/" + rootCombo->currentText().section(" ", 0, 0);
-    }
-
-    homedev = "/dev/" + homeCombo->currentText().section(" ", 0, 0);
-    if (isHomeEncrypted) {
-        homedev = "/dev/mapper/homefs";
-    }
-    shell.run("umount -R /mnt/antiX");
-    mountPartition(rootdev, "/mnt/antiX", root_mntops);
-    if (homedev != "/dev/root" && homedev != rootdev) {
-        mountPartition(homedev, "/mnt/antiX/home", home_mntops);
-    }
-    shell.run("cp -f /etc/adjtime /mnt/antiX/etc/");
-
-    // Set clock format
-    if (radio12h->isChecked()) {
-        //mx systems
-        shell.run("sed -i '/data0=/c\\data0=%l:%M' /home/demo/.config/xfce4/panel/xfce4-orageclock-plugin-1.rc");
-        shell.run("sed -i '/data0=/c\\data0=%l:%M' /mnt/antiX/etc/skel/.config/xfce4/panel/xfce4-orageclock-plugin-1.rc");
-        //antix systems
-        shell.run("sed -i 's/%H:%M/%l:%M/g' /mnt/antiX/etc/skel/.icewm/preferences");
-        shell.run("sed -i 's/%k:%M/%l:%M/g' /mnt/antiX/etc/skel/.fluxbox/init");
-        shell.run("sed -i 's/%k:%M/%l:%M/g' /mnt/antiX/etc/skel/.jwm/tray");
-    } else {
-        //mx systems
-        shell.run("sed -i '/data0=/c\\data0=%H:%M' /home/demo/.config/xfce4/panel/xfce4-orageclock-plugin-1.rc");
-        shell.run("sed -i '/data0=/c\\data0=%H:%M' /mnt/antiX/etc/skel/.config/xfce4/panel/xfce4-orageclock-plugin-1.rc");
-        //antix systems
-        shell.run("sed -i 's/%H:%M/%H:%M/g' /mnt/antiX/etc/skel/.icewm/preferences");
-        shell.run("sed -i 's/%k:%M/%k:%M/g' /mnt/antiX/etc/skel/.fluxbox/init");
-        shell.run("sed -i 's/%k:%M/%k:%M/g' /mnt/antiX/etc/skel/.jwm/tray");
-    }
-
-    // localize repo
-    qDebug() << "Localize repo";
-    runCmd("chroot /mnt/antiX localize-repo default");
-}
-
-void MInstall::setServices()
-{
-    qDebug() << "+++" << __PRETTY_FUNCTION__ << "+++";
-    setCursor(QCursor(Qt::WaitCursor));
-
-    qDebug() << "Setting Services";
-
-    QTreeWidgetItemIterator it(csView);
-    while (*it) {
-        QString service = (*it)->text(0);
-        qDebug() << "Service: " << service;
-        if ((*it)->checkState(0) == Qt::Checked) {
-            runCmd("chroot /mnt/antiX update-rc.d " + service + " enable");
-        } else {
-            runCmd("chroot /mnt/antiX update-rc.d " + service + " disable");
-        }
-        ++it;
-    }
-
-    if (!isInsideVB()) {
-        shell.run("mv -f /mnt/antiX/etc/rc5.d/S01virtualbox-guest-utils /mnt/antiX/etc/rc5.d/K01virtualbox-guest-utils >/dev/null 2>&1");
-        shell.run("mv -f /mnt/antiX/etc/rc4.d/S01virtualbox-guest-utils /mnt/antiX/etc/rc4.d/K01virtualbox-guest-utils >/dev/null 2>&1");
-        shell.run("mv -f /mnt/antiX/etc/rc3.d/S01virtualbox-guest-utils /mnt/antiX/etc/rc3.d/K01virtualbox-guest-utils >/dev/null 2>&1");
-        shell.run("mv -f /mnt/antiX/etc/rc2.d/S01virtualbox-guest-utils /mnt/antiX/etc/rc2.d/K01virtualbox-guest-utils >/dev/null 2>&1");
-        shell.run("mv -f /mnt/antiX/etc/rcS.d/S21virtualbox-guest-x11 /mnt/antiX/etc/rcS.d/K21virtualbox-guest-x11 >/dev/null 2>&1");
-    }
-
-    setCursor(QCursor(Qt::ArrowCursor));
-
-}
-
-void MInstall::stopInstall()
-{
-    qDebug() << "+++" << __PRETTY_FUNCTION__ << "+++";
-    int curr = widgetStack->currentIndex();
-    int c = widgetStack->count();
-
-    if (curr == 3) {
-        procAbort();
-        QApplication::beep();
-        return;
-    } else if (curr >= c-3) {
-        int ans = QMessageBox::information(this, QString::null,
-                                             tr("Installation and configuration is complete.\n"
-                                              "To use the new installation, reboot without the installation media.\n\n"
-                                              "Do you want to reboot now?"),
-                                           tr("Yes"), tr("No"));
-        if (args.contains("--pretend") || args.contains("-p")) {
-                qApp->exit(0);
-                return;
-        }
-        if (ans == 0) {
-            system("/bin/rm -rf /mnt/antiX/mnt/antiX");
-            system("/bin/umount -lR /mnt/antiX >/dev/null 2>&1");
-            if (isRootEncrypted) {
-                system("cryptsetup luksClose rootfs");
-            }
-            if (isHomeEncrypted) {
-                system("cryptsetup luksClose homefs");
-            }
-            if (isSwapEncrypted) {
-                system("swapoff /dev/mapper/swapfs");
-                system("cryptsetup luksClose swapfs");
-            }
-            system("sleep 1");
-            system("/usr/local/bin/persist-config --shutdown --command reboot");
-            return;
-        } else {
-            close();
-        }
-
-    } else if (curr > 3) {
-        int ans = QMessageBox::critical(this, QString::null,
-                                        tr("The installation and configuration is incomplete.\nDo you really want to stop now?"),
-                                        tr("Yes"), tr("No"));
-        if (ans != 0) {
-            return;
-        }
-    }
-}
-
-void MInstall::unmountGoBack(QString msg)
-{
-    qDebug() << "+++" << __PRETTY_FUNCTION__ << "+++";
-    shell.run("/bin/umount -l /mnt/antiX/home >/dev/null 2>&1");
-    shell.run("/bin/umount -l /mnt/antiX >/dev/null 2>&1");
-    if (isRootEncrypted) {
-        system("cryptsetup luksClose rootfs");
-    }
-    if (isHomeEncrypted) {
-        system("cryptsetup luksClose homefs");
-    }
-    if (isSwapEncrypted) {
-        system("swapoff /dev/mapper/swapfs");
-        system("cryptsetup luksClose swapfs");
-    }
-    goBack(msg);
-}
-
-void MInstall::goBack(QString msg)
-{
-    QMessageBox::critical(this, QString::null, msg);
-    gotoPage(1);
-}
-
-
-// logic displaying pages
-int MInstall::showPage(int curr, int next)
-{
-    bool pretend = args.contains("--pretend") || args.contains("-p");
-
-    if (next == 4) { // going to Step_Boot
-        grubPartCombo->hide();
-        grubPartLabel->hide();
-    }
-
-    if (next == 2 && curr == 1) { // at Step_Disk (forward)
-        if (entireDiskButton->isChecked()) {
-            if (checkBoxEncryptAuto->isChecked() && !checkPassword(FDEpassword->text())) {
-                return curr;
-            }
-            return 3;
-        }
-    } else if  (next == 3 && curr == 2) {// at Step_Partition (fwd)
-        if (checkBoxEncrpytSwap->isChecked() || checkBoxEncryptHome->isChecked() || checkBoxEncryptRoot->isChecked()) {
-            if (!checkPassword(FDEpassCust->text())) {
-                return curr;
-            }
-            if (bootCombo->currentText() == "root") {
-                if (checkBoxEncryptRoot->isChecked()) {
-                    QMessageBox::critical(this, QString::null, tr("You must choose a separate boot partition when encrypting root."));
-                    return curr;
-                }
-            }
-        }
-    } else if (next == 3 && curr == 4) { // at Step_Boot screen (back)
-        return 1;
-    } else if (next == 5 && curr == 4) { // at Step_Boot screen (forward)
-        if (pretend) {
-            return next + 1; // skip Services screen
-        }
-        if (!installLoader()) {
-            return curr;
-        } else {
-            return next + 1; // skip Services screen
-        }
-    } else if (next == 9 && curr == 8) { // at Step_User_Accounts (forward)
-        if (pretend) {
-            return next;
-        }
-        if (!setUserInfo()) {
-            return curr;
-        }
-    } else if (next == 7 && curr == 6) { // at Step_Network (forward)
-        if (pretend) {
-            return next;
-        }
-        if (!setComputerName()) {
-            return curr;
-        }
-    } else if (next == 5 && curr == 6) { // at Step_Network (forward)
-       return 4; // go to Step_Boot
-    } else if (next == 8 && curr == 7) { // at Step_Localization (forward)
-        if (pretend) {
-            return next;
-        }
-        setLocale();
-        // Detect snapshot-backup account(s)
-        // test if there's another user than demo in /home, if exists, copy the /home and skip to next step, also skip account setup if demo is present on squashfs
-        if (shell.run("ls /home | grep -v lost+found | grep -v demo | grep -v snapshot | grep -q [a-zA-Z0-9]") == 0 || shell.run("test -d /live/linux/home/demo") == 0) {
-            setCursor(QCursor(Qt::WaitCursor));
-            QString cmd = "rsync -a /home/ /mnt/antiX/home/ --exclude '.cache' --exclude '.gvfs' --exclude '.dbus' --exclude '.Xauthority' --exclude '.ICEauthority'";
-            shell.run(cmd);
-            setCursor(QCursor(Qt::ArrowCursor));
-            next +=1;
-        }
-    } else if (next == 6 && curr == 5) { // at Step_Services (forward)
-        if (pretend) {
-            return 7; // Step_Localization
-        }
-        setServices();
-        return 7; // goes back to the screen that called Services screen
-    } else if (next == 4 && curr == 5) { // at Step_Services (backward)
-        return 7; // goes back to the screen that called Services screen
-    }
-    return next;
-}
-
-void MInstall::pageDisplayed(int next)
-{
-    QString val;
-
-    switch (next) {
-    case 1: // choose disk
-
-        setCursor(QCursor(Qt::ArrowCursor));
-        ((MMain *)mmn)->setHelpText(tr("<p><b>General Instructions</b><br/>BEFORE PROCEEDING, CLOSE ALL OTHER APPLICATIONS.</p>"
-                                       "<p>On each page, please read the instructions, make your selections, and then click on Next when you are ready to proceed. "
-                                       "You will be prompted for confirmation before any destructive actions are performed.</p>"
-                                       "<p>Installation requires about %1 of space. %2 or more is preferred. "
-                                       "You can use the entire disk or you can put the installation on existing partitions. </p>"
-                                       "<p>If you are running Mac OS or Windows OS (from Vista onwards), you may have to use that system's software to set up partitions and boot manager before installing.</p>"
-                                       "<p>The ext2, ext3, ext4, jfs, xfs, btrfs and reiserfs Linux filesystems are supported and ext4 is recommended.</p>").arg(MIN_INSTALL_SIZE).arg(PREFERRED_MIN_INSTALL_SIZE) + tr(""
-                                       "<p>Autoinstall will place home on the root partition.</p>") + tr(""
-                                       "<p><b>Encryption</b><br/>Encryption is possible via LUKS.  A password is required (8 characters minimum length)</p>") + tr(""
-                                       "<p>A separate unencrypted boot partition is required.</p>") + tr(""
-                                       "<p>When encryption is used with autoinstall, the separate boot partition will be automatically created</p>"));
-        ((MMain *)mmn)->mainHelp->resize(((MMain *)mmn)->tab->size());
-        break;
-
-    case 2:  // choose partition
-        setCursor(QCursor(Qt::ArrowCursor));
-        ((MMain *)mmn)->setHelpText(tr("<p><b>Limitations</b><br/>Remember, this software is provided AS-IS with no warranty what-so-ever. "
-                                       "It's solely your responsibility to backup your data before proceeding.</p>"
-                                       "<p><b>Choose Partitions</b><br/>%1 requires a root partition. The swap partition is optional but highly recommended. If you want to use the Suspend-to-Disk feature of %1, you will need a swap partition that is larger than your physical memory size.</p>"
-                                       "<p>If you choose a separate /home partition it will be easier for you to upgrade in the future, but this will not be possible if you are upgrading from an installation that does not have a separate home partition.</p>"
-                                       "<p><b>Upgrading</b><br/>To upgrade from an existing Linux installation, select the same home partition as before and check the preference to preserve data in /home.</p>"
-                                       "<p>If you are preserving an existing /home directory tree located on your root partition, the installer will not reformat the root partition. "
-                                       "As a result, the installation will take much longer than usual.</p>"
-                                       "<p><b>Preferred Filesystem Type</b><br/>For %1, you may choose to format the partitions as ext2, ext3, ext4, jfs, xfs, btrfs or reiser. </p>"
-                                       "<p>Additional compression options are available for drives using btrfs. "
-                                       "Lzo is fast, but the compression is lower. Zlib is slower, with higher compression.</p>"
-                                       "<p><b>Bad Blocks</b><br/>If you choose ext2, ext3 or ext4 as the format type, you have the option of checking and correcting for bad blocks on the drive. "
-                                       "The badblock check is very time consuming, so you may want to skip this step unless you suspect that your drive has bad blocks.</p>").arg(PROJECTNAME)+ tr(""
-                                       "<p><b>Encryption</b><br/>Encryption is possible via LUKS.  A password is required (8 characters minimum length)</p>") + tr(""
-                                       "<p>A separate unencrypted boot partition is required.</p>"));
-        ((MMain *)mmn)->mainHelp->resize(((MMain *)mmn)->tab->size());
-        break;
-
-    case 3: // installation step
-        backButton->setEnabled(false);
-        if (args.contains("--pretend") || args.contains("-p")) {
-            buildServiceList(); // build anyway
-            gotoPage(4);
-            return;
-        }
-        if (!checkDisk()) {
-            goBack(tr("Returning to Step 1 to select another disk."));
-            break;
-        }
-        setCursor(QCursor(Qt::WaitCursor));
-        tipsEdit->setText(tr("<p><b>Special Thanks</b><br/>Thanks to everyone who has chosen to support %1 with their time, money, suggestions, work, praise, ideas, promotion, and/or encouragement.</p>"
-                             "<p>Without you there would be no %1.</p>"
-                             "<p>%2 Dev Team</p>").arg(PROJECTNAME).arg(PROJECTSHORTNAME));
-        ((MMain *)mmn)->setHelpText(tr("<p><b>Installation in Progress</b><br/>"
-                                       " %1 is installing.  For a fresh install, this will probably take 3-20 minutes, depending on the speed of your system and the size of any partitions you are reformatting.</p>"
-                                       "<p>If you click the Abort button, the installation will be stopped as soon as possible.</p>").arg(PROJECTNAME));
-        nextButton->setEnabled(false);
-        prepareToInstall();
-        if (entireDiskButton->isChecked()) {
-            if (!makeDefaultPartitions()) {
-                // failed
-                nextButton->setEnabled(true);
-                goBack(tr("Failed to create required partitions.\nReturning to Step 1."));
-                break;
-            }
-        } else {
-            if (!makeChosenPartitions()) {
-                // failed
-                nextButton->setEnabled(true);
-                goBack(tr("Failed to prepare chosen partitions.\nReturning to Step 1."));
-                break;
-            }
-        }
-        system("sleep 1");
-        installLinux();
-        buildServiceList();
-        break;
-
-    case 4: // set bootloader
-        checkEsp();
-        setCursor(QCursor(Qt::ArrowCursor));
-        ((MMain *)mmn)->setHelpText(tr("<p><b>Select Boot Method</b><br/> %1 uses the GRUB bootloader to boot %1 and MS-Windows. "
-                                       "<p>By default GRUB2 is installed in the Master Boot Record or ESP (EFI System Partition for 64-bit UEFI boot systems) of your boot drive and replaces the boot loader you were using before. This is normal.</p>"
-                                       "<p>If you choose to install GRUB2 at root instead, then GRUB2 will be installed at the beginning of the root partition. This option is for experts only.</p>"
-                                       "<p>If you uncheck the Install GRUB box, GRUB will not be installed at this time. This option is for experts only.</p>").arg(PROJECTNAME));
-        backButton->setEnabled(false);
-        break;
-
-    case 5: // set services
-        setCursor(QCursor(Qt::ArrowCursor));
-        ((MMain *)mmn)->setHelpText(tr("<p><b>Common Services to Enable</b><br/>Select any of these common services that you might need with your system configuration and the services will be started automatically when you start %1.</p>").arg(PROJECTNAME));
-        nextButton->setEnabled(true);
-        backButton->setEnabled(true);
-        break;
-
-    case 6: // set computer name
-        setCursor(QCursor(Qt::ArrowCursor));
-        ((MMain *)mmn)->setHelpText(tr("<p><b>Computer Identity</b><br/>The computer name is a common unique name which will identify your computer if it is on a network. "
-                                       "The computer domain is unlikely to be used unless your ISP or local network requires it.</p>"
-                                       "<p>The computer and domain names can contain only alphanumeric characters, dots, hyphens. They cannot contain blank spaces, start or end with hyphens</p>"
-                                       "<p>The SaMBa Server needs to be activated if you want to use it to share some of your directories or printer "
-                                       "with a local computer that is running MS-Windows or Mac OSX.</p>"));
-        break;
-
-    case 7: // set localization, clock, services button
-        setCursor(QCursor(Qt::ArrowCursor));
-        ((MMain *)mmn)->setHelpText(tr("<p><b>Localization Defaults</b><br/>Set the default keyboard and locale. These will apply unless they are overridden later by the user.</p>"
-                                       "<p><b>Configure Clock</b><br/>If you have an Apple or a pure Unix computer, by default the system clock is set to GMT or Universal Time. To change, check the box for 'System clock uses LOCAL.'</p>"
-                                       "<p><b>Timezone Settings</b><br/>The system boots with the timezone preset to GMT/UTC. To change the timezone, after you reboot into the new installation, right click on the clock in the Panel and select Properties.</p>"
-                                       "<p><b>Service Settings</b><br/>Most users should not change the defaults. Users with low-resource computers sometimes want to disable unneeded services in order to keep the RAM usage as low as possible. Make sure you know what you are doing! "));
-        break;
-
-    case 8: // set username and passwords
-        setCursor(QCursor(Qt::ArrowCursor));
-        userNameEdit->setFocus();
-        ((MMain *)mmn)->setHelpText(tr("<p><b>Default User Login</b><br/>The root user is similar to the Administrator user in some other operating systems. "
-                                       "You should not use the root user as your daily user account. "
-                                       "Please enter the name for a new (default) user account that you will use on a daily basis. "
-                                       "If needed, you can add other user accounts later with %1 User Manager. </p>"
-                                       "<p><b>Passwords</b><br/>Enter a new password for your default user account and for the root account. "
-                                       "Each password must be entered twice.</p>").arg(PROJECTNAME));
-    case 9: // done
-        setCursor(QCursor(Qt::ArrowCursor));
-        ((MMain *)mmn)->setHelpText(tr("<p><b>Congratulations!</b><br/>You have completed the installation of %1</p>"
-                                       "<p><b>Finding Applications</b><br/>There are hundreds of excellent applications installed with %1 "
-                                       "The best way to learn about them is to browse through the Menu and try them. "
-                                       "Many of the apps were developed specifically for the %1 project. "
-                                       "These are shown in the main menus. "
-                                       "<p>In addition %1 includes many standard Linux applications that are run only from the command line and therefore do not show up in the Menu.</p>").arg(PROJECTNAME));
-        break;
-
-    default:
-        // case 0 or any other
-        ((MMain *)mmn)->setHelpText("<p><b>" + tr("Enjoy using %1</b></p>").arg(PROJECTNAME));
-        break;
-    }
-}
-
-void MInstall::gotoPage(int next)
-{
-    int curr = widgetStack->currentIndex();
-    next = showPage(curr, next);
-    nextButton->setEnabled(true);
-
-    // modify ui for standard cases
-    if (next == 0) {
-        // entering first page
-        nextButton->setDefault(true);
-        nextButton->setText(tr("Next"));
-        backButton->setEnabled(false);
-    } else {
-        // default
-        backButton->setEnabled(true);
-    }
-
-    int c = widgetStack->count();
-    if (next >= c-1) {
-        // entering the last page
-        backButton->setEnabled(false);
-        backButton->hide();
-        nextButton->setText(tr("Finish"));
-    } else {
-        nextButton->setText(tr("Next"));
-    }
-    if (next > c-1) {
-        // finished
-        stopInstall();
-        gotoPage(0);
-        return;
-    }
-    // display the next page
-    widgetStack->setCurrentIndex(next);
-
-    // anything to do after displaying the page
-    pageDisplayed(next);
-}
-
-void MInstall::firstRefresh(QDialog *main)
-{
-    qDebug() << "+++" << __PRETTY_FUNCTION__ << "+++";
-    mmn = main;
-    // disable automounting in Thunar
-    shell.run("command -v xfconf-query >/dev/null && su $(logname) -c 'xfconf-query --channel thunar-volman --property /automount-drives/enabled --set false'");
-    refresh();
-}
-
-void MInstall::updatePartitionWidgets()
-{
-    qDebug() << "+++" << __PRETTY_FUNCTION__ << "+++";
-    int numberPartitions = this->getPartitionNumber();
-
-    if (numberPartitions > 0) {
-        existing_partitionsButton->show();
-    }
-    else {
-        existing_partitionsButton->hide();
-        entireDiskButton->toggle();
-    }
-}
-
-// widget being shown
-void MInstall::refresh()
-{
-    qDebug() << "+++" << __PRETTY_FUNCTION__ << "+++";
-    this->updatePartitionWidgets();
-    //  shell.run("umount -a 2>/dev/null");
-    QString exclude = " --exclude=boot";
-    if (INSTALL_FROM_ROOT_DEVICE) {
-        exclude.clear();
-    }
-    QStringList drives = getCmdOuts("partition-info" + exclude + " --min-size=" + MIN_ROOT_DEVICE_SIZE + " -n drives");
-    diskCombo->clear();
-    grubBootCombo->clear();
-
-    rootTypeCombo->setEnabled(false);
-    homeTypeCombo->setEnabled(false);
-    checkBoxEncryptRoot->setEnabled(false);
-    checkBoxEncryptHome->setEnabled(false);
-    rootLabelEdit->setEnabled(false);
-    homeLabelEdit->setEnabled(false);
-    homeLabelEdit->setEnabled(false);
-    swapLabelEdit->setEnabled(false);
-
-    diskCombo->addItems(drives);
-    diskCombo->setCurrentIndex(0);
-    grubBootCombo->addItems(drives);
-
-    FDEpassword->hide();
-    FDEpassword2->hide();
-    labelFDEpass->hide();
-    labelFDEpass2->hide();
-    gbEncrPass->hide();
-
-    on_diskCombo_activated();
-
-    gotoPage(0);
-}
-
-void MInstall::buildServiceList()
-{
-    qDebug() << "+++" << __PRETTY_FUNCTION__ << "+++";
-    QLocale locale;
-    QString lang = locale.bcp47Name().toUpper();
-
-    //setup csView
-    csView->header()->setMinimumSectionSize(150);
-    csView->header()->resizeSection(0,150);
-
-    QSettings services_desc("/usr/share/gazelle-installer-data/services.list", QSettings::NativeFormat);
-
-    for (const QString &service : ENABLE_SERVICES) {
-        QString lang_str = (lang == "EN")? "" : "_" + lang;
-        QStringList list = services_desc.value(service + lang_str).toStringList();
-        if (list.size() != 2) {
-            list = services_desc.value(service).toStringList(); // Use English definition
-            if (list.size() != 2) {
-                continue;
-            }
-        }
-        QString category, description;
-        category = list.at(0);
-        description = list.at(1);
-
-        if (QFile("/etc/init.d/" + service).exists()) {
-            QList<QTreeWidgetItem *> found_items = csView->findItems(category, Qt::MatchExactly, 0);
-            QTreeWidgetItem *top_item;
-            QTreeWidgetItem *item;
-            QTreeWidgetItem *parent;
-            if (found_items.size() == 0) { // add top item if no top items found
-                top_item = new QTreeWidgetItem(csView);
-                top_item->setText(0, category);
-                parent = top_item;
-            } else {
-                parent = found_items.last();
-            }
-            item = new QTreeWidgetItem(parent);
-            item->setText(0, service);
-            item->setText(1, description);
-            item->setCheckState(0, Qt::Checked);
-        }
-    }
-    csView->expandAll();
-    csView->resizeColumnToContents(0);
-    csView->resizeColumnToContents(1);
-}
-
-/////////////////////////////////////////////////////////////////////////
-// slots
-
-void MInstall::on_passwordCheckBox_stateChanged(int state)
-{
-    if (state == Qt::Unchecked) {
-        // don't show
-        userPasswordEdit->setEchoMode(QLineEdit::Password);
-        userPasswordEdit2->setEchoMode(QLineEdit::Password);
-        rootPasswordEdit->setEchoMode(QLineEdit::Password);
-        rootPasswordEdit2->setEchoMode(QLineEdit::Password);
-    } else {
-        // show
-        userPasswordEdit->setEchoMode(QLineEdit::Normal);
-        userPasswordEdit2->setEchoMode(QLineEdit::Normal);
-        rootPasswordEdit->setEchoMode(QLineEdit::Normal);
-        rootPasswordEdit2->setEchoMode(QLineEdit::Normal);
-    }
-}
-
-void MInstall::on_nextButton_clicked()
-{
-    int next = widgetStack->currentIndex() + 1;
-    // make sure button is released
-    nextButton->setDown(false);
-
-    gotoPage(next);
-}
-
-void MInstall::on_backButton_clicked()
-{
-    int curr = widgetStack->currentIndex();
-    int next = curr - 1;
-
-    gotoPage(next);
-}
-
-void MInstall::on_abortInstallButton_clicked()
-{
-    procAbort();
-    QApplication::beep();
-}
-
-// clicking advanced button to go to Services page
-void MInstall::on_viewServicesButton_clicked()
-{
-    gotoPage(5);
-}
-
-void MInstall::on_qtpartedButton_clicked()
-{
-    shell.run("/sbin/swapoff -a 2>&1");
-    shell.run("[ -f /usr/sbin/gparted ] && /usr/sbin/gparted || /usr/bin/partitionmanager");
-    shell.run("make-fstab -s");
-    shell.run("/sbin/swapon -a 2>&1");
-    this->updatePartitionWidgets();
-    on_diskCombo_activated();
-}
-
-// disk selection changed, rebuild dropdown menus
-void MInstall::on_diskCombo_activated(QString)
-{
-    QString drv = "/dev/" + diskCombo->currentText().section(" ", 0, 0);
-
-    rootCombo->clear();
-    swapCombo->clear();
-    homeCombo->clear();
-    bootCombo->clear();
-    swapCombo->addItem("none");
-    homeCombo->blockSignals(true);
-    homeCombo->addItem("root");
-    homeCombo->blockSignals(false);
-    bootCombo->blockSignals(true);
-    bootCombo->addItem("root");
-    bootCombo->blockSignals(false);
-
-    // build rootCombo
-    QString exclude;
-    if (!INSTALL_FROM_ROOT_DEVICE) {
-        exclude = "boot,";
-    }
-    QStringList partitions = getCmdOuts(QString("partition-info -n --exclude=" + exclude + "swap --min-size=" + MIN_ROOT_DEVICE_SIZE + " %1").arg(drv));
-    rootCombo->addItem(""); // add an empty item to make sure nothing is selected by default
-    rootCombo->addItems(partitions);
-    if (partitions.size() == 0) {
-        rootCombo->clear();
-        rootCombo->addItem("none");
-    }
-
-    // build homeCombo for all disks
-    partitions = getCmdOuts("partition-info all -n --exclude=" + exclude + "swap --min-size=1000");
-    homeCombo->addItems(partitions);
-
-    // build swapCombo for all disks
-    partitions = getCmdOuts("partition-info all -n --exclude=" + exclude);
-    swapCombo->addItems(partitions);
-
-    // build bootCombo for all disks, exclude ESP (EFI)
-    partitions = getCmdOuts("partition-info all -n --exclude=" + exclude + "efi --min-size=" + MIN_BOOT_DEVICE_SIZE);
-    bootCombo->addItems(partitions);
-
-    on_rootCombo_activated();
-}
-
-// root partition changed, rebuild home, swap, boot combo boxes
-void MInstall::on_rootCombo_activated(const QString &arg1)
-{
-    updatePartCombo(&prevItemRoot, arg1);
-    rootLabelEdit->setEnabled(!arg1.isEmpty());
-    rootTypeCombo->setEnabled(!arg1.isEmpty());
-    checkBoxEncryptRoot->setEnabled(!arg1.isEmpty());
-}
-
-void MInstall::on_rootTypeCombo_activated(QString)
-{
-    if (rootTypeCombo->currentText().startsWith("ext") || rootTypeCombo->currentText() == "jfs") {
-        badblocksCheck->setEnabled(true);
-    } else {
-        badblocksCheck->setEnabled(false);
-    }
-}
-
-<<<<<<< HEAD
-// determine if selected drive uses GPT
-void MInstall::on_grubBootCombo_activated(QString)
-{
-    QString drv = "/dev/" + grubBootCombo->currentText().section(" ", 0, 0);
-    QString cmd = QString("blkid %1 | grep -q PTTYPE=\\\"gpt\\\"").arg(drv);
-    QString detectESP = QString("sgdisk -p %1 | grep -q ' EF00 '").arg(drv);
-    // if GPT, and ESP exists
-    if (shell.run(cmd) == 0 && shell.run(detectESP) == 0) {
-        grubEspButton->setEnabled(true);
-        if (uefi) { // if booted from UEFI
-            grubEspButton->setChecked(true);
-        } else {
-            grubMbrButton->setChecked(true);
-        }
-    } else {
-        grubEspButton->setEnabled(false);
-    }
-}
-
-=======
->>>>>>> c0e2a335
-void MInstall::procAbort()
-{
-    proc->terminate();
-    QTimer::singleShot(5000, proc, SLOT(kill()));
-}
-
-bool MInstall::eventFilter(QObject* obj, QEvent* event)
-{
-    if (event->type() == QEvent::KeyPress) {
-        QKeyEvent *keyEvent = static_cast<QKeyEvent*>(event);
-        if(keyEvent->key() == Qt::Key_Escape) {
-            if (widgetStack->currentWidget() != Step_Boot) { // don't close on GRUB installation by mistake
-                on_closeButton_clicked();
-            }
-            return true;
-        }
-        return QObject::eventFilter(obj, event);
-    } else {
-        return QObject::eventFilter(obj, event);
-    }
-}
-
-// run before closing the app, do some cleanup
-void MInstall::close()
-{
-    qDebug() << "+++" << __PRETTY_FUNCTION__ << "+++";
-    //system("umount -l /mnt/antiX/home >/dev/null 2>&1");
-    //system("umount -l /mnt/antiX/boot >/dev/null 2>&1");
-    system("umount -lR /mnt/antiX >/dev/null 2>&1");
-    system("command -v xfconf-query >/dev/null && su $(logname) -c 'xfconf-query --channel thunar-volman --property /automount-drives/enabled --set true'");
-    if (isRootEncrypted) {
-        system("cryptsetup luksClose rootfs");
-    }
-    if (isHomeEncrypted) {
-        system("cryptsetup luksClose homefs");
-    }
-    if (isSwapEncrypted) {
-        system("swapoff /dev/mapper/swapfs");
-        system("cryptsetup luksClose swapfs");
-    }
-}
-
-/*
-void MInstall::moreClicked(QListViewItem *item)
-{
-  if (dansItem->isOn()) {
-    squidItem->setOn(true);
-  }
-
-}
-*/
-/////////////////////////////////////////////////////////////////////////
-// delete process events
-
-void MInstall::delStart()
-{
-    qDebug() << "+++" << __PRETTY_FUNCTION__ << "+++";
-    timer->start(20000);
-    updateStatus(tr("Deleting old system"), 4);
-}
-
-void MInstall::delDone(int, QProcess::ExitStatus exitStatus)
-{
-    qDebug() << "+++" << __PRETTY_FUNCTION__ << "+++";
-    if (exitStatus == QProcess::NormalExit) {
-        copyLinux();
-    } else {
-        nextButton->setEnabled(true);
-        unmountGoBack(tr("Failed to delete old %1 on destination.\nReturning to Step 1.").arg(PROJECTNAME));
-    }
-}
-
-void MInstall::delTime()
-{
-    progressBar->setValue(progressBar->value() + 1);
-}
-
-
-// process time for QProgressDialog
-void MInstall::procTime()
-{
-    if (bar->value() == 100) {
-        bar->reset();
-    }
-    bar->setValue(bar->value() + 1);
-    qApp->processEvents();
-}
-
-/////////////////////////////////////////////////////////////////////////
-// copy process events
-
-void MInstall::copyStart()
-{
-    timer->start(2000);
-    updateStatus(tr("Copying new system"), 15);
-}
-
-void MInstall::copyDone(int, QProcess::ExitStatus exitStatus)
-{
-    qDebug() << "+++" << __PRETTY_FUNCTION__ << "+++";
-    timer->stop();
-
-    if (exitStatus == QProcess::NormalExit) {
-        updateStatus(tr("Fixing configuration"), 99);
-        shell.run("mkdir -m 1777 /mnt/antiX/tmp");
-        makeFstab();
-        writeKeyFile();
-        disablehiberanteinitramfs();
-
-        // Copy live set up to install and clean up.
-        //shell.run("/bin/rm -rf /mnt/antiX/etc/skel/Desktop");
-        shell.run("/usr/sbin/live-to-installed /mnt/antiX");
-        qDebug() << "Desktop menu";
-        runCmd("chroot /mnt/antiX desktop-menu --write-out-global");
-        shell.run("/bin/rm -rf /mnt/antiX/home/demo");
-        shell.run("/bin/rm -rf /mnt/antiX/media/sd*");
-        shell.run("/bin/rm -rf /mnt/antiX/media/hd*");
-        //shell.run("/bin/mv -f /mnt/antiX/etc/X11/xorg.conf /mnt/antiX/etc/X11/xorg.conf.live >/dev/null 2>&1");
-
-        // guess localtime vs UTC
-        if (getCmdOut("guess-hwclock") == "localtime") {
-            gmtCheckBox->setChecked(true);
-        }
-
-        progressBar->setValue(100);
-        nextButton->setEnabled(true);
-        QApplication::beep();
-        setCursor(QCursor(Qt::ArrowCursor));
-        on_nextButton_clicked();
-    } else {
-        nextButton->setEnabled(true);
-        unmountGoBack(tr("Failed to write %1 to destination.\nReturning to Step 1.").arg(PROJECTNAME));
-    }
-}
-
-void MInstall::copyTime()
-{
-    QString rootdev = "/dev/" + rootCombo->currentText().section(" ", 0, 0);
-    if (isRootEncrypted) {
-        rootdev = "/dev/mapper/rootfs";
-    }
-
-    QString val = getCmdValue("df /mnt/antiX", rootdev, " ", "/");
-    QRegExp sep("\\s+");
-    QString s = val.section(sep, 2, 2);
-    int i = s.toInt();
-    val = getCmdValue("df /dev/loop0", "/dev/loop0", " ", "/");
-    s = val.section(sep, 2, 2);
-    int j = s.toInt()/27;
-    i = i/j;
-    if (i > 79) {
-        i = 80;
-    }
-    progressBar->setValue(i + 15);
-
-    switch (i) {
-    case 1:
-        tipsEdit->setText(tr("<p><b>Getting Help</b><br/>"
-                             "Basic information about %1 is at %2.</p><p>"
-                             "There are volunteers to help you at the %3 forum, %4</p>"
-                             "<p>If you ask for help, please remember to describe your problem and your computer "
-                             "in some detail. Usually statements like 'it didn't work' are not helpful.</p>").arg(PROJECTNAME).arg(PROJECTURL).arg(PROJECTSHORTNAME).arg(PROJECTFORUM));
-        break;
-
-    case 15:
-        tipsEdit->setText(tr("<p><b>Repairing Your Installation</b><br/>"
-                             "If %1 stops working from the hard drive, sometimes it's possible to fix the problem by booting from LiveDVD or LiveUSB and running one of the included utilities in %1 or by using one of the regular Linux tools to repair the system.</p>"
-                             "<p>You can also use your %1 LiveDVD or LiveUSB to recover data from MS-Windows systems!</p>").arg(PROJECTNAME));
-        break;
-
-    case 30:
-        tipsEdit->setText(tr("<p><b>Support %1</b><br/>"
-                             "%1 is supported by people like you. Some help others at the "
-                             "support forum - %2 - or translate help files into different "
-                             "languages, or make suggestions, write documentation, or help test new software.</p>").arg(PROJECTNAME).arg(PROJECTFORUM));
-        break;
-
-    case 45:
-        tipsEdit->setText(tr("<p><b>Adjusting Your Sound Mixer</b><br/>"
-                             " %1 attempts to configure the sound mixer for you but sometimes it will be "
-                             "necessary for you to turn up volumes and unmute channels in the mixer "
-                             "in order to hear sound.</p> "
-                             "<p>The mixer shortcut is located in the menu. Click on it to open the mixer. </p>").arg(PROJECTNAME));
-        break;
-
-    case 60:
-        tipsEdit->setText(tr("<p><b>Keep Your Copy of %1 up-to-date</b><br/>"
-                             "For more information and updates please visit</p><p> %2</p>").arg(PROJECTNAME).arg(PROJECTFORUM));
-        break;
-
-    default:
-        break;
-    }
-}
-
-void MInstall::on_closeButton_clicked()
-{
-    // ask for confirmation when installing (except for some steps that don't need confirmation)
-    if (widgetStack->currentIndex() != 0 && widgetStack->currentIndex() != 1 && widgetStack->currentIndex() != 2 && widgetStack->currentIndex() != 9) {
-        if (QMessageBox::question(this, tr("Confirmation"), tr("Are you sure you want to quit the application?"),
-                                        QMessageBox::Yes | QMessageBox::No) == QMessageBox::Yes) {
-            procAbort();
-            ((MMain *)mmn)->closeClicked();
-        }
-    } else {
-        procAbort();
-        ((MMain *)mmn)->closeClicked();
-    }
-}
-
-void MInstall::setupkeyboardbutton()
-{
-    qDebug() << "+++" << __PRETTY_FUNCTION__ << "+++";
-    QString kb;
-    kb = getCmdOut("grep XKBMODEL /etc/default/keyboard");
-    kb = kb.section('=', 1);
-    //kb = kb.section(',', 0, 0);
-    kb.replace(","," ");
-    kb.remove(QChar('"'));
-    QString kb2;
-    kb2 = getCmdOut("grep XKBLAYOUT /etc/default/keyboard");
-    kb2 = kb2.section('=', 1);
-    //kb2 = kb2.section(',', 0, 0);
-    kb2.replace(","," ");
-    kb2.remove(QChar('"'));
-    QString kb3;
-    kb3 = getCmdOut("grep XKBVARIANT /etc/default/keyboard");
-    kb3 = kb3.section('=', 1);
-    //kb3 = kb3.section(',', 0, 0);
-    kb3.replace(","," ");
-    kb3.remove(QChar('"'));
-    labelModel->setText(kb);
-    labelLayout->setText(kb2);
-    labelVariant->setText(kb3);
-}
-
-void MInstall::on_buttonSetKeyboard_clicked()
-{
-    mmn->hide();
-    shell.run("fskbsetting");
-    mmn->show();
-//    QString kb;
-//    kb = getCmdOut("grep XKBMODEL /etc/default/keyboard");
-//    kb = kb.section('=', 1);
-//    //kb = kb.section(',', 0, 0);
-//    kb.remove(QChar('"'));
-//    QString kb2;
-//    kb2 = getCmdOut("grep XKBLAYOUT /etc/default/keyboard");
-//    kb2 = kb2.section('=', 1);
-//    kb2 = kb2.section(',', 0, 0);
-//    kb2.remove(QChar('"'));
-//    QString kb3;
-//    kb3 = getCmdOut("grep XKBVARIANT /etc/default/keyboard");
-//    kb3 = kb3.section('=', 1);
-//    kb3 = kb3.section(',', 0, 0);
-//    kb3.remove(QChar('"'));
-//    //QString cmd = "setxkbmap -model " + kb + " -layout " + kb2 + " -variant " + kb3;
-//    //shell.run(cmd);
-    setupkeyboardbutton();
-
-
-}
-
-void MInstall::on_homeCombo_currentIndexChanged(const QString &arg1)
-{
-    if (arg1.isEmpty()) {
-        return;
-    }
-    homeLabelEdit->setEnabled(arg1 != "root");
-    homeTypeCombo->setEnabled(arg1 != "root");
-    checkBoxEncryptHome->setEnabled(arg1 != "root");
-    checkBoxEncryptHome->setChecked(checkBoxEncryptRoot->isChecked() && arg1 == "root");
-    if (arg1 == "root") {
-        homeTypeCombo->setCurrentIndex(rootTypeCombo->currentIndex());
-    }
-}
-
-void MInstall::on_userPasswordEdit2_textChanged(const QString &arg1)
-{
-    QPalette pal = userPasswordEdit->palette();
-    if (arg1 != userPasswordEdit->text()) {
-        pal.setColor(QPalette::Base, QColor(255, 0, 0, 20));
-    } else {
-        pal.setColor(QPalette::Base, QColor(0, 255, 0, 10));
-    }
-    userPasswordEdit->setPalette(pal);
-    userPasswordEdit2->setPalette(pal);
-}
-
-void MInstall::on_rootPasswordEdit2_textChanged(const QString &arg1)
-{
-    QPalette pal = rootPasswordEdit->palette();
-    if (arg1 != rootPasswordEdit->text()) {
-        pal.setColor(QPalette::Base, QColor(255, 0, 0, 20));
-    } else {
-        pal.setColor(QPalette::Base, QColor(0, 255, 0, 10));
-    }
-    rootPasswordEdit->setPalette(pal);
-    rootPasswordEdit2->setPalette(pal);
-}
-
-void MInstall::on_userPasswordEdit_textChanged()
-{
-    userPasswordEdit2->clear();
-    userPasswordEdit->setPalette(QApplication::palette());
-    userPasswordEdit2->setPalette(QApplication::palette());
-}
-
-
-void MInstall::on_rootPasswordEdit_textChanged()
-{
-    rootPasswordEdit2->clear();
-    rootPasswordEdit->setPalette(QApplication::palette());
-    rootPasswordEdit2->setPalette(QApplication::palette());
-}
-
-void MInstall::on_checkBoxEncryptAuto_toggled(bool checked)
-{
-    FDEpassword->clear();
-    FDEpassword2->clear();
-    nextButton->setDisabled(checked);
-    FDEpassword->setVisible(checked);
-    FDEpassword2->setVisible(checked);
-    labelFDEpass->setVisible(checked);
-    labelFDEpass2->setVisible(checked);
-    grubPbrButton->setDisabled(checked);
-
-    if (checked) {
-        FDEpassword->setFocus();
-    }
-}
-
-void MInstall::on_existing_partitionsButton_clicked(bool checked)
-{
-    checkBoxEncryptAuto->setChecked(!checked);
-}
-
-void MInstall::on_FDEpassword_textChanged()
-{
-    FDEpassword2->clear();
-    FDEpassword->setPalette(QApplication::palette());
-    FDEpassword2->setPalette(QApplication::palette());
-    nextButton->setDisabled(true);
-}
-
-void MInstall::on_FDEpassword2_textChanged(const QString &arg1)
-{
-    QPalette pal = FDEpassword->palette();
-    if (arg1 != FDEpassword->text()) {
-        pal.setColor(QPalette::Base, QColor(255, 0, 0, 20));
-        nextButton->setDisabled(true);
-    } else {
-        pal.setColor(QPalette::Base, QColor(0, 255, 0, 10));
-        nextButton->setEnabled(true);
-    }
-    FDEpassword->setPalette(pal);
-    FDEpassword2->setPalette(pal);
-}
-
-void MInstall::on_FDEpassCust_textChanged()
-{
-    FDEpassCust2->clear();
-    FDEpassCust->setPalette(QApplication::palette());
-    FDEpassCust2->setPalette(QApplication::palette());
-    nextButton->setDisabled(true);
-}
-
-void MInstall::on_FDEpassCust2_textChanged(const QString &arg1)
-{
-    QPalette pal = FDEpassCust->palette();
-    if (arg1 != FDEpassCust->text()) {
-        pal.setColor(QPalette::Base, QColor(255, 0, 0, 20));
-        nextButton->setDisabled(true);
-    } else {
-        pal.setColor(QPalette::Base, QColor(0, 255, 0, 10));
-        nextButton->setEnabled(true);
-    }
-    FDEpassCust->setPalette(pal);
-    FDEpassCust2->setPalette(pal);
-}
-
-void MInstall::on_checkBoxEncryptRoot_toggled(bool checked)
-{
-    grubPbrButton->setDisabled(checked);
-    if (homeCombo->currentText() == "root") { // if home on root set disable home encryption checkbox and set same encryption option
-        checkBoxEncryptHome->setEnabled(false);
-        checkBoxEncryptHome->setChecked(checked);
-    }
-
-    if (checked) {
-        gbEncrPass->setVisible(true);
-        nextButton->setDisabled(true);
-        checkBoxEncrpytSwap->setChecked(true);
-        FDEpassCust->setFocus();
-    } else {
-        gbEncrPass->setVisible(checkBoxEncryptHome->isChecked());
-        nextButton->setDisabled(checkBoxEncryptHome->isChecked());
-        checkBoxEncrpytSwap->setChecked(checkBoxEncryptHome->isChecked());
-    }
-
-    if (!checkBoxEncrpytSwap->isChecked()) {
-        FDEpassCust->clear();
-        FDEpassCust2->clear();
-    }
-}
-
-void MInstall::on_checkBoxEncryptHome_toggled(bool checked)
-{
-    if (checked) {
-        gbEncrPass->setVisible(true);
-        nextButton->setDisabled(true);
-        checkBoxEncrpytSwap->setChecked(true);
-        FDEpassCust->setFocus();
-        if (saveHomeCheck->isChecked()) {
-            QMessageBox::warning(this, QString::null,
-                                 tr("If you choose to encrypt home partition you cannot use the option to preserve data in that partition"),
-                                 tr("OK"));
-            saveHomeCheck->setChecked(false);
-        }
-        saveHomeCheck->setEnabled(false);
-    } else {
-        gbEncrPass->setVisible(checkBoxEncryptRoot->isChecked());
-        nextButton->setDisabled(checkBoxEncryptRoot->isChecked());
-        checkBoxEncrpytSwap->setChecked(checkBoxEncryptRoot->isChecked());
-        saveHomeCheck->setEnabled(true);
-    }
-
-    if (!checkBoxEncrpytSwap->isChecked()) {
-        FDEpassCust->clear();
-        FDEpassCust2->clear();
-    }
-}
-
-void MInstall::on_checkBoxEncrpytSwap_toggled(bool checked)
-{
-    if (checked) {
-        QMessageBox::warning(this, QString::null,
-                             tr("This option also encrypts swap partition if selected, which will render the swap partition unable to be shared with other installed operating systems."),
-                             tr("OK"));
-    }
-}
-
-void MInstall::on_homeCombo_activated(const QString &arg1)
-{
-    updatePartCombo(&prevItemHome, arg1);
-}
-
-void MInstall::on_swapCombo_activated(const QString &arg1)
-{
-    updatePartCombo(&prevItemSwap, arg1);
-    swapLabelEdit->setEnabled(swapCombo->currentText() != "none");
-}
-
-void MInstall::on_bootCombo_activated(const QString &arg1)
-{
-    updatePartCombo(&prevItemBoot, arg1);
-}
-
-void MInstall::on_grubMbrButton_toggled()
-{
-    grubPartLabel->hide();
-    grubPartCombo->hide();
-    grubBootDiskLabel->show();
-    grubBootCombo->show();
-}
-
-void MInstall::on_grubPbrButton_toggled()
-{
-    buildPartList();
-    grubPartLabel->show();
-    grubPartCombo->show();
-
-    grubBootDiskLabel->hide();
-    grubBootCombo->hide();
-}
-
-void MInstall::on_grubEspButton_toggled()
-{
-    buildESPlist();
-    grubPartLabel->show();
-    grubPartCombo->show();
-    grubBootDiskLabel->hide();
-    grubBootCombo->hide();
-    grubPartLabel->setEnabled(true);
-}
-
-// build ESP list available to install GRUB
-void MInstall::buildESPlist()
-{
-    grubPartCombo->clear();
-    QStringList drives = shell.getOutput("partition-info drives --noheadings --exclude=boot | awk '{print $1}'").split("\n");
-    QStringList esp_list;
-
-    // find ESP for all partitions on all drives
-    for (const QString &drive : drives) {
-        if (isGpt("/dev/" + drive)) {
-            QString esps = shell.getOutput("lsblk -nlo name,parttype /dev/" + drive + " | egrep '(c12a7328-f81f-11d2-ba4b-00a0c93ec93b|0xef)$' | awk '{print $1}'");
-            if (!esps.isEmpty()) {
-                esp_list << esps.split("\n");
-            }
-            // backup detection for drives that don't have UUID for ESP
-            QStringList backup_list = shell.getOutput("fdisk -l -o DEVICE,TYPE /dev/" + drive + " |grep 'EFI System' |cut -d\\  -f1 | cut -d/ -f3").split("\n");
-            for (const QString &part : backup_list) {
-                if (!esp_list.contains(part)) {
-                    esp_list << part;
-                }
-            }
-        }
-    }
-    grubPartCombo->addItems(esp_list);
-}
-
-// build partition list available to install GRUB (in PBR)
-void MInstall::buildPartList()
-{
-    grubPartCombo->clear();
-    QStringList part_list = shell.getOutput("partition-info all --noheadings --exclude=swap,boot,efi").split("\n");
-    QStringList new_list;
-    for (const QString &part : part_list) {
-        if (shell.run("partition-info is-linux=" + part.section(" ", 0, 0)) == 0) { // list only Linux partitions
-            if (shell.getOutput("blkid /dev/" + part.section(" ", 0, 0) + " -s TYPE -o value") != "crypto_LUKS") { // exclude crypto_LUKS partitions
-                new_list << part;
-            }
-        }
-    }
-    grubPartCombo->addItems(new_list);
-}
-
-
+//
+//  Copyright (C) 2003-2010 by Warren Woodford
+//  Heavily edited, with permision, by anticapitalista for antiX 2011-2014.
+//  Heavily revised by dolphin oracle, adrian, and anticaptialista 2018.
+//  additional mount and compression oftions for btrfs by rob 2018
+//   Licensed under the Apache License, Version 2.0 (the "License");
+//   you may not use this file except in compliance with the License.
+//   You may obtain a copy of the License at
+//
+//       http://www.apache.org/licenses/LICENSE-2.0
+//
+//   Unless required by applicable law or agreed to in writing, software
+//   distributed under the License is distributed on an "AS IS" BASIS,
+//   WITHOUT WARRANTIES OR CONDITIONS OF ANY KIND, either express or implied.
+//   See the License for the specific language governing permissions and
+//   limitations under the License.
+//
+
+#include <QDebug>
+#include <QFileInfo>
+#include <QSettings>
+#include <QtConcurrent/QtConcurrent>
+
+#include "minstall.h"
+#include "mmain.h"
+#include "cmd.h"
+
+int MInstall::command(const QString &cmd)
+{
+    qDebug() << cmd;
+    return system(cmd.toUtf8());
+}
+
+// helping function that runs a bash command in an event loop
+int MInstall::runCmd(QString cmd)
+{
+    QEventLoop loop;
+    QFutureWatcher<int> futureWatcher;
+    QFuture<int> future;
+    future = QtConcurrent::run(command, cmd);
+    futureWatcher.setFuture(future);
+    connect(&futureWatcher, SIGNAL(finished()), &loop, SLOT(quit()));
+    loop.exec();
+    qDebug() << "Exit code: " << future.result();
+    return future.result();
+}
+
+MInstall::MInstall(QWidget *parent, QStringList args) :
+    QWidget(parent)
+{
+    setupUi(this);
+
+    this->installEventFilter(this);
+    this->args = args;
+    labelMX->setPixmap(QPixmap("/usr/share/gazelle-installer-data/logo.png"));
+
+    //setup system variables
+    QSettings settings("/usr/share/gazelle-installer-data/installer.conf", QSettings::NativeFormat);
+    PROJECTNAME=settings.value("PROJECT_NAME").toString();
+    PROJECTSHORTNAME=settings.value("PROJECT_SHORTNAME").toString();
+    PROJECTVERSION=settings.value("VERSION").toString();
+    PROJECTURL=settings.value("PROJECT_URL").toString();
+    PROJECTFORUM=settings.value("FORUM_URL").toString();
+    INSTALL_FROM_ROOT_DEVICE=settings.value("INSTALL_FROM_ROOT_DEVICE").toBool();
+    MIN_ROOT_DEVICE_SIZE=settings.value("MIN_ROOT_DRIVE_SIZE").toString();
+    MIN_BOOT_DEVICE_SIZE=settings.value("MIN_BOOT_DRIVE_SIZE", "256").toString();
+    DEFAULT_HOSTNAME=settings.value("DEFAULT_HOSTNAME").toString();
+    ENABLE_SERVICES=settings.value("ENABLE_SERVICES").toStringList();
+    POPULATE_MEDIA_MOUNTPOINTS=settings.value("POPULATE_MEDIA_MOUNTPOINTS").toBool();
+    MIN_INSTALL_SIZE=settings.value("MIN_INSTALL_SIZE").toString();
+    PREFERRED_MIN_INSTALL_SIZE=settings.value("PREFERRED_MIN_INSTALL_SIZE").toString();
+    REMOVE_NOSPLASH=settings.value("REMOVE_NOSPLASH", "false").toBool();
+    //check for samba
+    QFileInfo info("/etc/init.d/smbd");
+    if ( !info.exists()) {
+        computerGroupLabel->setEnabled(false);
+        computerGroupEdit->setEnabled(false);
+        computerGroupEdit->setText("");
+        sambaCheckBox->setChecked(false);
+        sambaCheckBox->setEnabled(false);
+    }
+
+    // set default host name
+
+    computerNameEdit->setText(DEFAULT_HOSTNAME);
+
+    // set some distro-centric text
+
+    copyrightBrowser->setPlainText(tr("%1 is an independent Linux distribution based on Debian Stable.\n\n%1 uses some components from MEPIS Linux which are released under an Apache free license. Some MEPIS components have been modified for %1.\n\nEnjoy using %1").arg(PROJECTNAME));
+    remindersBrowser->setPlainText(tr("Support %1\n\n%1 is supported by people like you. Some help others at the support forum - %2, or translate help files into different languages, or make suggestions, write documentation, or help test new software.").arg(PROJECTNAME).arg(PROJECTFORUM));
+
+    // timezone
+
+    timezoneCombo->clear();
+    QString tzone = shell.getOutput("awk -F '\\t' '!/^#/ { print $3 }' /usr/share/zoneinfo/zone.tab | sort");
+    timezoneCombo->addItems(tzone.split("\n"));
+    timezoneCombo->setCurrentIndex(timezoneCombo->findText(getCmdOut("cat /etc/timezone")));
+
+
+//    // keyboard
+//    shell.run("ls -1 /usr/share/keymaps/i386/azerty > /tmp/mlocale");
+//    shell.run("ls -1 /usr/share/keymaps/i386/qwerty >> /tmp/mlocale");
+//    shell.run("ls -1 /usr/share/keymaps/i386/qwertz >> /tmp/mlocale");
+//    shell.run("ls -1 /usr/share/keymaps/i386/dvorak >> /tmp/mlocale");
+//    shell.run("ls -1 /usr/share/keymaps/i386/fgGIod >> /tmp/mlocale");
+//    shell.run("ls -1 /usr/share/keymaps/mac >> /tmp/mlocale");
+//    keyboardCombo->clear();
+//    fp = popen("sort /tmp/mlocale", "r");
+//    if (fp != NULL) {
+//        while (fgets(line, sizeof line, fp) != NULL) {  // keyboard
+//    shell.run("ls -1 /usr/share/keymaps/i386/azerty > /tmp/mlocale");
+//    shell.run("ls -1 /usr/share/keymaps/i386/qwerty >> /tmp/mlocale");
+//    shell.run("ls -1 /usr/share/keymaps/i386/qwertz >> /tmp/mlocale");
+//    shell.run("ls -1 /usr/share/keymaps/i386/dvorak >> /tmp/mlocale");
+//    shell.run("ls -1 /usr/share/keymaps/i386/fgGIod >> /tmp/mlocale");
+//    shell.run("ls -1 /usr/share/keymaps/mac >> /tmp/mlocale");
+    //keyboardCombo->clear();
+//    fp = popen("sort /tmp/mlocale", "r");
+//    if (fp != NULL) {
+//        while (fgets(line, sizeof line, fp) != NULL) {
+//            i = strlen(line) - 9;
+//            line[i] = '\0';
+//            if (line != NULL && strlen(line) > 1) {
+//                keyboardCombo->addItem(line);
+//            }
+//        }
+//        pclose(fp);
+//    }
+//    QString kb;
+//    kb = getCmdOut("grep XKBLAYOUT /etc/default/keyboard");
+//    kb = kb.section('=', 1);
+//    kb = kb.section(',', 0, 0);
+//    kb.remove(QChar('"'));
+//    if (keyboardCombo->findText(kb) != -1) {
+//        keyboardCombo->setCurrentIndex(keyboardCombo->findText(kb));
+//    } else {
+//        keyboardCombo->setCurrentIndex(keyboardCombo->findText("us"));
+//    }
+//            i = strlen(line) - 9;
+//            line[i] = '\0';
+//            if (line != NULL && strlen(line) > 1) {
+//                keyboardCombo->addItem(line);
+//            }
+//        }
+//        pclose(fp);
+//    }
+//    QString kb;
+//    kb = getCmdOut("grep XKBLAYOUT /etc/default/keyboard");
+//    kb = kb.section('=', 1);
+//    kb = kb.section(',', 0, 0);
+//    kb.remove(QChar('"'));
+//    if (keyboardCombo->findText(kb) != -1) {
+//        keyboardCombo->setCurrentIndex(keyboardCombo->findText(kb));
+//    } else {
+//        keyboardCombo->setCurrentIndex(keyboardCombo->findText("us"));
+//    }
+
+    setupkeyboardbutton();
+
+    // locale
+    localeCombo->clear();
+    QString loc_temp = shell.getOutput("cat /usr/share/antiX/locales.template");
+    localeCombo->addItems(loc_temp.split("\n")); // add all
+    localeCombo->removeItem(localeCombo->findText("#", Qt::MatchStartsWith)); // remove commented out lines
+    QString locale;
+    locale = getCmdOut("grep ^LANG /etc/default/locale").section('=',1);
+    if (localeCombo->findText(locale) != -1) {
+        localeCombo->setCurrentIndex(localeCombo->findText(locale));
+    } else {
+        localeCombo->setCurrentIndex(localeCombo->findText("en_US"));
+    }
+
+    // clock 24/12 default
+    QString lang = getCmdOut("cat /etc/default/locale|grep LANG");
+    if (lang.contains("en_US.UTF-8") || lang.contains("LANG=ar_EG.UTF-8") || lang.contains("LANG=el_GR.UTF-8") || lang.contains("LANG=sq_AL.UTF-8")) {
+        radio12h->setChecked(true);
+    }
+
+    proc = new QProcess(this);
+    timer = new QTimer(this);
+
+    rootLabelEdit->setText("root" + PROJECTSHORTNAME + PROJECTVERSION);
+    homeLabelEdit->setText("home" + PROJECTSHORTNAME);
+    swapLabelEdit->setText("swap" + PROJECTSHORTNAME);
+
+    // if it looks like an apple...
+    if (shell.run("grub-probe -d /dev/sda2 2>/dev/null | grep hfsplus") == 0) {
+        grubPbrButton->setChecked(true);
+        grubMbrButton->setEnabled(false);
+        gmtCheckBox->setChecked(true);
+    }
+    checkUefi();
+}
+
+MInstall::~MInstall() {
+}
+
+/////////////////////////////////////////////////////////////////////////
+// util functions
+
+QString MInstall::getCmdOut(QString cmd)
+{
+    char line[260];
+    const char* ret = "";
+    FILE* fp = popen(cmd.toUtf8(), "r");
+    if (fp == NULL) {
+        return QString (ret);
+    }
+    int i;
+    if (fgets(line, sizeof line, fp) != NULL) {
+        i = strlen(line);
+        line[--i] = '\0';
+        ret = line;
+    }
+    pclose(fp);
+    return QString (ret);
+}
+
+QStringList MInstall::getCmdOuts(QString cmd)
+{
+    char line[260];
+    FILE* fp = popen(cmd.toUtf8(), "r");
+    QStringList results;
+    if (fp == NULL) {
+        return results;
+    }
+    int i;
+    while (fgets(line, sizeof line, fp) != NULL) {
+        i = strlen(line);
+        line[--i] = '\0';
+        results.append(line);
+    }
+    pclose(fp);
+    return results;
+}
+
+// Check if running from a 32bit environment
+bool MInstall::is32bit()
+{
+    return (getCmdOut("uname -m") == "i686");
+}
+
+// Check if running from a 64bit environment
+bool MInstall::is64bit()
+{
+    return (getCmdOut("uname -m") == "x86_64");
+}
+
+
+// Check if running inside VirtualBox
+bool MInstall::isInsideVB()
+{
+    return (shell.run("lspci -d 80ee:beef  | grep -q .") == 0);
+}
+
+
+QString MInstall::getCmdValue(QString cmd, QString key, QString keydel, QString valdel)
+{
+    const char *ret = "";
+    char line[260];
+
+    QStringList strings = getCmdOuts(cmd);
+    for (QStringList::Iterator it = strings.begin(); it != strings.end(); ++it) {
+        strcpy(line, ((QString)*it).toUtf8());
+        char* keyptr = strstr(line, key.toUtf8());
+        if (keyptr != NULL) {
+            // key found
+            strtok(keyptr, keydel.toUtf8());
+            const char* val = strtok(NULL, valdel.toUtf8());
+            if (val != NULL) {
+                ret = val;
+            }
+            break;
+        }
+    }
+    return QString (ret);
+}
+
+QStringList MInstall::getCmdValues(QString cmd, QString key, QString keydel, QString valdel)
+{
+    char line[130];
+    FILE* fp = popen(cmd.toUtf8(), "r");
+    QStringList results;
+    if (fp == NULL) {
+        return results;
+    }
+    int i;
+    while (fgets(line, sizeof line, fp) != NULL) {
+        i = strlen(line);
+        line[--i] = '\0';
+        char* keyptr = strstr(line, key.toUtf8());
+        if (keyptr != NULL) {
+            // key found
+            strtok(keyptr, keydel.toUtf8());
+            const char* val = strtok(NULL, valdel.toUtf8());
+            if (val != NULL) {
+                results.append(val);
+            }
+        }
+    }
+    pclose(fp);
+    return results;
+}
+
+bool MInstall::replaceStringInFile(QString oldtext, QString newtext, QString filepath)
+{
+
+    QString cmd = QString("sed -i 's/%1/%2/g' %3").arg(oldtext).arg(newtext).arg(filepath);
+    if (shell.run(cmd) != 0) {
+        return false;
+    }
+    return true;
+}
+
+void MInstall::updateStatus(QString msg, int val)
+{
+    installLabel->setText(msg.toUtf8());
+    progressBar->setValue(val);
+    qApp->processEvents();
+}
+
+// write out crypttab if encrypting for auto-opening
+void MInstall::writeKeyFile()
+{
+    // create keyfile
+    // add key file to luks containers
+    // get uuid of devices
+    // write out crypttab
+    // if encrypt-auto, add home and swap
+    // if encrypt just home, just add swap
+    // blkid -s UUID -o value devicename for UUID
+    // containerName     /dev/disk/by-uuid/UUID_OF_PARTITION  /root/keyfile  luks >>/etc/crypttab
+    // for auto install, only need to add swap
+    // for root and home, need to add home and swap
+    // for root only, add swap
+    // for home only, add swap
+
+    if (isRootEncrypted) { // if encrypting root
+        QString password = (checkBoxEncryptAuto->isChecked()) ? FDEpassword->text() : FDEpassCust->text();
+
+        //create keyfile
+        shell.run("dd if=/dev/urandom of=/mnt/antiX/root/keyfile bs=1024 count=4");
+        shell.run("chmod 0400 /mnt/antiX/root/keyfile");
+
+        //add keyfile to container
+        QString swapUUID;
+        if (swapDevicePreserve != "/dev/none") {
+            swapUUID = getCmdOut("blkid -s UUID -o value " + swapDevicePreserve);
+
+            QProcess proc;
+            proc.start("cryptsetup luksAddKey " + swapDevicePreserve + " /mnt/antiX/root/keyfile");
+            proc.waitForStarted();
+            proc.write(password.toUtf8() + "\n");
+            proc.waitForFinished();
+        }
+
+        if (isHomeEncrypted) { // if encrypting separate /home
+            QProcess proc;
+            proc.start("cryptsetup luksAddKey " + homeDevicePreserve + " /mnt/antiX/root/keyfile");
+            proc.waitForStarted();
+            proc.write(password.toUtf8() + "\n");
+            proc.waitForFinished();
+        }
+        QString rootUUID = getCmdOut("blkid -s UUID -o value " + rootDevicePreserve);
+        //write crypttab keyfile entry
+        QFile file("/mnt/antiX/etc/crypttab");
+        if (file.open(QIODevice::WriteOnly)) {
+            QTextStream out(&file);
+            out << "rootfs /dev/disk/by-uuid/" + rootUUID +" none luks \n";
+            if (isHomeEncrypted) {
+                QString homeUUID =  getCmdOut("blkid -s UUID -o value " + homeDevicePreserve);
+                out << "homefs /dev/disk/by-uuid/" + homeUUID +" /root/keyfile luks \n";
+            }
+            if (swapDevicePreserve != "/dev/none") {
+                out << "swapfs /dev/disk/by-uuid/" + swapUUID +" /root/keyfile luks,nofail \n";
+            }
+        }
+        file.close();
+    } else if (isHomeEncrypted) { // if encrypting /home without encrypting root
+        QString swapUUID;
+        if (swapDevicePreserve != "/dev/none") {
+            //create keyfile
+            shell.run("dd if=/dev/urandom of=/mnt/antiX/home/.keyfileDONOTdelete bs=1024 count=4");
+            shell.run("chmod 0400 /mnt/antiX/home/.keyfileDONOTdelete");
+
+            //add keyfile to container
+            swapUUID = getCmdOut("blkid -s UUID -o value " + swapDevicePreserve);
+
+            QProcess proc;
+            proc.start("cryptsetup luksAddKey " + swapDevicePreserve + " /mnt/antiX/home/.keyfileDONOTdelete");
+            proc.waitForStarted();
+            proc.write(FDEpassCust->text().toUtf8() + "\n");
+            proc.waitForFinished();
+        }
+        QString homeUUID = getCmdOut("blkid -s UUID -o value " + homeDevicePreserve);
+        //write crypttab keyfile entry
+        QFile file("/mnt/antiX/etc/crypttab");
+        if (file.open(QIODevice::WriteOnly)) {
+            QTextStream out(&file);
+            out << "homefs /dev/disk/by-uuid/" + homeUUID +" none luks \n";
+            if (swapDevicePreserve != "/dev/none") {
+                out << "swapfs /dev/disk/by-uuid/" + swapUUID +" /home/.keyfileDONOTdelete luks,nofail \n";
+                system("sed -i 's/^CRYPTDISKS_MOUNT.*$/CRYPTDISKS_MOUNT=\"\\/home\"/' /mnt/antiX/etc/default/cryptdisks");
+            }
+        }
+        file.close();
+    }
+}
+
+// disable hibernate when using encrypted swap
+void MInstall::disablehiberanteinitramfs()
+{
+    QString cmd;
+    if (isSwapEncrypted) {
+        cmd = "touch /mnt/antiX/initramfs-tools/conf.d/resume";
+        shell.run(cmd);
+        QFile file("/mnt/antiX/etc/initramfs-tools/conf.d/resume");
+        if (file.open(QIODevice::WriteOnly)) {
+            QTextStream out(&file);
+            out << "RESUME=none";
+        }
+        file.close();
+    }
+}
+
+bool MInstall::mountPartition(const QString dev, const QString point, const QString mntops)
+{
+    qDebug() << "+++" << __PRETTY_FUNCTION__ << "+++";
+    mkdir(point.toUtf8(), 0755);
+    QString cmd = QString("/bin/mount %1 %2 -o %3").arg(dev).arg(point).arg(mntops);
+
+    if (shell.run(cmd) != 0) {
+        return false;
+    }
+    return true;
+}
+
+// checks SMART status of the selected disk, returs false if it detects errors and user chooses to abort
+bool MInstall::checkDisk()
+{
+    qDebug() << "+++" << __PRETTY_FUNCTION__ << "+++";
+    QString msg;
+    int ans;
+    QString output;
+
+    QString drv = "/dev/" + diskCombo->currentText().section(" ", 0, 0);
+    output = getCmdOut("smartctl -H " + drv + "|grep -w FAILED");
+    if (output.contains("FAILED")) {
+        msg = output + tr("\n\nThe disk with the partition you selected for installation is failing.\n\n") +
+                tr("You are strongly advised to abort.\n") +
+                tr("If unsure, please exit the Installer and run GSmartControl for more information.\n\n") +
+                tr("Do you want to abort the installation?");
+        ans = QMessageBox::critical(this, QString::null, msg,
+                                    tr("Yes"), tr("No"));
+        if (ans == 0) {
+            return false;
+        }
+    }
+    else {
+        output = getCmdOut("smartctl -A " + drv + "| grep -E \"^  5|^196|^197|^198\" | awk '{ if ( $10 != 0 ) { print $1,$2,$10} }'");
+        if (output != "") {
+            msg = tr("Smartmon tool output:\n\n") + output + "\n\n" +
+                    tr("The disk with the partition you selected for installation passes the S.M.A.R.T. monitor test (smartctl)\n") +
+                    tr("but the tests indicate it will have a higher than average failure rate in the upcoming year.\n") +
+                    tr("If unsure, please exit the Installer and run GSmartControl for more information.\n\n") +
+                    tr("Do you want to continue?");
+            ans = QMessageBox::warning(this, QString::null, msg,
+                                       tr("Yes"), tr("No"));
+            if (ans != 0) {
+                return false;
+            }
+        }
+    }
+    return true;
+}
+
+// check if booted UEFI and if ESP(s) available
+bool MInstall::checkEsp()
+{
+    if (!uefi) {
+        grubEspButton->setEnabled(false);
+        return false;
+    }
+    buildESPlist();
+    // if GPT, and ESP exists
+    if (grubPartCombo->count() > 0) {
+        grubEspButton->setEnabled(true);
+        return true;
+    } else {
+        grubEspButton->setEnabled(false);
+        return false;
+    }
+}
+
+
+// check password length (maybe complexity)
+bool MInstall::checkPassword(const QString &pass)
+{
+    if (pass.length() < 8) {
+        QMessageBox::critical(this, QString::null,
+                              tr("The password needs to be at least\n"
+                                 "%1 characters long. Please select\n"
+                                 "a longer password before proceeding.").arg("8"));
+        return false;
+    }
+    return true;
+}
+
+int MInstall::getPartitionNumber()
+{
+    qDebug() << "+++" << __PRETTY_FUNCTION__ << "+++";
+    return getCmdOut("cat /proc/partitions | grep '[h,s,v].[a-z][1-9]$' | wc -l").toInt();
+}
+
+// unmount antiX in case we are retrying
+void MInstall::prepareToInstall()
+{
+    qDebug() << "+++" << __PRETTY_FUNCTION__ << "+++";
+    updateStatus(tr("Ready to install %1 filesystem").arg(PROJECTNAME), 0);
+
+    // unmount /boot/efi if mounted by previous run
+    if (shell.run("mountpoint -q /mnt/antiX/boot/efi") == 0) {
+        shell.run("umount /mnt/antiX/boot/efi");
+    }
+
+    // unmount /home if it exists
+    shell.run("/bin/umount -l /mnt/antiX/home >/dev/null 2>&1");
+    shell.run("/bin/umount -l /mnt/antiX >/dev/null 2>&1");
+
+    isRootFormatted = false;
+    isHomeFormatted = false;
+}
+
+void MInstall::addItemCombo(QComboBox *cb, const QString *part)
+{
+    // determine which hash to update and exit if called on same combo
+    QHash<QString, int> *removedHash;
+    if (cb == homeCombo) {
+        if (part == prevItemHome) { // return if called to add item on the same combo
+            return;
+        }
+        removedHash = &removedHome;
+    } else if (cb == swapCombo) {
+        if (part == prevItemSwap) { // return if called to add item on the same combo
+            return;
+        }
+        removedHash = &removedSwap;
+    } else if (cb == bootCombo) {
+        if (part == prevItemBoot) { // return if called to add item on the same combo
+            return;
+        }
+        removedHash = &removedBoot;
+    } else { // root
+        if (part == prevItemRoot) { // return if called to add item on the same combo
+            return;
+        }
+        removedHash = &removedRoot;
+    }
+    // remove item from combo and update hash
+    if (removedHash->contains(*part)) {
+        cb->insertItem(removedHash->value(*part), *part);  //index, item
+        removedHash->remove(*part); // clear removed hash
+    }
+}
+
+void MInstall::removeItemCombo(QComboBox *cb, const QString *part)
+{
+    // determine which hash to update and exit if called on same combo
+    QHash<QString, int> *removedHash;
+    if (cb == homeCombo) {
+        if (part == prevItemHome) { // return if called to add item on the same combo
+            return;
+        }
+        removedHash = &removedHome;
+    } else if (cb == swapCombo) {
+        if (part == prevItemSwap) { // return if called to add item on the same combo
+            return;
+        }
+        removedHash = &removedSwap;
+    } else if (cb == bootCombo) {
+        if (part == prevItemBoot) { // return if called to add item on the same combo
+            return;
+        }
+        removedHash = &removedBoot;
+    } else { // root
+        if (part == prevItemRoot) { // return if called to add item on the same combo
+            return;
+        }
+        removedHash = &removedRoot;
+    }
+
+    // find and remove item
+    int index = cb->findText(part->section(" ", 0, 0), Qt::MatchStartsWith);
+    if (index != -1) {
+        cb->removeItem(index);
+        removedHash->insert(*part, index);
+    } else {
+        return;
+    }
+}
+
+// update partition combos
+void MInstall::updatePartCombo(QString *prevItem, const QString &part)
+{
+    // check if prev item selected is different or the same
+    if (*prevItem == part) { // same: do nothing
+        return;
+    } else {
+        addItemCombo(rootCombo, prevItem);
+        addItemCombo(homeCombo, prevItem);
+        addItemCombo(swapCombo, prevItem);
+        addItemCombo(bootCombo, prevItem);
+        if (part.isEmpty() || part == "root" || part == "none") {
+            prevItem->clear();
+        } else { // remove items from combos
+            *prevItem = part; // update selection
+            removeItemCombo(rootCombo, prevItem);
+            removeItemCombo(homeCombo, prevItem);
+            removeItemCombo(swapCombo, prevItem);
+            removeItemCombo(bootCombo, prevItem);
+        }
+    }
+}
+
+bool MInstall::makeSwapPartition(QString dev)
+{
+    qDebug() << "+++" << __PRETTY_FUNCTION__ << "+++";
+    system("swapoff -a");
+    QString cmd = "/sbin/mkswap " + dev + " -L " + swapLabelEdit->text();
+    if (shell.run(cmd) != 0) {
+        // error
+        return false;
+    }
+    return true;
+}
+
+// create ESP at the begining of the drive
+bool MInstall::makeEsp(QString drv, int size)
+{
+    qDebug() << "+++" << __PRETTY_FUNCTION__ << "+++";
+    QString mmcnvmepartdesignator;
+    if (drv.contains("nvme") || drv.contains("mmcblk" )) {
+        mmcnvmepartdesignator = "p";
+    }
+    int err = shell.run("parted -s --align optimal " + drv + " mkpart ESP 1MiB " + QString::number(size) + "MiB");
+    if (err != 0) {
+        qDebug() << "Could not create ESP";
+        return false;
+    }
+
+    err = shell.run("mkfs.msdos -F 32 " + drv + mmcnvmepartdesignator + "1");
+    if (err != 0) {
+        qDebug() << "Could not format ESP";
+        return false;
+    }
+    shell.run("parted -s " + drv + " set 1 esp on");   // sets boot flag and esp flag
+    return true;
+}
+
+bool MInstall::makeLinuxPartition(QString dev, const QString &type, bool bad, const QString &label)
+{
+    qDebug() << "+++" << __PRETTY_FUNCTION__ << "+++";
+    QString homedev = "/dev/" + homeCombo->currentText().section(" ", 0, 0);
+    if (homedev == dev || dev == "/dev/mapper/homefs") {  // if formating /home partition
+        home_mntops = "defaults,noatime";
+    } else {
+        root_mntops = "defaults,noatime";
+    }
+
+    QString cmd;
+    if (type == "reiserfs") {
+        cmd = QString("mkfs.reiserfs -q %1 -l \"%2\"").arg(dev).arg(label);
+    } else if (type == "reiser4") {
+        // reiser4
+        cmd = QString("mkfs.reiser4 -f -y %1 -L \"%2\"").arg(dev).arg(label);
+    } else if (type == "ext3") {
+        // ext3
+        if (bad) {
+            // do with badblocks
+            cmd = QString("mkfs.ext3 -c %1 -L \"%2\"").arg(dev).arg(label);
+        } else {
+            // do no badblocks
+            cmd = QString("mkfs.ext3 -F %1 -L \"%2\"").arg(dev).arg(label);
+        }
+    } else if (type == "ext2") {
+        // ext2
+        if (bad) {
+            // do with badblocks
+            cmd = QString("mkfs.ext2 -c %1 -L \"%2\"").arg(dev).arg(label);
+        } else {
+            // do no badblocks
+            cmd = QString("mkfs.ext2 -F %1 -L \"%2\"").arg(dev).arg(label);
+        }
+    } else if (type == "btrfs") {
+        // btrfs and set up fsck
+        shell.run("/bin/cp -fp /bin/true /sbin/fsck.auto");
+        // set creation options for small drives using btrfs
+        sleep(1);
+        QString size_str = shell.getOutput("/sbin/sfdisk -s " + dev);
+        quint64 size = size_str.toULongLong();
+        size = size / 1024; // in MiB
+        // if drive is smaller than 6GB, create in mixed mode
+        if (size < 6000) {
+            cmd = QString("mkfs.btrfs -f -M -O skinny-metadata %1 -L \"%2\"").arg(dev).arg(label);
+        } else {
+            cmd = QString("mkfs.btrfs -f %1 -L \"%2\"").arg(dev).arg(label);
+        }
+        // if compression has been selected by user, set flag
+        if (type == "btrfs-zlib") {
+            if (homedev == dev || dev == "/dev/mapper/homefs") { // if formating /home partition
+                home_mntops = "defaults,noatime,compress-force=zlib";
+            } else {
+                root_mntops = "defaults,noatime,compress-force=zlib";
+            }
+        } else if (type == "btrfs-lzo") {
+            if (homedev == dev || dev == "/dev/mapper/homefs") {  // if formating /home partition
+                home_mntops = "defaults,noatime,compress-force=lzo";
+            } else {
+                root_mntops = "defaults,noatime,compress-force=lzo";
+            }
+        }
+    } else if (type == "xfs") {
+        cmd = QString("mkfs.xfs -f %1 -L \"%2\"").arg(dev).arg(label);
+    } else if (type == "jfs") {
+        if (bad) {
+            // do with badblocks
+            cmd = QString("mkfs.jfs -q -c %1 -L \"%2\"").arg(dev).arg(label);
+        } else {
+            // do no badblocks
+            cmd = QString("mkfs.jfs -q %1 -L \"%2\"").arg(dev).arg(label);
+        }
+    } else { // must be ext4
+        if (bad) {
+            // do with badblocks
+            cmd = QString("mkfs.ext4 -c %1 -L \"%2\"").arg(dev).arg(label);
+        } else {
+            // do no badblocks
+            cmd = QString("mkfs.ext4 -F %1 -L \"%2\"").arg(dev).arg(label);
+        }
+    }
+    if (shell.run(cmd) != 0) {
+        // error
+        return false;
+    }
+    system("sleep 1");
+
+    if (type.startsWith("ext")) {
+        // ext4 tuning
+        cmd = QString("/sbin/tune2fs -c0 -C0 -i1m %1").arg(dev);
+        if (shell.run(cmd) != 0) {
+            // error
+        }
+    }
+    return true;
+}
+
+// Create and open Luks partitions; return false if it cannot create one
+bool MInstall::makeLuksPartition(const QString &dev, const QString &fs_name, const QByteArray &password)
+{
+    qDebug() << "+++" << __PRETTY_FUNCTION__ << "+++";
+    setCursor(QCursor(Qt::WaitCursor));
+    qApp->processEvents();
+
+    QProcess proc;
+
+    // format partition
+    proc.start("cryptsetup luksFormat --batch-mode " + dev);
+    proc.waitForStarted();
+    proc.write(password + "\n");
+    proc.waitForFinished();
+    if (proc.exitCode() != 0) {
+        setCursor(QCursor(Qt::ArrowCursor));
+        QMessageBox::critical(this, QString::null,
+                              tr("Sorry, could not create %1 LUKS partition").arg(fs_name));
+        return false;
+    }
+
+    // open containers, assigning container names
+    proc.start("cryptsetup luksOpen " + dev + " " + fs_name);
+    proc.waitForStarted();
+    proc.write(password + "\n");
+    proc.waitForFinished();
+    if (proc.exitCode() != 0) {
+        setCursor(QCursor(Qt::ArrowCursor));
+        QMessageBox::critical(this, QString::null,
+                              tr("Sorry, could not open %1 LUKS container").arg(fs_name));
+        return false;
+    }
+    return true;
+}
+
+///////////////////////////////////////////////////////////////////////////
+// in this case use all of the drive
+
+bool MInstall::makeDefaultPartitions()
+{
+    qDebug() << "+++" << __PRETTY_FUNCTION__ << "+++";
+    int ans;
+    int prog = 0;
+
+    QString mmcnvmepartdesignator;
+    mmcnvmepartdesignator.clear();
+
+    QString rootdev, swapdev;
+    QString drv = "/dev/" + diskCombo->currentText().section(" ", 0, 0);
+    QString msg = QString(tr("OK to format and use the entire disk (%1) for %2?").arg(drv).arg(PROJECTNAME));
+    ans = QMessageBox::information(this, QString::null, msg,
+                                   tr("Yes"), tr("No"));
+    if (ans != 0) { // don't format--stop install
+        return false;
+    }
+
+    if (drv.contains("nvme") || drv.contains("mmcblk" )) {
+        mmcnvmepartdesignator = "p";
+    }
+
+    // entire disk, create partitions
+    updateStatus(tr("Creating required partitions"), ++prog);
+
+    // ready to partition
+    // try to be sure that entire drive is available
+    shell.run("/sbin/swapoff -a 2>&1");
+
+    // unmount root part
+    rootdev = drv + mmcnvmepartdesignator + "1";
+    QString cmd = QString("/bin/umount -l %1 >/dev/null 2>&1").arg(rootdev);
+    if (shell.run(cmd) != 0) {
+        qDebug() << "could not umount: " << rootdev;
+    }
+
+    bool ok = true;
+    int free = freeSpaceEdit->text().toInt(&ok,10);
+    if (!ok) {
+        free = 0;
+    }
+
+    // calculate new partition sizes
+    // get the total disk size
+    sleep(1);
+    QString size_str = shell.getOutput("/sbin/sfdisk -s " + drv);
+    quint64 size = size_str.toULongLong();
+    size = size / 1024; // in MiB
+    // pre-compensate for rounding errors in disk geometry
+    size = size - 32;
+    int remaining = size;
+
+    // allocate space for ESP
+    int esp_size = 0;
+    if(uefi) { // if booted from UEFI
+        esp_size = 256;
+        remaining -= esp_size;
+    }
+
+    // allocate space for /boot if encrypting
+    int boot_size = 0;
+    if (checkBoxEncryptAuto->isChecked()){ // set root and swap status encrypted
+        isRootEncrypted = true;
+        isSwapEncrypted = true;
+        boot_size = 512;
+        remaining -= boot_size;
+    }
+
+    // 2048 swap should be ample
+    int swap = 2048;
+    if (remaining < 2048) {
+        swap = 128;
+    } else if (remaining < 3096) {
+        swap = 256;
+    } else if (remaining < 4096) {
+        swap = 512;
+    } else if (remaining < 12288) {
+        swap = 1024;
+    }
+    remaining -= swap;
+
+    if (free > 0 && remaining > 8192) {
+        // allow free_size
+        // remaining is capped until free is satisfied
+        if (free > remaining - 8192) {
+            free = remaining - 8192;
+        }
+        remaining -= free;
+    } else { // no free space
+        free = 0;
+    }
+
+    if(uefi) { // if booted from UEFI make ESP
+        // new GPT partition table
+        int err = shell.run("parted -s " + drv + " mklabel gpt");
+        if (err != 0 ) {
+            qDebug() << "Could not create gpt partition table on " + drv;
+            return false;
+        }
+        // switch for encrypted parts and /boot
+        if (isRootEncrypted) {
+            bootdev = drv + mmcnvmepartdesignator + "2";
+            rootdev = drv + mmcnvmepartdesignator + "3";
+            swapdev = drv + mmcnvmepartdesignator + "4";
+        } else {
+            rootdev = drv + mmcnvmepartdesignator + "2";
+            swapdev = drv + mmcnvmepartdesignator + "3";
+            updateStatus(tr("Formating EFI System Partition (ESP)"), ++prog);
+        }
+        rootDevicePreserve = rootdev;
+        swapDevicePreserve = swapdev;
+
+        if(!makeEsp(drv, esp_size)) {
+            return false;
+        }
+
+    } else {
+        // new msdos partition table
+        cmd = QString("/bin/dd if=/dev/zero of=%1 bs=512 count=100").arg(drv);
+        shell.run(cmd);
+        int err = shell.run("parted -s " + drv + " mklabel msdos");
+        if (err != 0 ) {
+            qDebug() << "Could not create msdos partition table on " + drv;
+            return false;
+        }
+        // switch for encrypted parts and /boot
+        if (isRootEncrypted) {
+            bootdev = drv + mmcnvmepartdesignator + "1";
+            rootdev = drv + mmcnvmepartdesignator + "2";
+            swapdev = drv + mmcnvmepartdesignator + "3";
+        } else {
+            rootdev = drv + mmcnvmepartdesignator + "1";
+            swapdev = drv + mmcnvmepartdesignator + "2";
+        }
+        rootDevicePreserve = rootdev;
+        swapDevicePreserve = swapdev;
+    }
+
+    // create root partition
+    QString start;
+    if (esp_size == 0) {
+        start = "1MiB "; //use 1 MiB to aid alignment
+    } else {
+        start = QString::number(esp_size) + "MiB ";
+    }
+
+    // create boot partition if necessary
+    if (isRootEncrypted){
+        int end_boot = esp_size + boot_size;
+        int err = shell.run("parted -s --align optimal " + drv + " mkpart primary " + start + QString::number(end_boot) + "MiB");
+        if (err != 0) {
+            qDebug() << "Could not create boot partition";
+            return false;
+        }
+        start = QString::number(end_boot) + "MiB ";
+    }
+
+    // if encrypting, boot_size=512, or 0 if not  .  start is set to end_boot if encrypting
+    int end_root = esp_size + boot_size + remaining;
+    int err = shell.run("parted -s --align optimal " + drv + " mkpart primary " + start + QString::number(end_root) + "MiB");
+    if (err != 0) {
+        qDebug() << "Could not create root partition";
+        return false;
+    }
+
+    // create swap partition
+    err = shell.run("parted -s --align optimal " + drv + " mkpart primary " + QString::number(end_root) + "MiB " + QString::number(end_root + swap) + "MiB");
+    if (err != 0) {
+        qDebug() << "Could not create swap partition";
+        return false;
+    }
+
+    // if encrypting, set up LUKS containers for root and swap
+    if (isRootEncrypted) {
+        updateStatus(tr("Setting up LUKS encrypted containers"), ++prog);
+        if(!makeLuksPartition(rootdev, "rootfs", FDEpassword->text().toUtf8()) || !makeLuksPartition(swapdev, "swapfs", FDEpassword->text().toUtf8())) {
+            qDebug() << "could not make LUKS partitions";
+            return false;
+        } else {
+            rootdev="/dev/mapper/rootfs";
+            swapdev="/dev/mapper/swapfs";
+        }
+    }
+
+    updateStatus(tr("Formatting swap partition"), ++prog);
+    system("sleep 1");
+    if (!makeSwapPartition(swapdev)) {
+        return false;
+    }
+    system("sleep 1");
+    shell.run("make-fstab -s");
+    shell.run("/sbin/swapon -a 2>&1");
+
+    // format /boot filesystem if encrypting
+    if (isRootEncrypted) {
+        updateStatus(tr("Formatting boot partition"), ++prog);
+        if (!makeLinuxPartition(bootdev, "ext4", false, "boot")) {
+            return false;
+        }
+    }
+
+    updateStatus(tr("Formatting root partition"), ++prog);
+    if (!makeLinuxPartition(rootdev, "ext4", false, rootLabelEdit->text())) {
+        return false;
+    } else {
+        root_mntops = "defaults,noatime";
+        isRootFormatted = true;
+    }
+
+    // if UEFI is not detected, set flags based on GPT. Else don't set a flag...done by makeESP.
+    if(!uefi) { // set appropriate flags
+        if (isGpt(drv)) {
+            shell.run("parted -s " + drv + " disk_set pmbr_boot on");
+        } else {
+            shell.run("parted -s " + drv + " set 1 boot on");
+        }
+    }
+
+    system("sleep 1");
+
+    // mount partitions
+    if (!mountPartition(rootdev, "/mnt/antiX", root_mntops)) {
+        return false;
+    }
+
+    // on root, make sure it exists
+    system("sleep 1");
+    mkdir("/mnt/antiX/home", 0755);
+
+    on_diskCombo_activated();
+    rootCombo->setCurrentIndex(1);
+    swapCombo->setCurrentIndex(1);
+    homeCombo->setCurrentIndex(0);
+    bootCombo->setCurrentIndex(0);
+
+    return true;
+}
+
+///////////////////////////////////////////////////////////////////////////
+// Make the chosen partitions and mount them
+
+bool MInstall::makeChosenPartitions()
+{
+    qDebug() << "+++" << __PRETTY_FUNCTION__ << "+++";
+    int ans;
+    int prog = 0;
+    QString root_type;
+    QString home_type;
+    QString msg;
+    QString cmd;
+
+    if (checkBoxEncryptRoot->isChecked()) {
+        isRootEncrypted = true;
+    }
+
+    QString drv = "/dev/" + diskCombo->currentText().section(" ", 0, 0).trimmed();
+    bool gpt = isGpt(drv);
+
+    // get config
+    root_type = rootTypeCombo->currentText().toUtf8();
+    home_type = homeTypeCombo->currentText().toUtf8();
+
+    // Root
+    QString rootdev = "/dev/" + rootCombo->currentText().section(" -", 0, 0).trimmed();
+    rootDevicePreserve = rootdev;
+    QStringList rootsplit = getCmdOut("partition-info split-device=" + rootdev).split(" ", QString::SkipEmptyParts);
+
+    // Swap
+    QString swapdev;
+    swapdev = "/dev/" + swapCombo->currentText().section(" -", 0, 0).trimmed();
+    if (checkBoxEncrpytSwap->isChecked() && swapdev != "/dev/none") {
+        isSwapEncrypted = true;
+    }
+    swapDevicePreserve = swapdev;
+    QStringList swapsplit = getCmdOut("partition-info split-device=" + swapdev).split(" ", QString::SkipEmptyParts);
+
+    // Boot
+    if (bootCombo->currentText() == "root") {
+        bootdev = rootdev;
+    } else {
+        bootdev = "/dev/" + bootCombo->currentText().section(" -", 0, 0).trimmed();
+    }
+    QStringList bootsplit = getCmdOut("partition-info split-device=" + bootdev).split(" ", QString::SkipEmptyParts);
+
+    // Home
+    QString homedev = "/dev/" + homeCombo->currentText().section(" -", 0, 0).trimmed();
+    homeDevicePreserve = (homedev == "/dev/root") ? rootdev : homedev;
+    if (checkBoxEncryptHome->isChecked() && homedev != "/dev/root") {
+        isHomeEncrypted = true;
+    }
+    QStringList homesplit = getCmdOut("partition-info split-device=" + homedev).split(" ", QString::SkipEmptyParts);
+
+    if (rootdev == "/dev/none" || rootdev == "/dev/") {
+        QMessageBox::critical(this, QString::null,
+                              tr("You must choose a root partition.\nThe root partition must be at least %1.").arg(MIN_INSTALL_SIZE));
+        return false;
+    }
+
+    // warn if using a non-Linux partition (potential Windows install)
+    cmd = QString("partition-info is-linux=%1").arg(rootdev);
+    if (shell.run(cmd) != 0) {
+        msg = tr("The partition you selected for %1, is not a Linux partition. Are you sure you want to reformat this partition?").arg("root");
+        ans = QMessageBox::warning(this, QString::null, msg,
+                                   tr("Yes"), tr("No"));
+        if (ans != 0) {
+            // don't format--stop install
+            return false;
+        }
+    }
+
+    // warn on formatting or deletion
+    if (!(saveHomeCheck->isChecked() && homedev == "/dev/root")) {
+        msg = QString(tr("OK to format and destroy all data on \n%1 for the / (root) partition?")).arg(rootdev);
+    } else {
+        msg = QString(tr("All data on %1 will be deleted, except for /home\nOK to continue?")).arg(rootdev);
+    }
+    ans = QMessageBox::warning(this, QString::null, msg,
+                               tr("Yes"), tr("No"));
+    if (ans != 0) {
+        // don't format--stop install
+        return false;
+    }
+
+    // format swap
+
+    //if no swap is chosen do nothing
+    if (swapdev != "/dev/none") {
+        //if partition chosen is already swap, don't do anything
+        //check swap fstype
+        cmd = QString("partition-info %1 | cut -d- -f3 | grep swap").arg(swapdev);
+        if (shell.run(cmd) != 0) {
+            msg = tr("OK to format and destroy all data on \n%1 for the swap partition?").arg(swapdev);
+            ans = QMessageBox::warning(this, QString::null, msg,
+                                       tr("Yes"), tr("No"));
+            if (ans != 0) {
+                // don't format--stop install
+                return false;
+            }
+        }
+    }
+    // format /home?
+    if (homedev != "/dev/root") {
+        cmd = QString("partition-info is-linux=%1").arg(homedev);
+        if (shell.run(cmd) != 0) {
+            msg = tr("The partition you selected for %1, is not a Linux partition.\nAre you sure you want to reformat this partition?").arg("/home");
+            ans = QMessageBox::warning(this, QString::null, msg,
+                                       tr("Yes"), tr("No"));
+            if (ans != 0) {
+                // don't format--stop install
+                return false;
+            }
+        }
+        if (saveHomeCheck->isChecked()) {
+            msg = tr("OK to reuse (no reformat) %1 as the /home partition?").arg(homedev);
+        } else {
+            msg = tr("OK to format and destroy all data on %1 for the /home partition?").arg(homedev);
+        }
+
+        ans = QMessageBox::warning(this, QString::null, msg,
+                                   tr("Yes"), tr("No"));
+        if (ans != 0) {
+            // don't format--stop install
+            return false;
+        }
+    }
+    // format /boot?
+    if (bootCombo->currentText() != "root") {
+        // warn if using a non-Linux partition (potential Windows install)
+        cmd = QString("partition-info is-linux=%1").arg(bootdev);
+        if (shell.run(cmd) != 0) {
+            msg = tr("The partition you selected for %1, is not a Linux partition.\nAre you sure you want to reformat this partition?").arg("/boot");
+            ans = QMessageBox::warning(this, QString::null, msg,
+                                       tr("Yes"), tr("No"));
+            if (ans != 0) {
+                // don't format--stop install
+                return false;
+            }
+        }
+        // warn if partition too big (not needed for boot, likely data or other useful partition
+        QString size_str = shell.getOutput("lsblk -nbo SIZE " + bootdev + "|head -n1").trimmed();
+        bool ok = true;
+        quint64 size = size_str.toULongLong(&ok, 10);
+        if (size > 2147483648 || !ok) {  // if > 2GiB or not converted properly
+            msg = tr("The partition you selected for /boot, is larger than expected.\nAre you sure you want to reformat this partition?");
+            ans = QMessageBox::warning(this, QString::null, msg,
+                                       tr("Yes"), tr("No"));
+            if (ans != 0) {
+                // don't format--stop install
+                return false;
+            }
+        }
+    }
+
+    updateStatus(tr("Preparing required partitions"), ++prog);
+
+    // unmount /home part if it exists
+    if (homedev != "/dev/root") {
+        // has homedev
+        if (shell.run("pumount " + homedev) != 0) {
+            // error
+            if (shell.run("swapoff " + homedev) != 0) {
+            }
+        }
+    }
+
+    // unmount root part
+    if (shell.run("pumount " + rootdev) != 0) {
+        // error
+        if (shell.run("swapoff " + rootdev) != 0) {
+        }
+    }
+
+    //if no swap is chosen do nothing
+    if (swapdev != "/dev/none") {
+        //if swap exists and not encrypted, do nothing
+        //check swap fstype
+        cmd = QString("partition-info %1 | cut -d- -f3 | grep swap").arg(swapdev);
+        if (shell.run(cmd) != 0 || checkBoxEncrpytSwap->isChecked()) {
+            if (shell.run("swapoff " + swapdev) != 0) {
+                if (shell.run("pumount " + swapdev) != 0) {
+                }
+            }
+            updateStatus(tr("Formatting swap partition"), ++prog);
+            // always set type
+            if (gpt) {
+                cmd = QString("/sbin/sgdisk /dev/%1 --typecode=%2:8200").arg(swapsplit[0]).arg(swapsplit[1]);
+            } else {
+                cmd = QString("/sbin/sfdisk /dev/%1 --part-type %2 82").arg(swapsplit[0]).arg(swapsplit[1]);
+            }
+            shell.run(cmd);
+            system("sleep 1");
+
+            if (checkBoxEncrpytSwap->isChecked()) {
+                updateStatus(tr("Setting up LUKS encrypted containers"), ++prog);
+                if(!makeLuksPartition(swapdev, "swapfs", FDEpassCust->text().toUtf8())) {
+                    qDebug() << "could not make swap LUKS partition";
+                    return false;
+                } else {
+                    swapdev ="/dev/mapper/swapfs";
+                }
+            }
+
+            if (!makeSwapPartition(swapdev)) {
+                return false;
+            }
+            // enable the new swap partition asap
+            system("sleep 1");
+
+            shell.run("make-fstab -s");
+            shell.run("/sbin/swapon " + swapdev);
+        }
+    }
+    // maybe format root (if not saving /home on root) // or if using --sync option
+    if (!(saveHomeCheck->isChecked() && homedev == "/dev/root") && !(args.contains("--sync") || args.contains("-s"))) {
+        updateStatus(tr("Formatting the / (root) partition"), ++prog);
+        // always set type
+        if (gpt) {
+            cmd = QString("/sbin/sgdisk /dev/%1 --typecode=%2:8303").arg(rootsplit[0]).arg(rootsplit[1]);
+        } else {
+            cmd = QString("/sbin/sfdisk /dev/%1 --part-type %2 83").arg(rootsplit[0]).arg(rootsplit[1]);
+        }
+        shell.run(cmd);
+        system("sleep 1");
+
+        if (checkBoxEncryptRoot->isChecked()) {
+            updateStatus(tr("Setting up LUKS encrypted containers"), ++prog);
+            if(!makeLuksPartition(rootdev, "rootfs", FDEpassCust->text().toUtf8())) {
+                qDebug() << "could not make root LUKS partition";
+                return false;
+            } else {
+                rootdev="/dev/mapper/rootfs";
+            }
+        }
+        if (!makeLinuxPartition(rootdev, root_type, badblocksCheck->isChecked(), rootLabelEdit->text())) {
+            return false;
+        }
+        system("sleep 1");
+        isRootFormatted = true;
+    }
+    if (!mountPartition(rootdev, "/mnt/antiX", root_mntops)) {
+        return false;
+    }
+
+    // format and mount /boot if different than root
+    if (bootCombo->currentText() != "root") {
+        updateStatus(tr("Formatting boot partition"), ++prog);
+        // always set type
+        if (gpt) {
+            cmd = QString("/sbin/sgdisk /dev/%1 --typecode=%2:ef02").arg(bootsplit[0]).arg(bootsplit[1]);
+        } else {
+            cmd = QString("/sbin/sfdisk /dev/%1 --part-type %2 83").arg(bootsplit[0]).arg(bootsplit[1]);
+        }
+        if (!makeLinuxPartition(bootdev, "ext4", false, "boot")) {
+            return false;
+        }
+    }
+
+    // maybe format home
+    if (saveHomeCheck->isChecked()) {
+        // save home
+        if (homedev != "/dev/root") {
+            // not on root
+            updateStatus(tr("Mounting the /home partition"), ++prog);
+            if (!mountPartition(homedev, "/mnt/antiX/home", home_mntops)) {
+                return false;
+            }
+        } else {
+            // on root, make sure it exists
+            system("sleep 1");
+            mkdir("/mnt/antiX/home", 0755);
+        }
+    } else {
+        // don't save home
+        shell.run("/bin/rm -r /mnt/antiX/home >/dev/null 2>&1");
+
+        if (isHomeEncrypted) {
+            updateStatus(tr("Setting up LUKS encrypted containers"), ++prog);
+            if(!makeLuksPartition(homedev, "homefs", FDEpassCust->text().toUtf8())) {
+                qDebug() << "could not make home LUKS partition";
+                return false;
+            } else {
+                homedev="/dev/mapper/homefs";
+            }
+        }
+
+        mkdir("/mnt/antiX/home", 0755);
+
+        if (homedev != "/dev/root") { // not on root
+            updateStatus(tr("Formatting the /home partition"), ++prog);
+            // always set type
+            if (gpt) {
+                cmd = QString("/sbin/sgdisk /dev/%1 --typecode=%2:8302").arg(homesplit[0]).arg(homesplit[1]);
+            } else {
+                cmd = QString("/sbin/sfdisk /dev/%1 --part-type %2 83").arg(homesplit[0]).arg(homesplit[1]);
+            }
+            shell.run(cmd);
+            system("sleep 1");
+
+            if (!makeLinuxPartition(homedev, home_type, badblocksCheck->isChecked(), homeLabelEdit->text())) {
+                return false;
+            }
+            system("sleep 1");
+
+            if (!mountPartition(homedev, "/mnt/antiX/home", home_mntops)) {
+                return false;
+            }
+            isHomeFormatted = true;
+        }
+    }
+    // mount all swaps
+    system("sleep 1");
+    if (checkBoxEncrpytSwap->isChecked() && swapdev != "/dev/none") { // swapon -a doens't mount LUKS swap
+        shell.run("swapon " + swapdev);
+    }
+    shell.run("/sbin/swapon -a 2>&1");
+
+    return true;
+}
+
+void MInstall::installLinux()
+{
+    qDebug() << "+++" << __PRETTY_FUNCTION__ << "+++";
+    QString rootdev;
+
+    //use /dev/mapper designations if ecryption is checked
+    if (isRootEncrypted) {
+        rootdev = "/dev/mapper/rootfs";
+    } else {
+        QString drv = "/dev/" + diskCombo->currentText().section(" ", 0, 0);
+        QString rootdev = "/dev/" + rootCombo->currentText().section(" -", 0, 0).trimmed();
+    }
+
+    // maybe root was formatted or using --sync option
+    if (isRootFormatted || args.contains("--sync") || args.contains("-s")) {
+        // yes it was
+        copyLinux();
+    } else {
+        // no--it's being reused
+        updateStatus(tr("Mounting the / (root) partition"), 3);
+        mountPartition(rootdev, "/mnt/antiX", root_mntops);
+        // set all connections in advance
+        disconnect(timer, SIGNAL(timeout()), 0, 0);
+        connect(timer, SIGNAL(timeout()), this, SLOT(delTime()));
+        disconnect(proc, SIGNAL(started()), 0, 0);
+        connect(proc, SIGNAL(started()), this, SLOT(delStart()));
+        disconnect(proc, SIGNAL(finished(int, QProcess::ExitStatus)), 0, 0);
+        connect(proc, SIGNAL(finished(int, QProcess::ExitStatus)), this, SLOT(delDone(int, QProcess::ExitStatus)));
+        // remove all folders in root except for /home
+        QString cmd = "/bin/bash -c \"find /mnt/antiX -mindepth 1 -maxdepth 1 ! -name home -exec rm -r {} \\;\"";
+        proc->start(cmd);
+    }
+}
+
+// create /etc/fstab file
+void MInstall::makeFstab()
+{
+    // get config
+    QString rootdev = rootDevicePreserve;
+    QString homedev = homeDevicePreserve;
+    QString swapdev = swapDevicePreserve;
+
+    // if encrypting, modify devices to /dev/mapper categories
+    if (isRootEncrypted){
+        rootdev = "/dev/mapper/rootfs";
+    }
+    if (isHomeEncrypted) {
+        homedev = "/dev/mapper/homefs";
+    }
+    if (isSwapEncrypted) {
+        swapdev = "/dev/mapper/swapfs";
+    }
+    qDebug() << "Create fstab entries for:";
+    qDebug() << "rootdev" << rootdev;
+    qDebug() << "homedev" << homedev;
+    qDebug() << "swapdev" << swapdev;
+    qDebug() << "bootdev" << bootdev;
+
+
+    QString fstype = getPartType(rootdev);
+    QString dump_pass = "1 1";
+
+    if (fstype.startsWith("btrfs")) {
+        dump_pass = "1 0";
+    } else if (fstype.startsWith("reiser") ) {
+        root_mntops += ",notail";
+        dump_pass = "0 0";
+    }
+
+    QFile file("/mnt/antiX/etc/fstab");
+    if (file.open(QIODevice::WriteOnly)) {
+        QTextStream out(&file);
+        out << "# Pluggable devices are handled by uDev, they are not in fstab\n";
+        out << rootdev + " / " + fstype + " " + root_mntops + " " + dump_pass + "\n";
+        //add bootdev if present
+        //only ext4 (for now) for max compatibility with other linuxes
+        if (!bootdev.isEmpty() && bootdev != rootDevicePreserve) {
+            out << bootdev + " /boot ext4 " + root_mntops + " 1 1 \n";
+        }
+        if (!homedev.isEmpty() && homedev != rootDevicePreserve) {
+            fstype = getPartType(homedev);
+            if (isHomeFormatted) {
+                dump_pass = "1 2";
+                if (fstype.startsWith("btrfs")) {
+                    dump_pass = "1 2";
+                } else if (fstype.startsWith("reiser") ) {
+                    home_mntops += ",notail";
+                    dump_pass = "0 0";
+                }
+                out << homedev + " /home " + fstype + " " + home_mntops + " " + dump_pass + "\n";
+            } else { // if not formatted
+                out << homedev + " /home " + fstype + " defaults,noatime 1 2\n";
+            }
+        }
+        if (!swapdev.isEmpty() && swapdev != "/dev/none") {
+            out << swapdev +" swap swap defaults 0 0 \n";
+        }
+        file.close();
+    }
+    // if POPULATE_MEDIA_MOUNTPOINTS is true in gazelle-installer-data, then use the --mntpnt switch
+    if (POPULATE_MEDIA_MOUNTPOINTS) {
+        runCmd("/sbin/make-fstab -O --install /mnt/antiX --mntpnt=/media");
+    }
+
+    qDebug() << "change fstab entries to use UUIDs";
+    // set mounts for chroot
+    runCmd("mount -o bind /dev /mnt/antiX/dev");
+    runCmd("mount -o bind /sys /mnt/antiX/sys");
+    runCmd("mount -o bind /proc /mnt/antiX/proc");
+
+    runCmd("chroot /mnt/antiX dev2uuid_fstab");
+
+    qDebug() << "clear chroot env";
+    runCmd("umount /mnt/antiX/proc");
+    runCmd("umount /mnt/antiX/sys");
+    runCmd("umount /mnt/antiX/dev");
+}
+
+void MInstall::copyLinux()
+{
+    qDebug() << "+++" << __PRETTY_FUNCTION__ << "+++";
+    // make empty dirs for opt, dev, proc, sys, run,
+    // home already done
+    updateStatus(tr("Creating system directories"), 9);
+    mkdir("/mnt/antiX/opt", 0755);
+    mkdir("/mnt/antiX/dev", 0755);
+    mkdir("/mnt/antiX/proc", 0755);
+    mkdir("/mnt/antiX/sys", 0755);
+    mkdir("/mnt/antiX/run", 0755);
+
+    //if separate /boot in use, mount that to /mnt/antiX/boot
+    if (!bootdev.isEmpty() && bootdev != rootDevicePreserve) {
+        mkdir("/mnt/antiX/boot", 0755);
+        shell.run("fsck.ext4 -y " + bootdev, QStringList("quiet")); // needed to run fsck because sfdisk --part-type can mess up the partition
+        if (!mountPartition(bootdev, "/mnt/antiX/boot", root_mntops)) {
+            qDebug() << "Could not mount /boot on " + bootdev;
+            return;
+        }
+    }
+
+    // copy most except usr, mnt and home
+    // must copy boot even if saving, the new files are required
+    // media is already ok, usr will be done next, home will be done later
+    // set all connections in advance
+    disconnect(timer, SIGNAL(timeout()), 0, 0);
+    connect(timer, SIGNAL(timeout()), this, SLOT(copyTime()));
+    disconnect(proc, SIGNAL(started()), 0, 0);
+    connect(proc, SIGNAL(started()), this, SLOT(copyStart()));
+    disconnect(proc, SIGNAL(finished(int, QProcess::ExitStatus)), 0, 0);
+    connect(proc, SIGNAL(finished(int, QProcess::ExitStatus)), this, SLOT(copyDone(int, QProcess::ExitStatus)));
+    // setup and start the process
+    QString cmd;
+    cmd = "/bin/cp -a";
+    if (args.contains("--sync") || args.contains("-s")) {
+        cmd = "rsync -a --delete";
+        if (saveHomeCheck->isChecked()) {
+            cmd.append(" --filter 'protect home/*'");
+        }
+    }
+    cmd.append(" /live/aufs/bin /live/aufs/boot /live/aufs/dev");
+    cmd.append(" /live/aufs/etc /live/aufs/lib /live/aufs/lib64 /live/aufs/media /live/aufs/mnt");
+    cmd.append(" /live/aufs/opt /live/aufs/root /live/aufs/sbin /live/aufs/selinux /live/aufs/usr");
+    cmd.append(" /live/aufs/var /live/aufs/home /mnt/antiX");
+    if (args.contains("--nocopy") || args.contains("-n")) {
+        proc->start("");
+    } else {
+        proc->start(cmd);
+    }
+}
+
+///////////////////////////////////////////////////////////////////////////
+// install loader
+
+// build a grub configuration and install grub
+bool MInstall::installLoader()
+{
+    qDebug() << "+++" << __PRETTY_FUNCTION__ << "+++";
+    QString cmd;
+    QString val = getCmdOut("ls /mnt/antiX/boot | grep 'initrd.img-3.6'");
+
+    // the old initrd is not valid for this hardware
+    if (!val.isEmpty()) {
+        runCmd("rm -f /mnt/antiX/boot/" + val);
+    }
+
+    if (!grubCheckBox->isChecked()) {
+        // skip it
+        return true;
+    }
+
+    QString bootdrv = grubBootCombo->currentText().section(" ", 0, 0);
+
+    //add switch to change root partition info
+    QString rootpart;
+    if (isRootEncrypted) {
+        rootpart = "mapper/rootfs";
+    } else {
+        rootpart = rootCombo->currentText().section(" ", 0, 0);
+    }
+    QString boot;
+
+    if (grubMbrButton->isChecked()) {
+        boot = bootdrv;
+        QString drive = rootpart;
+        QString part_num = rootpart;
+        part_num.remove(QRegularExpression("\\D+\\d*\\D+")); // remove the non-digit part to get the number of the root partition
+        drive.remove(QRegularExpression("\\d*$|p\\d*$"));    // remove partition number to get the root drive
+        if (!isGpt("/dev/" + drive)) {
+            qDebug() << "parted -s /dev/" + drive + " set " + part_num + " boot on";
+            runCmd("parted -s /dev/" + drive + " set " + part_num + " boot on");
+        }
+    } else if (grubPbrButton->isChecked()) {
+        boot = grubPartCombo->currentText().section(" ", 0, 0);
+    } else if (grubEspButton->isChecked()) {
+//        if (entireDiskButton->isChecked()) { // don't use PMBR if installing on ESP and doing automatic partitioning
+//            runCmd("parted -s /dev/" + bootdrv + " disk_set pmbr_boot off");
+//        }
+        // find first ESP on the boot disk
+
+        //cmd = QString("partition-info find-esp=%1").arg(bootdrv);
+        boot = grubPartCombo->currentText().trimmed();
+
+//        if (boot.isEmpty()) {
+//            //try fallback method
+//            //modification for mmc/nvme devices that don't always update the parttype uuid
+//            cmd = QString("parted " + bootdrv + " -l -m|grep -m 1 \"boot, esp\"|cut -d: -f1");
+//            qDebug() << "parted command" << cmd;
+//            boot = getCmdOut(cmd);
+//            if (boot.isEmpty()) {
+//                qDebug() << "could not find ESP on: " << bootdrv;
+//                return false;
+//            }
+//            if (bootdrv.contains("nvme") || bootdrv.contains("mmcblk")) {
+//                boot = bootdrv + "p" + boot;
+//            } else {
+//                boot = bootdrv + boot;
+//            }
+//        }
+        qDebug() << "boot for grub routine = " << boot;
+    }
+    // install Grub?
+    QString msg = tr("OK to install GRUB bootloader at %1 ?").arg(boot);
+    int ans = QMessageBox::warning(this, QString::null, msg,
+                                   tr("Yes"), tr("No"));
+    if (ans != 0) {
+        return false;
+    }
+    setCursor(QCursor(Qt::WaitCursor));
+    QProgressDialog *progress = new QProgressDialog(this);
+    bar = new QProgressBar(progress);
+    progress->setWindowModality(Qt::WindowModal);
+    progress->setWindowFlags(Qt::Dialog | Qt::CustomizeWindowHint | Qt::WindowTitleHint |Qt::WindowSystemMenuHint | Qt::WindowStaysOnTopHint);
+    progress->setCancelButton(0);
+    progress->setLabelText(tr("Please wait till GRUB is installed, it might take a couple of minutes."));
+    progress->setAutoClose(false);
+    progress->setBar(bar);
+    bar->setTextVisible(false);
+    timer->start(100);
+    connect(timer, SIGNAL(timeout()), this, SLOT(procTime()));
+    progress->show();
+    progress->installEventFilter(this);
+    qApp->processEvents();
+    nextButton->setEnabled(false);
+
+    // set mounts for chroot
+    runCmd("mount -o bind /dev /mnt/antiX/dev");
+    runCmd("mount -o bind /sys /mnt/antiX/sys");
+    runCmd("mount -o bind /proc /mnt/antiX/proc");
+
+    QString arch;
+
+    // install new Grub now
+    if (!grubEspButton->isChecked()) {
+        cmd = QString("grub-install --target=i386-pc --recheck --no-floppy --force --boot-directory=/mnt/antiX/boot /dev/%1").arg(boot);
+    } else {
+        runCmd("mkdir /mnt/antiX/boot/efi");
+        QString mount = QString("mount /dev/%1 /mnt/antiX/boot/efi").arg(boot);
+        runCmd(mount);
+        // rename arch to match grub-install target
+        arch = getCmdOut("cat /sys/firmware/efi/fw_platform_size");
+        if (arch == "32") {
+            arch = "i386";
+        } else if (arch == "64") {
+            arch = "x86_64";
+        }
+
+        cmd = QString("chroot /mnt/antiX grub-install --target=%1-efi --efi-directory=/boot/efi --bootloader-id=" + PROJECTSHORTNAME +"%2 --recheck").arg(arch).arg(PROJECTVERSION);
+    }
+
+    qDebug() << "Installing Grub";
+    if (runCmd(cmd) != 0) {
+        // error
+        progress->close();
+        setCursor(QCursor(Qt::ArrowCursor));
+        QMessageBox::critical(this, QString::null,
+                              tr("Sorry, installing GRUB failed. This may be due to a change in the disk formatting. You can uncheck GRUB and finish installing then reboot to the LiveDVD or LiveUSB and repair the installation with the reinstall GRUB function."));
+        runCmd("umount /mnt/antiX/proc; umount /mnt/antiX/sys; umount /mnt/antiX/dev");
+        if (runCmd("mountpoint -q /mnt/antiX/boot/efi") == 0) {
+            runCmd("umount /mnt/antiX/boot/efi");
+        }
+        nextButton->setEnabled(true);
+        return false;
+    }
+
+    //added non-live boot codes to those in /etc/default/grub, remove duplicates
+    //get non-live boot codes
+    QString cmdline = getCmdOut("/live/bin/non-live-cmdline");
+
+    //get /etc/default/grub codes
+    QSettings grubSettings("/etc/default/grub", QSettings::NativeFormat);
+    QString grubDefault=grubSettings.value("GRUB_CMDLINE_LINUX_DEFAULT").toString();
+    qDebug() << "grubDefault is " << grubDefault;
+
+    //covert qstrings to qstringlists and join the default and non-live lists together
+    QStringList finalcmdline=cmdline.split(" ");
+    finalcmdline.append(grubDefault.split(" "));
+    qDebug() << "intermediate" << finalcmdline;
+
+    //remove any duplicate codes in list (typically splash)
+    finalcmdline.removeDuplicates();
+
+    //remove vga=ask
+    finalcmdline.removeAll("vga=ask");
+
+    //remove boot_image code
+    finalcmdline.removeAll("BOOT_IMAGE=/antiX/vmlinuz");
+
+    //remove nosplash boot code if configured in installer.conf
+    if (REMOVE_NOSPLASH) {
+        finalcmdline.removeAll("nosplash");
+    }
+    //remove in null or empty strings that might have crept in
+    finalcmdline.removeAll({});
+    qDebug() << "Add cmdline options to Grub" << finalcmdline;
+
+    //convert qstringlist back into normal qstring
+    QString finalcmdlinestring = finalcmdline.join(" ");
+    qDebug() << "cmdlinestring" << finalcmdlinestring;
+
+    //get qstring boot codes read for sed command
+    finalcmdlinestring.replace('\\', "\\\\");
+    finalcmdlinestring.replace('|', "\\|");
+
+    //do the replacement in /etc/default/grub
+    qDebug() << "Add cmdline options to Grub";
+    cmd = QString("sed -i -r 's|^(GRUB_CMDLINE_LINUX_DEFAULT=).*|\\1\"%1\"|' /mnt/antiX/etc/default/grub").arg(finalcmdlinestring);
+    runCmd(cmd);
+
+
+    //copy memtest efi files if needed
+
+    if (uefi) {
+        if (arch == "i386") {
+            runCmd("mkdir -p /mnt/antiX/boot/uefi-mt");
+            runCmd("cp /live/boot-dev/boot/uefi-mt/mtest-32.efi /mnt/antiX/boot/uefi-mt");
+        } else {
+            runCmd("mkdir -p /mnt/antiX/boot/uefi-mt");
+            runCmd("cp /live/boot-dev/boot/uefi-mt/mtest-64.efi /mnt/antiX/boot/uefi-mt");
+        }
+    }
+
+    //update grub with new config
+
+    qDebug() << "Update Grub";
+    runCmd("chroot /mnt/antiX update-grub");
+
+    qDebug() << "Update initramfs";
+    runCmd("chroot /mnt/antiX update-initramfs -u -t -k all");
+    qDebug() << "clear chroot env";
+    runCmd("umount /mnt/antiX/proc");
+    runCmd("umount /mnt/antiX/sys");
+    runCmd("umount /mnt/antiX/dev");
+    if (runCmd("mountpoint -q /mnt/antiX/boot/efi") == 0) {
+        runCmd("umount /mnt/antiX/boot/efi");
+    }
+
+    setCursor(QCursor(Qt::ArrowCursor));
+    timer->stop();
+    progress->close();
+    nextButton->setEnabled(true);
+    return true;
+}
+
+bool MInstall::isGpt(QString drv)
+{
+    QString cmd = QString("blkid %1 | grep -q PTTYPE=\\\"gpt\\\"").arg(drv);
+    return (shell.run(cmd) == 0);
+}
+
+void MInstall::checkUefi()
+{
+    // return false if not uefi, or if a bad combination, like 32 bit iso and 64 bit uefi)
+    if (system("uname -m | grep -q i686") == 0 && system("grep -q 64 /sys/firmware/efi/fw_platform_size") == 0) {
+        uefi = false;
+    } else {
+        uefi = (system("test -d /sys/firmware/efi") == 0);
+    }
+    qDebug() << "uefi =" << uefi;
+}
+
+/////////////////////////////////////////////////////////////////////////
+// create the user, can not be rerun
+
+bool MInstall::setUserName()
+{
+    qDebug() << "+++" << __PRETTY_FUNCTION__ << "+++";
+    if (args.contains("--nocopy") || args.contains("-n")) {
+        return true;
+    }
+    int ans;
+    DIR *dir;
+    QString msg, cmd;
+
+    // see if user directory already exists
+    QString dpath = QString("/mnt/antiX/home/%1").arg(userNameEdit->text());
+    if ((dir = opendir(dpath.toUtf8())) != NULL) {
+        // already exists
+        closedir(dir);
+        msg = tr("The home directory for %1 already exists.Would you like to reuse the old home directory?").arg(userNameEdit->text());
+        setCursor(QCursor(Qt::ArrowCursor));
+        ans = QMessageBox::information(this, QString::null, msg,
+                                       tr("Yes"), tr("No"));
+        if (ans != 0) {
+            // don't reuse -- maybe save the old home
+            msg = tr("Would you like to save the old home directory\nand create a new home directory?");
+            ans = QMessageBox::information(this, QString::null, msg,
+                                           tr("Yes"), tr("No"));
+            if (ans == 0) {
+                // save the old directory
+                cmd = QString("mv -f %1 %2.001").arg(dpath).arg(dpath);
+                if (shell.run(cmd) != 0) {
+                    cmd = QString("mv -f %1 %2.002").arg(dpath).arg(dpath);
+                    if (shell.run(cmd) != 0) {
+                        cmd = QString("mv -f %1 %2.003").arg(dpath).arg(dpath);
+                        if (shell.run(cmd) != 0) {
+                            cmd = QString("mv -f %1 %2.004").arg(dpath).arg(dpath);
+                            if (shell.run(cmd) != 0) {
+                                cmd = QString("mv -f %1 %2.005").arg(dpath).arg(dpath);
+                                if (shell.run(cmd) != 0) {
+                                    QMessageBox::critical(this, QString::null,
+                                                          tr("Sorry, failed to save old home directory. Before proceeding,\nyou'll have to select a different username or\ndelete a previously saved copy of your home directory."));
+                                    return false;
+                                }
+                            }
+                        }
+                    }
+                }
+            } else {
+                // don't save and don't reuse -- delete?
+                msg = tr("Would you like to delete the old home directory for %1?").arg(userNameEdit->text());
+                ans = QMessageBox::information(this, QString::null, msg,
+                                               tr("Yes"), tr("No"));
+                if (ans == 0) {
+                    // delete the directory
+                    setCursor(QCursor(Qt::WaitCursor));
+                    cmd = QString("rm -f %1").arg(dpath);
+                    if (shell.run(cmd) != 0) {
+                        setCursor(QCursor(Qt::ArrowCursor));
+                        QMessageBox::critical(this, QString::null,
+                                              tr("Sorry, failed to delete old home directory. Before proceeding, \nyou'll have to select a different username."));
+                        return false;
+                    }
+                } else {
+                    // don't save, reuse or delete -- can't proceed
+                    setCursor(QCursor(Qt::ArrowCursor));
+                    QMessageBox::critical(this, QString::null,
+                                          tr("You've chosen to not use, save or delete the old home directory.\nBefore proceeding, you'll have to select a different username."));
+                    return false;
+                }
+            }
+        }
+    }
+    setCursor(QCursor(Qt::WaitCursor));
+    if ((dir = opendir(dpath.toUtf8())) == NULL) {
+        // dir does not exist, must create it
+        // copy skel to demo
+        if (shell.run("cp -a /mnt/antiX/etc/skel /mnt/antiX/home") != 0) {
+            setCursor(QCursor(Qt::ArrowCursor));
+            QMessageBox::critical(this, QString::null,
+                                  tr("Sorry, failed to create user directory."));
+            return false;
+        }
+        cmd = QString("mv -f /mnt/antiX/home/skel %1").arg(dpath);
+        if (shell.run(cmd) != 0) {
+            setCursor(QCursor(Qt::ArrowCursor));
+            QMessageBox::critical(this, QString::null,
+                                  tr("Sorry, failed to name user directory."));
+            return false;
+        }
+    } else {
+        // dir does exist, clean it up
+        cmd = QString("cp -n /mnt/antiX/etc/skel/.bash_profile %1").arg(dpath);
+        shell.run(cmd);
+        cmd = QString("cp -n /mnt/antiX/etc/skel/.bashrc %1").arg(dpath);
+        shell.run(cmd);
+        cmd = QString("cp -n /mnt/antiX/etc/skel/.gtkrc %1").arg(dpath);
+        shell.run(cmd);
+        cmd = QString("cp -n /mnt/antiX/etc/skel/.gtkrc-2.0 %1").arg(dpath);
+        shell.run(cmd);
+        cmd = QString("cp -Rn /mnt/antiX/etc/skel/.config %1").arg(dpath);
+        shell.run(cmd);
+        cmd = QString("cp -Rn /mnt/antiX/etc/skel/.local %1").arg(dpath);
+        shell.run(cmd);
+    }
+    // saving Desktop changes
+    if (saveDesktopCheckBox->isChecked()) {
+        shell.run("su -c 'dconf reset /org/blueman/transfer/shared-path' demo"); //reset blueman path
+        cmd = QString("rsync -a /home/demo/ %1 --exclude '.cache' --exclude '.gvfs' --exclude '.dbus' --exclude '.Xauthority' --exclude '.ICEauthority' --exclude '.mozilla' --exclude 'Installer.desktop' --exclude 'minstall.desktop' --exclude 'Desktop/antixsources.desktop' --exclude '.jwm/menu' --exclude '.icewm/menu' --exclude '.fluxbox/menu' --exclude '.config/rox.sourceforge.net/ROX-Filer/pb_antiX-fluxbox' --exclude '.config/rox.sourceforge.net/ROX-Filer/pb_antiX-icewm' --exclude '.config/rox.sourceforge.net/ROX-Filer/pb_antiX-jwm'").arg(dpath);
+        if (shell.run(cmd) != 0) {
+            setCursor(QCursor(Qt::ArrowCursor));
+            QMessageBox::critical(this, QString::null,
+                                  tr("Sorry, failed to save desktop changes."));
+        } else {
+            cmd = QString("grep -rl \"home/demo\" " + dpath + "| xargs sed -i 's|home/demo|home/" + userNameEdit->text() + "|g'");
+            shell.run(cmd);
+        }
+    }
+    // fix the ownership, demo=newuser
+    cmd = QString("chown -R demo:demo %1").arg(dpath);
+    if (shell.run(cmd) != 0) {
+        setCursor(QCursor(Qt::ArrowCursor));
+        QMessageBox::critical(this, QString::null,
+                              tr("Sorry, failed to set ownership of user directory."));
+        return false;
+    }
+
+    // change in files
+    replaceStringInFile("demo", userNameEdit->text(), "/mnt/antiX/etc/group");
+    replaceStringInFile("demo", userNameEdit->text(), "/mnt/antiX/etc/gshadow");
+    replaceStringInFile("demo", userNameEdit->text(), "/mnt/antiX/etc/passwd");
+    replaceStringInFile("demo", userNameEdit->text(), "/mnt/antiX/etc/shadow");
+    replaceStringInFile("demo", userNameEdit->text(), "/mnt/antiX/etc/slim.conf");
+    replaceStringInFile("demo", userNameEdit->text(), "/mnt/antiX/etc/lightdm/lightdm.conf");
+    if (autologinCheckBox->isChecked()) {
+        replaceStringInFile("#auto_login", "auto_login", "/mnt/antiX/etc/slim.conf");
+        replaceStringInFile("#default_user ", "default_user ", "/mnt/antiX/etc/slim.conf");
+    }
+    else {
+        replaceStringInFile("auto_login", "#auto_login", "/mnt/antiX/etc/slim.conf");
+        replaceStringInFile("default_user ", "#default_user ", "/mnt/antiX/etc/slim.conf");
+        replaceStringInFile("autologin-user=", "#autologin-user=", "/mnt/antiX/etc/lightdm/lightdm.conf");
+    }
+    cmd = QString("touch /mnt/antiX/var/mail/%1").arg(userNameEdit->text());
+    shell.run(cmd);
+
+//    // Encrypt /home and swap partition
+//    if (encryptCheckBox->isChecked() && shell.run("modprobe ecryptfs") == 0 ) {
+
+//        // set mounts for chroot
+//        shell.run("mount -o bind /dev /mnt/antiX/dev");
+//        shell.run("mount -o bind /dev/shm /mnt/antiX/dev/shm");
+//        shell.run("mount -o bind /sys /mnt/antiX/sys");
+//        shell.run("mount -o bind /proc /mnt/antiX/proc");
+
+//        // encrypt /home
+//        cmd = "chroot /mnt/antiX ecryptfs-migrate-home -u " + userNameEdit->text();
+//        FILE *fp = popen(cmd.toUtf8(), "w");
+//        bool fpok = true;
+//        cmd = QString("%1\n").arg(rootPasswordEdit->text());
+//        if (fp != NULL) {
+//            sleep(4);
+//            if (fputs(cmd.toUtf8(), fp) >= 0) {
+//                fflush(fp);
+//             } else {
+//                fpok = false;
+//            }
+//            pclose(fp);
+//        } else {
+//            fpok = false;
+//        }
+
+//        if (!fpok) {
+//            shell.run("umount -l /mnt/antiX/proc; umount -l /mnt/antiX/sys; umount -l /mnt/antiX/dev/shm; umount -l /mnt/antiX/dev");
+//            setCursor(QCursor(Qt::ArrowCursor));
+//            QMessageBox::critical(this, QString::null,
+//                                  tr("Sorry, could not encrypt /home/") + userNameEdit->text());
+//            return false;
+//        }
+
+//        // encrypt swap
+//        qDebug() << "Encrypt swap";
+//        if (runCmd("chroot /mnt/antiX ecryptfs-setup-swap --force") != 0) {
+//            qDebug() << "could not encrypt swap partition";
+//        }
+//        // clean up, remove folder only if one usename.* directory is present
+//        if (getCmdOuts("find /mnt/antiX/home -maxdepth 1  -type d -name " + userNameEdit->text() + ".*").length() == 1) {
+//            shell.run("rm -r "+ dpath + ".*");
+//        }
+//    }
+
+
+    shell.run("umount -l /mnt/antiX/proc; umount -l /mnt/antiX/sys; umount -l /mnt/antiX/dev/shm; umount -l /mnt/antiX/dev");
+    setCursor(QCursor(Qt::ArrowCursor));
+    return true;
+}
+
+// get the type of the partition
+QString MInstall::getPartType(const QString dev)
+{
+    qDebug() << "+++" << __PRETTY_FUNCTION__ << "+++";
+    return shell.getOutput("blkid " + dev + " -o value -s TYPE");
+}
+
+bool MInstall::setPasswords()
+{
+    qDebug() << "+++" << __PRETTY_FUNCTION__ << "+++";
+    if (args.contains("--nocopy") || args.contains("-n")) {
+        return true;
+    }
+
+    setCursor(QCursor(Qt::WaitCursor));
+    qApp->processEvents();
+
+    QProcess proc;
+    proc.start("chroot /mnt/antiX passwd root");
+    proc.waitForStarted();
+    proc.write(rootPasswordEdit->text().toUtf8() + "\n");
+    sleep(1);
+    proc.write(rootPasswordEdit->text().toUtf8() + "\n");
+    proc.waitForFinished();
+
+    if (proc.exitCode() != 0) {
+        setCursor(QCursor(Qt::ArrowCursor));
+        QMessageBox::critical(this, QString::null,
+                              tr("Sorry, unable to set root password."));
+        return false;
+    }
+
+    proc.start("chroot /mnt/antiX passwd demo");
+    proc.waitForStarted();
+    proc.write(userPasswordEdit->text().toUtf8() + "\n");
+    sleep(1);
+    proc.write(userPasswordEdit->text().toUtf8() + "\n");
+    proc.waitForFinished();
+
+    if (proc.exitCode() != 0) {
+        setCursor(QCursor(Qt::ArrowCursor));
+        QMessageBox::critical(this, QString::null,
+                              tr("Sorry, unable to set user password."));
+        return false;
+    }
+    setCursor(QCursor(Qt::ArrowCursor));
+    return true;
+}
+
+bool MInstall::setUserInfo()
+{
+    //validate data before proceeding
+    // see if username is reasonable length
+    if (strlen(userNameEdit->text().toUtf8()) < 2) {
+        QMessageBox::critical(this, QString::null,
+                              tr("The user name needs to be at least\n"
+                                 "2 characters long. Please select\n"
+                                 "a longer name before proceeding."));
+        return false;
+    } else if (!userNameEdit->text().contains(QRegExp("^[a-zA-Z_][a-zA-Z0-9_-]*[$]?$"))) {
+        QMessageBox::critical(this, QString::null,
+                              tr("The user name cannot contain special\n"
+                                 " characters or spaces.\n"
+                                 "Please choose another name before proceeding."));
+        return false;
+    }
+    if (strlen(userPasswordEdit->text().toUtf8()) < 2) {
+        QMessageBox::critical(this, QString::null,
+                              tr("The user password needs to be at least\n"
+                                 "2 characters long. Please select\n"
+                                 "a longer password before proceeding."));
+        return false;
+    }
+    if (strlen(rootPasswordEdit->text().toUtf8()) < 2) {
+        QMessageBox::critical(this, QString::null,
+                              tr("The root password needs to be at least\n"
+                                 "2 characters long. Please select\n"
+                                 "a longer password before proceeding."));
+        return false;
+    }
+    // check that user name is not already used
+    QString cmd = QString("grep '^\\b%1\\b' /etc/passwd >/dev/null").arg(userNameEdit->text());
+    if (shell.run(cmd) == 0) {
+        QMessageBox::critical(this, QString::null,
+                              tr("Sorry that name is in use.\n"
+                                 "Please select a different name.\n"));
+        return false;
+    }
+
+    if (strcmp(userPasswordEdit->text().toUtf8(), userPasswordEdit2->text().toUtf8()) != 0) {
+        QMessageBox::critical(this, QString::null,
+                              tr("The user password entries do\n"
+                                 "not match.  Please try again."));
+        return false;
+    }
+    if (strcmp(rootPasswordEdit->text().toUtf8(), rootPasswordEdit2->text().toUtf8()) != 0) {
+        QMessageBox::critical(this, QString::null,
+                              tr("The root password entries do\n"
+                                 " not match.  Please try again."));
+        return false;
+    }
+    if (strlen(userPasswordEdit->text().toUtf8()) < 2) {
+        QMessageBox::critical(this, QString::null,
+                              tr("The user password needs to be at least\n"
+                                 "2 characters long. Please select\n"
+                                 "a longer password before proceeding."));
+        return false;
+    }
+    if (strlen(rootPasswordEdit->text().toUtf8()) < 2) {
+        QMessageBox::critical(this, QString::null,
+                              tr("The root password needs to be at least\n"
+                                 "2 characters long. Please select\n"
+                                 "a longer password before proceeding."));
+        return false;
+    }
+    setCursor(QCursor(Qt::WaitCursor));
+    qApp->processEvents();
+    if (!setPasswords()) {
+        return false;
+    }
+    return setUserName();
+}
+
+/////////////////////////////////////////////////////////////////////////
+// set the computer name, can not be rerun
+
+bool MInstall::setComputerName()
+{
+    qDebug() << "+++" << __PRETTY_FUNCTION__ << "+++";
+    // see if name is reasonable
+    if (computerNameEdit->text().length() < 2) {
+        QMessageBox::critical(this, QString::null,
+                              tr("Sorry your computer name needs to be\nat least 2 characters long. You'll have to\nselect a different name before proceeding."));
+        return false;
+    } else if (computerNameEdit->text().contains(QRegExp("[^0-9a-zA-Z-.]|^[.-]|[.-]$|\\.\\."))) {
+        QMessageBox::critical(this, QString::null,
+                              tr("Sorry your computer name contains invalid characters.\nYou'll have to select a different\nname before proceeding."));
+        return false;
+    }
+    // see if name is reasonable
+    if (computerDomainEdit->text().length() < 2) {
+        QMessageBox::critical(this, QString::null,
+                              tr("Sorry your computer domain needs to be at least\n2 characters long. You'll have to select a different\nname before proceeding."));
+        return false;
+    } else if (computerDomainEdit->text().contains(QRegExp("[^0-9a-zA-Z-.]|^[.-]|[.-]$|\\.\\."))) {
+        QMessageBox::critical(this, QString::null,
+                              tr("Sorry your computer domain contains invalid characters.\nYou'll have to select a different\nname before proceeding."));
+        return false;
+    }
+
+    QString val = getCmdValue("dpkg -s samba | grep '^Status'", "ok", " ", " ");
+    if (val.compare("installed") == 0) {
+        // see if name is reasonable
+        if (computerGroupEdit->text().length() < 2) {
+            QMessageBox::critical(this, QString::null,
+                                  tr("Sorry your workgroup needs to be at least\n2 characters long. You'll have to select a different\nname before proceeding."));
+            return false;
+        }
+        //replaceStringInFile(PROJECTSHORTNAME + "1", computerNameEdit->text(), "/mnt/antiX/etc/samba/smb.conf");
+        replaceStringInFile("WORKGROUP", computerGroupEdit->text(), "/mnt/antiX/etc/samba/smb.conf");
+    }
+    if (sambaCheckBox->isChecked()) {
+        shell.run("mv -f /mnt/antiX/etc/rc5.d/K01smbd /mnt/antiX/etc/rc5.d/S06smbd >/dev/null 2>&1");
+        shell.run("mv -f /mnt/antiX/etc/rc4.d/K01smbd /mnt/antiX/etc/rc4.d/S06smbd >/dev/null 2>&1");
+        shell.run("mv -f /mnt/antiX/etc/rc3.d/K01smbd /mnt/antiX/etc/rc3.d/S06smbd >/dev/null 2>&1");
+        shell.run("mv -f /mnt/antiX/etc/rc2.d/K01smbd /mnt/antiX/etc/rc2.d/S06smbd >/dev/null 2>&1");
+        shell.run("mv -f /mnt/antiX/etc/rc5.d/K01samba-ad-dc /mnt/antiX/etc/rc5.d/S01samba-ad-dc >/dev/null 2>&1");
+        shell.run("mv -f /mnt/antiX/etc/rc4.d/K01samba-ad-dc /mnt/antiX/etc/rc4.d/S01samba-ad-dc >/dev/null 2>&1");
+        shell.run("mv -f /mnt/antiX/etc/rc3.d/K01samba-ad-dc /mnt/antiX/etc/rc3.d/S01samba-ad-dc >/dev/null 2>&1");
+        shell.run("mv -f /mnt/antiX/etc/rc2.d/K01samba-ad-dc /mnt/antiX/etc/rc2.d/S01samba-ad-dc >/dev/null 2>&1");
+        shell.run("mv -f /mnt/antiX/etc/rc5.d/K01nmbd /mnt/antiX/etc/rc5.d/S01nmbd >/dev/null 2>&1");
+        shell.run("mv -f /mnt/antiX/etc/rc4.d/K01nmbd /mnt/antiX/etc/rc4.d/S01nmbd >/dev/null 2>&1");
+        shell.run("mv -f /mnt/antiX/etc/rc3.d/K01nmbd /mnt/antiX/etc/rc3.d/S01nmbd >/dev/null 2>&1");
+        shell.run("mv -f /mnt/antiX/etc/rc2.d/K01nmbd /mnt/antiX/etc/rc2.d/S01nmbd >/dev/null 2>&1");
+    } else {
+        shell.run("mv -f /mnt/antiX/etc/rc5.d/S06smbd /mnt/antiX/etc/rc5.d/K01smbd >/dev/null 2>&1");
+        shell.run("mv -f /mnt/antiX/etc/rc4.d/S06smbd /mnt/antiX/etc/rc4.d/K01smbd >/dev/null 2>&1");
+        shell.run("mv -f /mnt/antiX/etc/rc3.d/S06smbd /mnt/antiX/etc/rc3.d/K01smbd >/dev/null 2>&1");
+        shell.run("mv -f /mnt/antiX/etc/rc2.d/S06smbd /mnt/antiX/etc/rc2.d/K01smbd >/dev/null 2>&1");
+        shell.run("mv -f /mnt/antiX/etc/rc5.d/S01samba-ad-dc /mnt/antiX/etc/rc5.d/K01samba-ad-dc >/dev/null 2>&1");
+        shell.run("mv -f /mnt/antiX/etc/rc4.d/S01samba-ad-dc /mnt/antiX/etc/rc4.d/K01samba-ad-dc >/dev/null 2>&1");
+        shell.run("mv -f /mnt/antiX/etc/rc3.d/S01samba-ad-dc /mnt/antiX/etc/rc3.d/K01samba-ad-dc >/dev/null 2>&1");
+        shell.run("mv -f /mnt/antiX/etc/rc2.d/S01samba-ad-dc /mnt/antiX/etc/rc2.d/K01samba-ad-dc >/dev/null 2>&1");
+        shell.run("mv -f /mnt/antiX/etc/rc5.d/S01nmbd /mnt/antiX/etc/rc5.d/K01nmbd >/dev/null 2>&1");
+        shell.run("mv -f /mnt/antiX/etc/rc4.d/S01nmbd /mnt/antiX/etc/rc4.d/K01nmbd >/dev/null 2>&1");
+        shell.run("mv -f /mnt/antiX/etc/rc3.d/S01nmbd /mnt/antiX/etc/rc3.d/K01nmbd >/dev/null 2>&1");
+        shell.run("mv -f /mnt/antiX/etc/rc2.d/S01nmbd /mnt/antiX/etc/rc2.d/K01nmbd >/dev/null 2>&1");
+    }
+
+    // systemd check
+    QString systemdcheck = getCmdOut("readlink /mnt/antiX/sbin/init)");
+
+    if (!systemdcheck.isEmpty()) {
+        if (!sambaCheckBox->isChecked()) {
+            runCmd("chroot /mnt/antiX systemctl disable smbd");
+            runCmd("chroot /mnt/antiX systemctl disable nmbd");
+            runCmd("chroot /mnt/antiX systemctl disable samba-ad-dc");
+            runCmd("chroot /mnt/antiX systemctl mask smbd");
+            runCmd("chroot /mnt/antiX systemctl mask nmbd");
+            runCmd("chroot /mnt/antiX systemctl mask samba-ad-dc");
+        }
+    }
+
+    //replaceStringInFile(PROJECTSHORTNAME + "1", computerNameEdit->text(), "/mnt/antiX/etc/hosts");
+    QString cmd;
+    cmd = QString("sed -i 's/'\"$(grep 127.0.0.1 /etc/hosts | grep -v localhost | head -1 | awk '{print $2}')\"'/" + computerNameEdit->text() + "/' /mnt/antiX/etc/hosts");
+    shell.run(cmd);
+    cmd = QString("echo \"%1\" | cat > /mnt/antiX/etc/hostname").arg(computerNameEdit->text());
+    shell.run(cmd);
+    cmd = QString("echo \"%1\" | cat > /mnt/antiX/etc/mailname").arg(computerNameEdit->text());
+    shell.run(cmd);
+    cmd = QString("sed -i 's/.*send host-name.*/send host-name \"%1\";/g' /mnt/antiX/etc/dhcp/dhclient.conf").arg(computerNameEdit->text());
+    shell.run(cmd);
+    cmd = QString("echo \"%1\" | cat > /mnt/antiX/etc/defaultdomain").arg(computerDomainEdit->text());
+    shell.run(cmd);
+
+    return true;
+}
+
+void MInstall::setLocale()
+{
+    qDebug() << "+++" << __PRETTY_FUNCTION__ << "+++";
+    QString cmd2;
+    QString cmd;
+    //QString kb = keyboardCombo->currentText();
+    //keyboard
+//    QString cmd = QString("chroot /mnt/antiX /usr/sbin/install-keymap \"%1\"").arg(kb);
+//    shell.run(cmd);
+//    if (kb == "uk") {
+//        kb = "gb";
+//    }
+//    if (kb == "us") {
+//        cmd = QString("sed -i 's/.*us/XKBLAYOUT=\"%1/g' /mnt/antiX/etc/default/keyboard").arg(kb);
+//    } else {
+//        cmd = QString("sed -i 's/.*us/XKBLAYOUT=\"%1,us/g' /mnt/antiX/etc/default/keyboard").arg(kb);
+//    }
+//    shell.run(cmd);
+
+    //locale
+    cmd = QString("chroot /mnt/antiX /usr/sbin/update-locale \"LANG=%1\"").arg(localeCombo->currentText());
+    qDebug() << "Update locale";
+    runCmd(cmd);
+    cmd = QString("Language=%1").arg(localeCombo->currentText());
+
+    // /etc/localtime is either a file or a symlink to a file in /usr/share/zoneinfo. Use the one selected by the user.
+    //replace with link
+    cmd = QString("ln -nfs /usr/share/zoneinfo/%1 /mnt/antiX/etc/localtime").arg(timezoneCombo->currentText());
+    shell.run(cmd);
+    cmd = QString("ln -nfs /usr/share/zoneinfo/%1 /etc/localtime").arg(timezoneCombo->currentText());
+    shell.run(cmd);
+    // /etc/timezone is text file with the timezone written in it. Write the user-selected timezone in it now.
+    cmd = QString("echo %1 > /mnt/antiX/etc/timezone").arg(timezoneCombo->currentText());
+    shell.run(cmd);
+    cmd = QString("echo %1 > /etc/timezone").arg(timezoneCombo->currentText());
+    shell.run(cmd);
+
+    // timezone
+    shell.run("cp -f /etc/default/rcS /mnt/antiX/etc/default");
+    // Set clock to use LOCAL
+    if (gmtCheckBox->isChecked()) {
+        shell.run("echo '0.0 0 0.0\n0\nLOCAL' > /etc/adjtime");
+    } else {
+        shell.run("echo '0.0 0 0.0\n0\nUTC' > /etc/adjtime");
+    }
+    shell.run("hwclock --hctosys");
+    QString rootdev, homedev;
+    if (isRootEncrypted) {
+        rootdev = "/dev/mapper/rootfs";
+    } else {
+        rootdev = "/dev/" + rootCombo->currentText().section(" ", 0, 0);
+    }
+
+    homedev = "/dev/" + homeCombo->currentText().section(" ", 0, 0);
+    if (isHomeEncrypted) {
+        homedev = "/dev/mapper/homefs";
+    }
+    shell.run("umount -R /mnt/antiX");
+    mountPartition(rootdev, "/mnt/antiX", root_mntops);
+    if (homedev != "/dev/root" && homedev != rootdev) {
+        mountPartition(homedev, "/mnt/antiX/home", home_mntops);
+    }
+    shell.run("cp -f /etc/adjtime /mnt/antiX/etc/");
+
+    // Set clock format
+    if (radio12h->isChecked()) {
+        //mx systems
+        shell.run("sed -i '/data0=/c\\data0=%l:%M' /home/demo/.config/xfce4/panel/xfce4-orageclock-plugin-1.rc");
+        shell.run("sed -i '/data0=/c\\data0=%l:%M' /mnt/antiX/etc/skel/.config/xfce4/panel/xfce4-orageclock-plugin-1.rc");
+        //antix systems
+        shell.run("sed -i 's/%H:%M/%l:%M/g' /mnt/antiX/etc/skel/.icewm/preferences");
+        shell.run("sed -i 's/%k:%M/%l:%M/g' /mnt/antiX/etc/skel/.fluxbox/init");
+        shell.run("sed -i 's/%k:%M/%l:%M/g' /mnt/antiX/etc/skel/.jwm/tray");
+    } else {
+        //mx systems
+        shell.run("sed -i '/data0=/c\\data0=%H:%M' /home/demo/.config/xfce4/panel/xfce4-orageclock-plugin-1.rc");
+        shell.run("sed -i '/data0=/c\\data0=%H:%M' /mnt/antiX/etc/skel/.config/xfce4/panel/xfce4-orageclock-plugin-1.rc");
+        //antix systems
+        shell.run("sed -i 's/%H:%M/%H:%M/g' /mnt/antiX/etc/skel/.icewm/preferences");
+        shell.run("sed -i 's/%k:%M/%k:%M/g' /mnt/antiX/etc/skel/.fluxbox/init");
+        shell.run("sed -i 's/%k:%M/%k:%M/g' /mnt/antiX/etc/skel/.jwm/tray");
+    }
+
+    // localize repo
+    qDebug() << "Localize repo";
+    runCmd("chroot /mnt/antiX localize-repo default");
+}
+
+void MInstall::setServices()
+{
+    qDebug() << "+++" << __PRETTY_FUNCTION__ << "+++";
+    setCursor(QCursor(Qt::WaitCursor));
+
+    qDebug() << "Setting Services";
+
+    // systemd check
+    QString systemdcheck = getCmdOut("readlink /mnt/antiX/sbin/init)");
+
+    QTreeWidgetItemIterator it(csView);
+    while (*it) {
+        QString service = (*it)->text(0);
+        qDebug() << "Service: " << service;
+        if ((*it)->checkState(0) == Qt::Checked) {
+            if (systemdcheck.isEmpty()) {
+                runCmd("chroot /mnt/antiX update-rc.d " + service + " enable");
+            } else {
+                runCmd("chroot /mnt/antiX systemctl enable " + service);
+            }
+        } else {
+            if (systemdcheck.isEmpty()) {
+                runCmd("chroot /mnt/antiX update-rc.d " + service + " disable");
+            } else {
+                runCmd("chroot /mnt/antiX systemctl disable " + service);
+                runCmd("chroot /mnt/antiX systemctl mask " + service);
+            }
+        }
+        ++it;
+    }
+
+    if (!isInsideVB()) {
+        shell.run("mv -f /mnt/antiX/etc/rc5.d/S01virtualbox-guest-utils /mnt/antiX/etc/rc5.d/K01virtualbox-guest-utils >/dev/null 2>&1");
+        shell.run("mv -f /mnt/antiX/etc/rc4.d/S01virtualbox-guest-utils /mnt/antiX/etc/rc4.d/K01virtualbox-guest-utils >/dev/null 2>&1");
+        shell.run("mv -f /mnt/antiX/etc/rc3.d/S01virtualbox-guest-utils /mnt/antiX/etc/rc3.d/K01virtualbox-guest-utils >/dev/null 2>&1");
+        shell.run("mv -f /mnt/antiX/etc/rc2.d/S01virtualbox-guest-utils /mnt/antiX/etc/rc2.d/K01virtualbox-guest-utils >/dev/null 2>&1");
+        shell.run("mv -f /mnt/antiX/etc/rcS.d/S21virtualbox-guest-x11 /mnt/antiX/etc/rcS.d/K21virtualbox-guest-x11 >/dev/null 2>&1");
+    }
+
+    setCursor(QCursor(Qt::ArrowCursor));
+
+}
+
+void MInstall::stopInstall()
+{
+    qDebug() << "+++" << __PRETTY_FUNCTION__ << "+++";
+    int curr = widgetStack->currentIndex();
+    int c = widgetStack->count();
+
+    if (curr == 3) {
+        procAbort();
+        QApplication::beep();
+        return;
+    } else if (curr >= c-3) {
+        int ans = QMessageBox::information(this, QString::null,
+                                             tr("Installation and configuration is complete.\n"
+                                              "To use the new installation, reboot without the installation media.\n\n"
+                                              "Do you want to reboot now?"),
+                                           tr("Yes"), tr("No"));
+        if (args.contains("--pretend") || args.contains("-p")) {
+                qApp->exit(0);
+                return;
+        }
+        if (ans == 0) {
+            system("/bin/rm -rf /mnt/antiX/mnt/antiX");
+            system("/bin/umount -lR /mnt/antiX >/dev/null 2>&1");
+            if (isRootEncrypted) {
+                system("cryptsetup luksClose rootfs");
+            }
+            if (isHomeEncrypted) {
+                system("cryptsetup luksClose homefs");
+            }
+            if (isSwapEncrypted) {
+                system("swapoff /dev/mapper/swapfs");
+                system("cryptsetup luksClose swapfs");
+            }
+            system("sleep 1");
+            system("swapoff -a");
+            system("/usr/local/bin/persist-config --shutdown --command reboot");
+            return;
+        } else {
+            close();
+        }
+
+    } else if (curr > 3) {
+        int ans = QMessageBox::critical(this, QString::null,
+                                        tr("The installation and configuration is incomplete.\nDo you really want to stop now?"),
+                                        tr("Yes"), tr("No"));
+        if (ans != 0) {
+            return;
+        }
+    }
+}
+
+void MInstall::unmountGoBack(QString msg)
+{
+    qDebug() << "+++" << __PRETTY_FUNCTION__ << "+++";
+    shell.run("/bin/umount -l /mnt/antiX/home >/dev/null 2>&1");
+    shell.run("/bin/umount -l /mnt/antiX >/dev/null 2>&1");
+    if (isRootEncrypted) {
+        system("cryptsetup luksClose rootfs");
+    }
+    if (isHomeEncrypted) {
+        system("cryptsetup luksClose homefs");
+    }
+    if (isSwapEncrypted) {
+        system("swapoff /dev/mapper/swapfs");
+        system("cryptsetup luksClose swapfs");
+    }
+    goBack(msg);
+}
+
+void MInstall::goBack(QString msg)
+{
+    QMessageBox::critical(this, QString::null, msg);
+    gotoPage(1);
+}
+
+
+// logic displaying pages
+int MInstall::showPage(int curr, int next)
+{
+    bool pretend = args.contains("--pretend") || args.contains("-p");
+
+    if (next == 4) { // going to Step_Boot
+        grubPartCombo->hide();
+        grubPartLabel->hide();
+    }
+
+    if (next == 2 && curr == 1) { // at Step_Disk (forward)
+        if (entireDiskButton->isChecked()) {
+            if (checkBoxEncryptAuto->isChecked() && !checkPassword(FDEpassword->text())) {
+                return curr;
+            }
+            return 3;
+        }
+    } else if  (next == 3 && curr == 2) {// at Step_Partition (fwd)
+        if (checkBoxEncrpytSwap->isChecked() || checkBoxEncryptHome->isChecked() || checkBoxEncryptRoot->isChecked()) {
+            if (!checkPassword(FDEpassCust->text())) {
+                return curr;
+            }
+            if (bootCombo->currentText() == "root") {
+                if (checkBoxEncryptRoot->isChecked()) {
+                    QMessageBox::critical(this, QString::null, tr("You must choose a separate boot partition when encrypting root."));
+                    return curr;
+                }
+            }
+        }
+    } else if (next == 3 && curr == 4) { // at Step_Boot screen (back)
+        return 1;
+    } else if (next == 5 && curr == 4) { // at Step_Boot screen (forward)
+        if (pretend) {
+            return next + 1; // skip Services screen
+        }
+        if (!installLoader()) {
+            return curr;
+        } else {
+            return next + 1; // skip Services screen
+        }
+    } else if (next == 9 && curr == 8) { // at Step_User_Accounts (forward)
+        if (pretend) {
+            return next;
+        }
+        if (!setUserInfo()) {
+            return curr;
+        }
+    } else if (next == 7 && curr == 6) { // at Step_Network (forward)
+        if (pretend) {
+            return next;
+        }
+        if (!setComputerName()) {
+            return curr;
+        }
+    } else if (next == 5 && curr == 6) { // at Step_Network (forward)
+       return 4; // go to Step_Boot
+    } else if (next == 8 && curr == 7) { // at Step_Localization (forward)
+        if (pretend) {
+            return next;
+        }
+        setLocale();
+        // Detect snapshot-backup account(s)
+        // test if there's another user than demo in /home, if exists, copy the /home and skip to next step, also skip account setup if demo is present on squashfs
+        if (shell.run("ls /home | grep -v lost+found | grep -v demo | grep -v snapshot | grep -q [a-zA-Z0-9]") == 0 || shell.run("test -d /live/linux/home/demo") == 0) {
+            setCursor(QCursor(Qt::WaitCursor));
+            QString cmd = "rsync -a /home/ /mnt/antiX/home/ --exclude '.cache' --exclude '.gvfs' --exclude '.dbus' --exclude '.Xauthority' --exclude '.ICEauthority'";
+            shell.run(cmd);
+            setCursor(QCursor(Qt::ArrowCursor));
+            next +=1;
+        }
+    } else if (next == 6 && curr == 5) { // at Step_Services (forward)
+        if (pretend) {
+            return 7; // Step_Localization
+        }
+        setServices();
+        return 7; // goes back to the screen that called Services screen
+    } else if (next == 4 && curr == 5) { // at Step_Services (backward)
+        return 7; // goes back to the screen that called Services screen
+    }
+    return next;
+}
+
+void MInstall::pageDisplayed(int next)
+{
+    QString val;
+
+    switch (next) {
+    case 1: // choose disk
+
+        setCursor(QCursor(Qt::ArrowCursor));
+        ((MMain *)mmn)->setHelpText(tr("<p><b>General Instructions</b><br/>BEFORE PROCEEDING, CLOSE ALL OTHER APPLICATIONS.</p>"
+                                       "<p>On each page, please read the instructions, make your selections, and then click on Next when you are ready to proceed. "
+                                       "You will be prompted for confirmation before any destructive actions are performed.</p>"
+                                       "<p>Installation requires about %1 of space. %2 or more is preferred. "
+                                       "You can use the entire disk or you can put the installation on existing partitions. </p>"
+                                       "<p>If you are running Mac OS or Windows OS (from Vista onwards), you may have to use that system's software to set up partitions and boot manager before installing.</p>"
+                                       "<p>The ext2, ext3, ext4, jfs, xfs, btrfs and reiserfs Linux filesystems are supported and ext4 is recommended.</p>").arg(MIN_INSTALL_SIZE).arg(PREFERRED_MIN_INSTALL_SIZE) + tr(""
+                                       "<p>Autoinstall will place home on the root partition.</p>") + tr(""
+                                       "<p><b>Encryption</b><br/>Encryption is possible via LUKS.  A password is required (8 characters minimum length)</p>") + tr(""
+                                       "<p>A separate unencrypted boot partition is required.</p>") + tr(""
+                                       "<p>When encryption is used with autoinstall, the separate boot partition will be automatically created</p>"));
+        ((MMain *)mmn)->mainHelp->resize(((MMain *)mmn)->tab->size());
+        break;
+
+    case 2:  // choose partition
+        setCursor(QCursor(Qt::ArrowCursor));
+        ((MMain *)mmn)->setHelpText(tr("<p><b>Limitations</b><br/>Remember, this software is provided AS-IS with no warranty what-so-ever. "
+                                       "It's solely your responsibility to backup your data before proceeding.</p>"
+                                       "<p><b>Choose Partitions</b><br/>%1 requires a root partition. The swap partition is optional but highly recommended. If you want to use the Suspend-to-Disk feature of %1, you will need a swap partition that is larger than your physical memory size.</p>"
+                                       "<p>If you choose a separate /home partition it will be easier for you to upgrade in the future, but this will not be possible if you are upgrading from an installation that does not have a separate home partition.</p>"
+                                       "<p><b>Upgrading</b><br/>To upgrade from an existing Linux installation, select the same home partition as before and check the preference to preserve data in /home.</p>"
+                                       "<p>If you are preserving an existing /home directory tree located on your root partition, the installer will not reformat the root partition. "
+                                       "As a result, the installation will take much longer than usual.</p>"
+                                       "<p><b>Preferred Filesystem Type</b><br/>For %1, you may choose to format the partitions as ext2, ext3, ext4, jfs, xfs, btrfs or reiser. </p>"
+                                       "<p>Additional compression options are available for drives using btrfs. "
+                                       "Lzo is fast, but the compression is lower. Zlib is slower, with higher compression.</p>"
+                                       "<p><b>Bad Blocks</b><br/>If you choose ext2, ext3 or ext4 as the format type, you have the option of checking and correcting for bad blocks on the drive. "
+                                       "The badblock check is very time consuming, so you may want to skip this step unless you suspect that your drive has bad blocks.</p>").arg(PROJECTNAME)+ tr(""
+                                       "<p><b>Encryption</b><br/>Encryption is possible via LUKS.  A password is required (8 characters minimum length)</p>") + tr(""
+                                       "<p>A separate unencrypted boot partition is required.</p>"));
+        ((MMain *)mmn)->mainHelp->resize(((MMain *)mmn)->tab->size());
+        break;
+
+    case 3: // installation step
+        backButton->setEnabled(false);
+        if (args.contains("--pretend") || args.contains("-p")) {
+            buildServiceList(); // build anyway
+            gotoPage(4);
+            return;
+        }
+        if (!checkDisk()) {
+            goBack(tr("Returning to Step 1 to select another disk."));
+            break;
+        }
+        setCursor(QCursor(Qt::WaitCursor));
+        tipsEdit->setText(tr("<p><b>Special Thanks</b><br/>Thanks to everyone who has chosen to support %1 with their time, money, suggestions, work, praise, ideas, promotion, and/or encouragement.</p>"
+                             "<p>Without you there would be no %1.</p>"
+                             "<p>%2 Dev Team</p>").arg(PROJECTNAME).arg(PROJECTSHORTNAME));
+        ((MMain *)mmn)->setHelpText(tr("<p><b>Installation in Progress</b><br/>"
+                                       " %1 is installing.  For a fresh install, this will probably take 3-20 minutes, depending on the speed of your system and the size of any partitions you are reformatting.</p>"
+                                       "<p>If you click the Abort button, the installation will be stopped as soon as possible.</p>").arg(PROJECTNAME));
+        nextButton->setEnabled(false);
+        prepareToInstall();
+        if (entireDiskButton->isChecked()) {
+            if (!makeDefaultPartitions()) {
+                // failed
+                nextButton->setEnabled(true);
+                goBack(tr("Failed to create required partitions.\nReturning to Step 1."));
+                break;
+            }
+        } else {
+            if (!makeChosenPartitions()) {
+                // failed
+                nextButton->setEnabled(true);
+                goBack(tr("Failed to prepare chosen partitions.\nReturning to Step 1."));
+                break;
+            }
+        }
+        system("sleep 1");
+        installLinux();
+        buildServiceList();
+        break;
+
+    case 4: // set bootloader
+        checkEsp();
+        setCursor(QCursor(Qt::ArrowCursor));
+        ((MMain *)mmn)->setHelpText(tr("<p><b>Select Boot Method</b><br/> %1 uses the GRUB bootloader to boot %1 and MS-Windows. "
+                                       "<p>By default GRUB2 is installed in the Master Boot Record or ESP (EFI System Partition for 64-bit UEFI boot systems) of your boot drive and replaces the boot loader you were using before. This is normal.</p>"
+                                       "<p>If you choose to install GRUB2 at root instead, then GRUB2 will be installed at the beginning of the root partition. This option is for experts only.</p>"
+                                       "<p>If you uncheck the Install GRUB box, GRUB will not be installed at this time. This option is for experts only.</p>").arg(PROJECTNAME));
+        backButton->setEnabled(false);
+        break;
+
+    case 5: // set services
+        setCursor(QCursor(Qt::ArrowCursor));
+        ((MMain *)mmn)->setHelpText(tr("<p><b>Common Services to Enable</b><br/>Select any of these common services that you might need with your system configuration and the services will be started automatically when you start %1.</p>").arg(PROJECTNAME));
+        nextButton->setEnabled(true);
+        backButton->setEnabled(true);
+        break;
+
+    case 6: // set computer name
+        setCursor(QCursor(Qt::ArrowCursor));
+        ((MMain *)mmn)->setHelpText(tr("<p><b>Computer Identity</b><br/>The computer name is a common unique name which will identify your computer if it is on a network. "
+                                       "The computer domain is unlikely to be used unless your ISP or local network requires it.</p>"
+                                       "<p>The computer and domain names can contain only alphanumeric characters, dots, hyphens. They cannot contain blank spaces, start or end with hyphens</p>"
+                                       "<p>The SaMBa Server needs to be activated if you want to use it to share some of your directories or printer "
+                                       "with a local computer that is running MS-Windows or Mac OSX.</p>"));
+        break;
+
+    case 7: // set localization, clock, services button
+        setCursor(QCursor(Qt::ArrowCursor));
+        ((MMain *)mmn)->setHelpText(tr("<p><b>Localization Defaults</b><br/>Set the default keyboard and locale. These will apply unless they are overridden later by the user.</p>"
+                                       "<p><b>Configure Clock</b><br/>If you have an Apple or a pure Unix computer, by default the system clock is set to GMT or Universal Time. To change, check the box for 'System clock uses LOCAL.'</p>"
+                                       "<p><b>Timezone Settings</b><br/>The system boots with the timezone preset to GMT/UTC. To change the timezone, after you reboot into the new installation, right click on the clock in the Panel and select Properties.</p>"
+                                       "<p><b>Service Settings</b><br/>Most users should not change the defaults. Users with low-resource computers sometimes want to disable unneeded services in order to keep the RAM usage as low as possible. Make sure you know what you are doing! "));
+        break;
+
+    case 8: // set username and passwords
+        setCursor(QCursor(Qt::ArrowCursor));
+        userNameEdit->setFocus();
+        ((MMain *)mmn)->setHelpText(tr("<p><b>Default User Login</b><br/>The root user is similar to the Administrator user in some other operating systems. "
+                                       "You should not use the root user as your daily user account. "
+                                       "Please enter the name for a new (default) user account that you will use on a daily basis. "
+                                       "If needed, you can add other user accounts later with %1 User Manager. </p>"
+                                       "<p><b>Passwords</b><br/>Enter a new password for your default user account and for the root account. "
+                                       "Each password must be entered twice.</p>").arg(PROJECTNAME));
+    case 9: // done
+        setCursor(QCursor(Qt::ArrowCursor));
+        ((MMain *)mmn)->setHelpText(tr("<p><b>Congratulations!</b><br/>You have completed the installation of %1</p>"
+                                       "<p><b>Finding Applications</b><br/>There are hundreds of excellent applications installed with %1 "
+                                       "The best way to learn about them is to browse through the Menu and try them. "
+                                       "Many of the apps were developed specifically for the %1 project. "
+                                       "These are shown in the main menus. "
+                                       "<p>In addition %1 includes many standard Linux applications that are run only from the command line and therefore do not show up in the Menu.</p>").arg(PROJECTNAME));
+        break;
+
+    default:
+        // case 0 or any other
+        ((MMain *)mmn)->setHelpText("<p><b>" + tr("Enjoy using %1</b></p>").arg(PROJECTNAME));
+        break;
+    }
+}
+
+void MInstall::gotoPage(int next)
+{
+    int curr = widgetStack->currentIndex();
+    next = showPage(curr, next);
+    nextButton->setEnabled(true);
+
+    // modify ui for standard cases
+    if (next == 0) {
+        // entering first page
+        nextButton->setDefault(true);
+        nextButton->setText(tr("Next"));
+        backButton->setEnabled(false);
+    } else {
+        // default
+        backButton->setEnabled(true);
+    }
+
+    int c = widgetStack->count();
+    if (next >= c-1) {
+        // entering the last page
+        backButton->setEnabled(false);
+        backButton->hide();
+        nextButton->setText(tr("Finish"));
+    } else {
+        nextButton->setText(tr("Next"));
+    }
+    if (next > c-1) {
+        // finished
+        stopInstall();
+        gotoPage(0);
+        return;
+    }
+    // display the next page
+    widgetStack->setCurrentIndex(next);
+
+    // anything to do after displaying the page
+    pageDisplayed(next);
+}
+
+void MInstall::firstRefresh(QDialog *main)
+{
+    qDebug() << "+++" << __PRETTY_FUNCTION__ << "+++";
+    mmn = main;
+    // disable automounting in Thunar
+    shell.run("command -v xfconf-query >/dev/null && su $(logname) -c 'xfconf-query --channel thunar-volman --property /automount-drives/enabled --set false'");
+    refresh();
+}
+
+void MInstall::updatePartitionWidgets()
+{
+    qDebug() << "+++" << __PRETTY_FUNCTION__ << "+++";
+    int numberPartitions = this->getPartitionNumber();
+
+    if (numberPartitions > 0) {
+        existing_partitionsButton->show();
+    }
+    else {
+        existing_partitionsButton->hide();
+        entireDiskButton->toggle();
+    }
+}
+
+// widget being shown
+void MInstall::refresh()
+{
+    qDebug() << "+++" << __PRETTY_FUNCTION__ << "+++";
+    this->updatePartitionWidgets();
+    //  shell.run("umount -a 2>/dev/null");
+    QString exclude = " --exclude=boot";
+    if (INSTALL_FROM_ROOT_DEVICE) {
+        exclude.clear();
+    }
+    QStringList drives = getCmdOuts("partition-info" + exclude + " --min-size=" + MIN_ROOT_DEVICE_SIZE + " -n drives");
+    diskCombo->clear();
+    grubBootCombo->clear();
+
+    rootTypeCombo->setEnabled(false);
+    homeTypeCombo->setEnabled(false);
+    checkBoxEncryptRoot->setEnabled(false);
+    checkBoxEncryptHome->setEnabled(false);
+    rootLabelEdit->setEnabled(false);
+    homeLabelEdit->setEnabled(false);
+    homeLabelEdit->setEnabled(false);
+    swapLabelEdit->setEnabled(false);
+
+    diskCombo->addItems(drives);
+    diskCombo->setCurrentIndex(0);
+    grubBootCombo->addItems(drives);
+
+    FDEpassword->hide();
+    FDEpassword2->hide();
+    labelFDEpass->hide();
+    labelFDEpass2->hide();
+    gbEncrPass->hide();
+
+    on_diskCombo_activated();
+
+    gotoPage(0);
+}
+
+void MInstall::buildServiceList()
+{
+    qDebug() << "+++" << __PRETTY_FUNCTION__ << "+++";
+    QLocale locale;
+    QString lang = locale.bcp47Name().toUpper();
+
+    //setup csView
+    csView->header()->setMinimumSectionSize(150);
+    csView->header()->resizeSection(0,150);
+
+    QSettings services_desc("/usr/share/gazelle-installer-data/services.list", QSettings::NativeFormat);
+
+    for (const QString &service : ENABLE_SERVICES) {
+        QString lang_str = (lang == "EN")? "" : "_" + lang;
+        QStringList list = services_desc.value(service + lang_str).toStringList();
+        if (list.size() != 2) {
+            list = services_desc.value(service).toStringList(); // Use English definition
+            if (list.size() != 2) {
+                continue;
+            }
+        }
+        QString category, description;
+        category = list.at(0);
+        description = list.at(1);
+
+        if (QFile("/etc/init.d/" + service).exists()) {
+            QList<QTreeWidgetItem *> found_items = csView->findItems(category, Qt::MatchExactly, 0);
+            QTreeWidgetItem *top_item;
+            QTreeWidgetItem *item;
+            QTreeWidgetItem *parent;
+            if (found_items.size() == 0) { // add top item if no top items found
+                top_item = new QTreeWidgetItem(csView);
+                top_item->setText(0, category);
+                parent = top_item;
+            } else {
+                parent = found_items.last();
+            }
+            item = new QTreeWidgetItem(parent);
+            item->setText(0, service);
+            item->setText(1, description);
+            item->setCheckState(0, Qt::Checked);
+        }
+    }
+    csView->expandAll();
+    csView->resizeColumnToContents(0);
+    csView->resizeColumnToContents(1);
+}
+
+/////////////////////////////////////////////////////////////////////////
+// slots
+
+void MInstall::on_passwordCheckBox_stateChanged(int state)
+{
+    if (state == Qt::Unchecked) {
+        // don't show
+        userPasswordEdit->setEchoMode(QLineEdit::Password);
+        userPasswordEdit2->setEchoMode(QLineEdit::Password);
+        rootPasswordEdit->setEchoMode(QLineEdit::Password);
+        rootPasswordEdit2->setEchoMode(QLineEdit::Password);
+    } else {
+        // show
+        userPasswordEdit->setEchoMode(QLineEdit::Normal);
+        userPasswordEdit2->setEchoMode(QLineEdit::Normal);
+        rootPasswordEdit->setEchoMode(QLineEdit::Normal);
+        rootPasswordEdit2->setEchoMode(QLineEdit::Normal);
+    }
+}
+
+void MInstall::on_nextButton_clicked()
+{
+    int next = widgetStack->currentIndex() + 1;
+    // make sure button is released
+    nextButton->setDown(false);
+
+    gotoPage(next);
+}
+
+void MInstall::on_backButton_clicked()
+{
+    int curr = widgetStack->currentIndex();
+    int next = curr - 1;
+
+    gotoPage(next);
+}
+
+void MInstall::on_abortInstallButton_clicked()
+{
+    procAbort();
+    QApplication::beep();
+}
+
+// clicking advanced button to go to Services page
+void MInstall::on_viewServicesButton_clicked()
+{
+    gotoPage(5);
+}
+
+void MInstall::on_qtpartedButton_clicked()
+{
+    shell.run("/sbin/swapoff -a 2>&1");
+    shell.run("[ -f /usr/sbin/gparted ] && /usr/sbin/gparted || /usr/bin/partitionmanager");
+    shell.run("make-fstab -s");
+    shell.run("/sbin/swapon -a 2>&1");
+    this->updatePartitionWidgets();
+    on_diskCombo_activated();
+}
+
+// disk selection changed, rebuild dropdown menus
+void MInstall::on_diskCombo_activated(QString)
+{
+    QString drv = "/dev/" + diskCombo->currentText().section(" ", 0, 0);
+
+    rootCombo->clear();
+    swapCombo->clear();
+    homeCombo->clear();
+    bootCombo->clear();
+    swapCombo->addItem("none");
+    homeCombo->blockSignals(true);
+    homeCombo->addItem("root");
+    homeCombo->blockSignals(false);
+    bootCombo->blockSignals(true);
+    bootCombo->addItem("root");
+    bootCombo->blockSignals(false);
+
+    // build rootCombo
+    QString exclude;
+    if (!INSTALL_FROM_ROOT_DEVICE) {
+        exclude = "boot,";
+    }
+    QStringList partitions = getCmdOuts(QString("partition-info -n --exclude=" + exclude + "swap --min-size=" + MIN_ROOT_DEVICE_SIZE + " %1").arg(drv));
+    rootCombo->addItem(""); // add an empty item to make sure nothing is selected by default
+    rootCombo->addItems(partitions);
+    if (partitions.size() == 0) {
+        rootCombo->clear();
+        rootCombo->addItem("none");
+    }
+
+    // build homeCombo for all disks
+    partitions = getCmdOuts("partition-info all -n --exclude=" + exclude + "swap --min-size=1000");
+    homeCombo->addItems(partitions);
+
+    // build swapCombo for all disks
+    partitions = getCmdOuts("partition-info all -n --exclude=" + exclude);
+    swapCombo->addItems(partitions);
+
+    // build bootCombo for all disks, exclude ESP (EFI)
+    partitions = getCmdOuts("partition-info all -n --exclude=" + exclude + "efi --min-size=" + MIN_BOOT_DEVICE_SIZE);
+    bootCombo->addItems(partitions);
+
+    on_rootCombo_activated();
+}
+
+// root partition changed, rebuild home, swap, boot combo boxes
+void MInstall::on_rootCombo_activated(const QString &arg1)
+{
+    updatePartCombo(&prevItemRoot, arg1);
+    rootLabelEdit->setEnabled(!arg1.isEmpty());
+    rootTypeCombo->setEnabled(!arg1.isEmpty());
+    checkBoxEncryptRoot->setEnabled(!arg1.isEmpty());
+}
+
+void MInstall::on_rootTypeCombo_activated(QString)
+{
+    if (rootTypeCombo->currentText().startsWith("ext") || rootTypeCombo->currentText() == "jfs") {
+        badblocksCheck->setEnabled(true);
+    } else {
+        badblocksCheck->setEnabled(false);
+    }
+}
+
+void MInstall::procAbort()
+{
+    proc->terminate();
+    QTimer::singleShot(5000, proc, SLOT(kill()));
+}
+
+bool MInstall::eventFilter(QObject* obj, QEvent* event)
+{
+    if (event->type() == QEvent::KeyPress) {
+        QKeyEvent *keyEvent = static_cast<QKeyEvent*>(event);
+        if(keyEvent->key() == Qt::Key_Escape) {
+            if (widgetStack->currentWidget() != Step_Boot) { // don't close on GRUB installation by mistake
+                on_closeButton_clicked();
+            }
+            return true;
+        }
+        return QObject::eventFilter(obj, event);
+    } else {
+        return QObject::eventFilter(obj, event);
+    }
+}
+
+// run before closing the app, do some cleanup
+void MInstall::close()
+{
+    qDebug() << "+++" << __PRETTY_FUNCTION__ << "+++";
+    //system("umount -l /mnt/antiX/home >/dev/null 2>&1");
+    //system("umount -l /mnt/antiX/boot >/dev/null 2>&1");
+    system("umount -lR /mnt/antiX >/dev/null 2>&1");
+    system("command -v xfconf-query >/dev/null && su $(logname) -c 'xfconf-query --channel thunar-volman --property /automount-drives/enabled --set true'");
+    if (isRootEncrypted) {
+        system("cryptsetup luksClose rootfs");
+    }
+    if (isHomeEncrypted) {
+        system("cryptsetup luksClose homefs");
+    }
+    if (isSwapEncrypted) {
+        system("swapoff /dev/mapper/swapfs");
+        system("cryptsetup luksClose swapfs");
+    }
+}
+
+/*
+void MInstall::moreClicked(QListViewItem *item)
+{
+  if (dansItem->isOn()) {
+    squidItem->setOn(true);
+  }
+
+}
+*/
+/////////////////////////////////////////////////////////////////////////
+// delete process events
+
+void MInstall::delStart()
+{
+    qDebug() << "+++" << __PRETTY_FUNCTION__ << "+++";
+    timer->start(20000);
+    updateStatus(tr("Deleting old system"), 4);
+}
+
+void MInstall::delDone(int, QProcess::ExitStatus exitStatus)
+{
+    qDebug() << "+++" << __PRETTY_FUNCTION__ << "+++";
+    if (exitStatus == QProcess::NormalExit) {
+        copyLinux();
+    } else {
+        nextButton->setEnabled(true);
+        unmountGoBack(tr("Failed to delete old %1 on destination.\nReturning to Step 1.").arg(PROJECTNAME));
+    }
+}
+
+void MInstall::delTime()
+{
+    progressBar->setValue(progressBar->value() + 1);
+}
+
+
+// process time for QProgressDialog
+void MInstall::procTime()
+{
+    if (bar->value() == 100) {
+        bar->reset();
+    }
+    bar->setValue(bar->value() + 1);
+    qApp->processEvents();
+}
+
+/////////////////////////////////////////////////////////////////////////
+// copy process events
+
+void MInstall::copyStart()
+{
+    timer->start(2000);
+    updateStatus(tr("Copying new system"), 15);
+}
+
+void MInstall::copyDone(int, QProcess::ExitStatus exitStatus)
+{
+    qDebug() << "+++" << __PRETTY_FUNCTION__ << "+++";
+    timer->stop();
+
+    if (exitStatus == QProcess::NormalExit) {
+        updateStatus(tr("Fixing configuration"), 99);
+        shell.run("mkdir -m 1777 /mnt/antiX/tmp");
+        makeFstab();
+        writeKeyFile();
+        disablehiberanteinitramfs();
+
+        // Copy live set up to install and clean up.
+        //shell.run("/bin/rm -rf /mnt/antiX/etc/skel/Desktop");
+        shell.run("/usr/sbin/live-to-installed /mnt/antiX");
+        qDebug() << "Desktop menu";
+        runCmd("chroot /mnt/antiX desktop-menu --write-out-global");
+        shell.run("/bin/rm -rf /mnt/antiX/home/demo");
+        shell.run("/bin/rm -rf /mnt/antiX/media/sd*");
+        shell.run("/bin/rm -rf /mnt/antiX/media/hd*");
+        //shell.run("/bin/mv -f /mnt/antiX/etc/X11/xorg.conf /mnt/antiX/etc/X11/xorg.conf.live >/dev/null 2>&1");
+
+        // guess localtime vs UTC
+        if (getCmdOut("guess-hwclock") == "localtime") {
+            gmtCheckBox->setChecked(true);
+        }
+
+        progressBar->setValue(100);
+        nextButton->setEnabled(true);
+        QApplication::beep();
+        setCursor(QCursor(Qt::ArrowCursor));
+        on_nextButton_clicked();
+    } else {
+        nextButton->setEnabled(true);
+        unmountGoBack(tr("Failed to write %1 to destination.\nReturning to Step 1.").arg(PROJECTNAME));
+    }
+}
+
+void MInstall::copyTime()
+{
+    QString rootdev = "/dev/" + rootCombo->currentText().section(" ", 0, 0);
+    if (isRootEncrypted) {
+        rootdev = "/dev/mapper/rootfs";
+    }
+
+    QString val = getCmdValue("df /mnt/antiX", rootdev, " ", "/");
+    QRegExp sep("\\s+");
+    QString s = val.section(sep, 2, 2);
+    int i = s.toInt();
+    val = getCmdValue("df /dev/loop0", "/dev/loop0", " ", "/");
+    s = val.section(sep, 2, 2);
+    int j = s.toInt()/27;
+    i = i/j;
+    if (i > 79) {
+        i = 80;
+    }
+    progressBar->setValue(i + 15);
+
+    switch (i) {
+    case 1:
+        tipsEdit->setText(tr("<p><b>Getting Help</b><br/>"
+                             "Basic information about %1 is at %2.</p><p>"
+                             "There are volunteers to help you at the %3 forum, %4</p>"
+                             "<p>If you ask for help, please remember to describe your problem and your computer "
+                             "in some detail. Usually statements like 'it didn't work' are not helpful.</p>").arg(PROJECTNAME).arg(PROJECTURL).arg(PROJECTSHORTNAME).arg(PROJECTFORUM));
+        break;
+
+    case 15:
+        tipsEdit->setText(tr("<p><b>Repairing Your Installation</b><br/>"
+                             "If %1 stops working from the hard drive, sometimes it's possible to fix the problem by booting from LiveDVD or LiveUSB and running one of the included utilities in %1 or by using one of the regular Linux tools to repair the system.</p>"
+                             "<p>You can also use your %1 LiveDVD or LiveUSB to recover data from MS-Windows systems!</p>").arg(PROJECTNAME));
+        break;
+
+    case 30:
+        tipsEdit->setText(tr("<p><b>Support %1</b><br/>"
+                             "%1 is supported by people like you. Some help others at the "
+                             "support forum - %2 - or translate help files into different "
+                             "languages, or make suggestions, write documentation, or help test new software.</p>").arg(PROJECTNAME).arg(PROJECTFORUM));
+        break;
+
+    case 45:
+        tipsEdit->setText(tr("<p><b>Adjusting Your Sound Mixer</b><br/>"
+                             " %1 attempts to configure the sound mixer for you but sometimes it will be "
+                             "necessary for you to turn up volumes and unmute channels in the mixer "
+                             "in order to hear sound.</p> "
+                             "<p>The mixer shortcut is located in the menu. Click on it to open the mixer. </p>").arg(PROJECTNAME));
+        break;
+
+    case 60:
+        tipsEdit->setText(tr("<p><b>Keep Your Copy of %1 up-to-date</b><br/>"
+                             "For more information and updates please visit</p><p> %2</p>").arg(PROJECTNAME).arg(PROJECTFORUM));
+        break;
+
+    default:
+        break;
+    }
+}
+
+void MInstall::on_closeButton_clicked()
+{
+    // ask for confirmation when installing (except for some steps that don't need confirmation)
+    if (widgetStack->currentIndex() != 0 && widgetStack->currentIndex() != 1 && widgetStack->currentIndex() != 2 && widgetStack->currentIndex() != 9) {
+        if (QMessageBox::question(this, tr("Confirmation"), tr("Are you sure you want to quit the application?"),
+                                        QMessageBox::Yes | QMessageBox::No) == QMessageBox::Yes) {
+            procAbort();
+            ((MMain *)mmn)->closeClicked();
+        }
+    } else {
+        procAbort();
+        ((MMain *)mmn)->closeClicked();
+    }
+}
+
+void MInstall::setupkeyboardbutton()
+{
+    qDebug() << "+++" << __PRETTY_FUNCTION__ << "+++";
+    QString kb;
+    kb = getCmdOut("grep XKBMODEL /etc/default/keyboard");
+    kb = kb.section('=', 1);
+    //kb = kb.section(',', 0, 0);
+    kb.replace(","," ");
+    kb.remove(QChar('"'));
+    QString kb2;
+    kb2 = getCmdOut("grep XKBLAYOUT /etc/default/keyboard");
+    kb2 = kb2.section('=', 1);
+    //kb2 = kb2.section(',', 0, 0);
+    kb2.replace(","," ");
+    kb2.remove(QChar('"'));
+    QString kb3;
+    kb3 = getCmdOut("grep XKBVARIANT /etc/default/keyboard");
+    kb3 = kb3.section('=', 1);
+    //kb3 = kb3.section(',', 0, 0);
+    kb3.replace(","," ");
+    kb3.remove(QChar('"'));
+    labelModel->setText(kb);
+    labelLayout->setText(kb2);
+    labelVariant->setText(kb3);
+}
+
+void MInstall::on_buttonSetKeyboard_clicked()
+{
+    mmn->hide();
+    shell.run("fskbsetting");
+    mmn->show();
+//    QString kb;
+//    kb = getCmdOut("grep XKBMODEL /etc/default/keyboard");
+//    kb = kb.section('=', 1);
+//    //kb = kb.section(',', 0, 0);
+//    kb.remove(QChar('"'));
+//    QString kb2;
+//    kb2 = getCmdOut("grep XKBLAYOUT /etc/default/keyboard");
+//    kb2 = kb2.section('=', 1);
+//    kb2 = kb2.section(',', 0, 0);
+//    kb2.remove(QChar('"'));
+//    QString kb3;
+//    kb3 = getCmdOut("grep XKBVARIANT /etc/default/keyboard");
+//    kb3 = kb3.section('=', 1);
+//    kb3 = kb3.section(',', 0, 0);
+//    kb3.remove(QChar('"'));
+//    //QString cmd = "setxkbmap -model " + kb + " -layout " + kb2 + " -variant " + kb3;
+//    //shell.run(cmd);
+    setupkeyboardbutton();
+
+
+}
+
+void MInstall::on_homeCombo_currentIndexChanged(const QString &arg1)
+{
+    if (arg1.isEmpty()) {
+        return;
+    }
+    homeLabelEdit->setEnabled(arg1 != "root");
+    homeTypeCombo->setEnabled(arg1 != "root");
+    checkBoxEncryptHome->setEnabled(arg1 != "root");
+    checkBoxEncryptHome->setChecked(checkBoxEncryptRoot->isChecked() && arg1 == "root");
+    if (arg1 == "root") {
+        homeTypeCombo->setCurrentIndex(rootTypeCombo->currentIndex());
+    }
+}
+
+void MInstall::on_userPasswordEdit2_textChanged(const QString &arg1)
+{
+    QPalette pal = userPasswordEdit->palette();
+    if (arg1 != userPasswordEdit->text()) {
+        pal.setColor(QPalette::Base, QColor(255, 0, 0, 20));
+    } else {
+        pal.setColor(QPalette::Base, QColor(0, 255, 0, 10));
+    }
+    userPasswordEdit->setPalette(pal);
+    userPasswordEdit2->setPalette(pal);
+}
+
+void MInstall::on_rootPasswordEdit2_textChanged(const QString &arg1)
+{
+    QPalette pal = rootPasswordEdit->palette();
+    if (arg1 != rootPasswordEdit->text()) {
+        pal.setColor(QPalette::Base, QColor(255, 0, 0, 20));
+    } else {
+        pal.setColor(QPalette::Base, QColor(0, 255, 0, 10));
+    }
+    rootPasswordEdit->setPalette(pal);
+    rootPasswordEdit2->setPalette(pal);
+}
+
+void MInstall::on_userPasswordEdit_textChanged()
+{
+    userPasswordEdit2->clear();
+    userPasswordEdit->setPalette(QApplication::palette());
+    userPasswordEdit2->setPalette(QApplication::palette());
+}
+
+
+void MInstall::on_rootPasswordEdit_textChanged()
+{
+    rootPasswordEdit2->clear();
+    rootPasswordEdit->setPalette(QApplication::palette());
+    rootPasswordEdit2->setPalette(QApplication::palette());
+}
+
+void MInstall::on_checkBoxEncryptAuto_toggled(bool checked)
+{
+    FDEpassword->clear();
+    FDEpassword2->clear();
+    nextButton->setDisabled(checked);
+    FDEpassword->setVisible(checked);
+    FDEpassword2->setVisible(checked);
+    labelFDEpass->setVisible(checked);
+    labelFDEpass2->setVisible(checked);
+    grubPbrButton->setDisabled(checked);
+
+    if (checked) {
+        FDEpassword->setFocus();
+    }
+}
+
+void MInstall::on_existing_partitionsButton_clicked(bool checked)
+{
+    checkBoxEncryptAuto->setChecked(!checked);
+}
+
+void MInstall::on_FDEpassword_textChanged()
+{
+    FDEpassword2->clear();
+    FDEpassword->setPalette(QApplication::palette());
+    FDEpassword2->setPalette(QApplication::palette());
+    nextButton->setDisabled(true);
+}
+
+void MInstall::on_FDEpassword2_textChanged(const QString &arg1)
+{
+    QPalette pal = FDEpassword->palette();
+    if (arg1 != FDEpassword->text()) {
+        pal.setColor(QPalette::Base, QColor(255, 0, 0, 20));
+        nextButton->setDisabled(true);
+    } else {
+        pal.setColor(QPalette::Base, QColor(0, 255, 0, 10));
+        nextButton->setEnabled(true);
+    }
+    FDEpassword->setPalette(pal);
+    FDEpassword2->setPalette(pal);
+}
+
+void MInstall::on_FDEpassCust_textChanged()
+{
+    FDEpassCust2->clear();
+    FDEpassCust->setPalette(QApplication::palette());
+    FDEpassCust2->setPalette(QApplication::palette());
+    nextButton->setDisabled(true);
+}
+
+void MInstall::on_FDEpassCust2_textChanged(const QString &arg1)
+{
+    QPalette pal = FDEpassCust->palette();
+    if (arg1 != FDEpassCust->text()) {
+        pal.setColor(QPalette::Base, QColor(255, 0, 0, 20));
+        nextButton->setDisabled(true);
+    } else {
+        pal.setColor(QPalette::Base, QColor(0, 255, 0, 10));
+        nextButton->setEnabled(true);
+    }
+    FDEpassCust->setPalette(pal);
+    FDEpassCust2->setPalette(pal);
+}
+
+void MInstall::on_checkBoxEncryptRoot_toggled(bool checked)
+{
+    grubPbrButton->setDisabled(checked);
+    if (homeCombo->currentText() == "root") { // if home on root set disable home encryption checkbox and set same encryption option
+        checkBoxEncryptHome->setEnabled(false);
+        checkBoxEncryptHome->setChecked(checked);
+    }
+
+    if (checked) {
+        gbEncrPass->setVisible(true);
+        nextButton->setDisabled(true);
+        checkBoxEncrpytSwap->setChecked(true);
+        FDEpassCust->setFocus();
+    } else {
+        gbEncrPass->setVisible(checkBoxEncryptHome->isChecked());
+        nextButton->setDisabled(checkBoxEncryptHome->isChecked());
+        checkBoxEncrpytSwap->setChecked(checkBoxEncryptHome->isChecked());
+    }
+
+    if (!checkBoxEncrpytSwap->isChecked()) {
+        FDEpassCust->clear();
+        FDEpassCust2->clear();
+    }
+}
+
+void MInstall::on_checkBoxEncryptHome_toggled(bool checked)
+{
+    if (checked) {
+        gbEncrPass->setVisible(true);
+        nextButton->setDisabled(true);
+        checkBoxEncrpytSwap->setChecked(true);
+        FDEpassCust->setFocus();
+        if (saveHomeCheck->isChecked()) {
+            QMessageBox::warning(this, QString::null,
+                                 tr("If you choose to encrypt home partition you cannot use the option to preserve data in that partition"),
+                                 tr("OK"));
+            saveHomeCheck->setChecked(false);
+        }
+        saveHomeCheck->setEnabled(false);
+    } else {
+        gbEncrPass->setVisible(checkBoxEncryptRoot->isChecked());
+        nextButton->setDisabled(checkBoxEncryptRoot->isChecked());
+        checkBoxEncrpytSwap->setChecked(checkBoxEncryptRoot->isChecked());
+        saveHomeCheck->setEnabled(true);
+    }
+
+    if (!checkBoxEncrpytSwap->isChecked()) {
+        FDEpassCust->clear();
+        FDEpassCust2->clear();
+    }
+}
+
+void MInstall::on_checkBoxEncrpytSwap_toggled(bool checked)
+{
+    if (checked) {
+        QMessageBox::warning(this, QString::null,
+                             tr("This option also encrypts swap partition if selected, which will render the swap partition unable to be shared with other installed operating systems."),
+                             tr("OK"));
+    }
+}
+
+void MInstall::on_homeCombo_activated(const QString &arg1)
+{
+    updatePartCombo(&prevItemHome, arg1);
+}
+
+void MInstall::on_swapCombo_activated(const QString &arg1)
+{
+    updatePartCombo(&prevItemSwap, arg1);
+    swapLabelEdit->setEnabled(swapCombo->currentText() != "none");
+}
+
+void MInstall::on_bootCombo_activated(const QString &arg1)
+{
+    updatePartCombo(&prevItemBoot, arg1);
+}
+
+void MInstall::on_grubMbrButton_toggled()
+{
+    grubPartLabel->hide();
+    grubPartCombo->hide();
+    grubBootDiskLabel->show();
+    grubBootCombo->show();
+}
+
+void MInstall::on_grubPbrButton_toggled()
+{
+    buildPartList();
+    grubPartLabel->show();
+    grubPartCombo->show();
+
+    grubBootDiskLabel->hide();
+    grubBootCombo->hide();
+}
+
+void MInstall::on_grubEspButton_toggled()
+{
+    buildESPlist();
+    grubPartLabel->show();
+    grubPartCombo->show();
+    grubBootDiskLabel->hide();
+    grubBootCombo->hide();
+    grubPartLabel->setEnabled(true);
+}
+
+// build ESP list available to install GRUB
+void MInstall::buildESPlist()
+{
+    grubPartCombo->clear();
+    QStringList drives = shell.getOutput("partition-info drives --noheadings --exclude=boot | awk '{print $1}'").split("\n");
+    QStringList esp_list;
+
+    // find ESP for all partitions on all drives
+    for (const QString &drive : drives) {
+        if (isGpt("/dev/" + drive)) {
+            QString esps = shell.getOutput("lsblk -nlo name,parttype /dev/" + drive + " | egrep '(c12a7328-f81f-11d2-ba4b-00a0c93ec93b|0xef)$' | awk '{print $1}'");
+            if (!esps.isEmpty()) {
+                esp_list << esps.split("\n");
+            }
+            // backup detection for drives that don't have UUID for ESP
+            QStringList backup_list = shell.getOutput("fdisk -l -o DEVICE,TYPE /dev/" + drive + " |grep 'EFI System' |cut -d\\  -f1 | cut -d/ -f3").split("\n");
+            for (const QString &part : backup_list) {
+                if (!esp_list.contains(part)) {
+                    esp_list << part;
+                }
+            }
+        }
+    }
+    grubPartCombo->addItems(esp_list);
+}
+
+// build partition list available to install GRUB (in PBR)
+void MInstall::buildPartList()
+{
+    grubPartCombo->clear();
+    QStringList part_list = shell.getOutput("partition-info all --noheadings --exclude=swap,boot,efi").split("\n");
+    QStringList new_list;
+    for (const QString &part : part_list) {
+        if (shell.run("partition-info is-linux=" + part.section(" ", 0, 0)) == 0) { // list only Linux partitions
+            if (shell.getOutput("blkid /dev/" + part.section(" ", 0, 0) + " -s TYPE -o value") != "crypto_LUKS") { // exclude crypto_LUKS partitions
+                new_list << part;
+            }
+        }
+    }
+    grubPartCombo->addItems(new_list);
+}
+
+