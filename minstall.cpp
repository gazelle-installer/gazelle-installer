/****************************************************************************
 *  Copyright (C) 2003-2010 by Warren Woodford
 *  Heavily edited, with permision, by anticapitalista for antiX 2011-2014.
 *  Heavily revised by dolphin oracle, adrian, and anticaptialista 2018.
 *  Major GUI update and user experience improvements by AK-47 2019.
 *   Licensed under the Apache License, Version 2.0 (the "License");
 *   you may not use this file except in compliance with the License.
 *   You may obtain a copy of the License at
 *
 *       http://www.apache.org/licenses/LICENSE-2.0
 *
 *   Unless required by applicable law or agreed to in writing, software
 *   distributed under the License is distributed on an "AS IS" BASIS,
 *   WITHOUT WARRANTIES OR CONDITIONS OF ANY KIND, either express or implied.
 *   See the License for the specific language governing permissions and
 *   limitations under the License.
 ****************************************************************************/

#include <cstdlib>
#include <algorithm>
#include <utility>
#include <fcntl.h>
#include <unistd.h>
#include <dirent.h>
#include <sys/stat.h>
#include <sys/types.h>
#include <sys/sysinfo.h>

#include <QCommandLineParser>
#include <QProcess>
#include <QProcessEnvironment>
#include <QFile>
#include <QFileInfo>
#include <QTimer>
#include <QToolTip>
#include <QPainter>
#include <QMessageBox>
#include <QDebug>

#include "msettings.h"
#include "checkmd5.h"
#include "partman.h"
#include "autopart.h"
#include "base.h"
#include "oobe.h"
#include "bootman.h"
#include "swapman.h"

#include "version.h"
#include "minstall.h"

enum Step {
    SPLASH,
    TERMS,
    DISK,
    PARTITIONS,
    ENCRYPTION,
    CONFIRM,
    BOOT,
    SERVICES,
    NETWORK,
    LOCALIZATION,
    USER_ACCOUNTS,
    OLD_HOME,
    PROGRESS,
    END
};

MInstall::MInstall(MIni &acfg, const QCommandLineParser &args, const QString &cfgfile) noexcept
    : proc(this), appConf(acfg), appArgs(args), configFile(cfgfile),
<<<<<<< HEAD
      helpBackdrop("/usr/share/gazelle-installer-data/backdrop-textbox.png")
=======
    helpBackdrop(appConf.value("HELP-BACKDROP-IMAGE", "/usr/share/gazelle-installer-data/backdrop-textbox.png").toString())
>>>>>>> 66003465
{
    setWindowIcon(QIcon(appConf.value("LOGO-IMAGE","/usr/share/gazelle-installer-data/logo.png").toString()));
    gui.setupUi(this);
    gui.listLog->addItem("Version " VERSION);
    gui.tabsMain->setCurrentIndex(0);
    proc.setupUI(gui.listLog, gui.progInstall);
    setWindowFlags(Qt::Window); // for the close, min and max buttons
    gui.textHelp->installEventFilter(this);
    gui.boxInstall->hide();

    modeOOBE = args.isSet("oobe");
    pretend = args.isSet("pretend");
    if (!modeOOBE) {
        automatic = args.isSet("auto");
        oem = args.isSet("oem");
        mountkeep = args.isSet("mount-keep");
    } else {
        automatic = oem = false;
        gui.pushClose->setText(tr("Shutdown"));
    }

    // setup system variables
    PROJECTNAME = appConf.getString("PROJECT_NAME");
    PROJECTSHORTNAME = appConf.getString("PROJECT_SHORTNAME");
    PROJECTVERSION = appConf.getString("VERSION");
    PROJECTURL = appConf.getString("PROJECT_URL");
    PROJECTFORUM = appConf.getString("FORUM_URL");

    //hide save desktop changes checkbox, for pesky desktop environments
    if (appConf.value("HIDE_SAVE_DESKTOP_CHANGES_CHECKBOX").toBool()){
        gui.checkSaveDesktop->hide();
    }

    gotoPage(Step::SPLASH);

    // ensure the help widgets are displayed correctly when started
    // Qt will delete the heap-allocated event object when posted
    qApp->postEvent(this, new QEvent(QEvent::PaletteChange));
    QTimer::singleShot(0, this, [this]() noexcept {
        try {
            startup();
            phase = PH_READY;
        } catch (const char *msg) {
            proc.unhalt();
            const bool closenow = (!msg || !*msg);
            if(!closenow) {
                proc.log(QStringLiteral("FAILED START - ") + msg, MProcess::LOG_FAIL);
                gui.labelSplash->setText(tr(msg));
            }
            abortEndUI(closenow);
        }
    });
}

MInstall::~MInstall() {
    if (oobe) delete oobe;
    if (base) delete base;
    if (bootman) delete bootman;
    if (swapman) delete swapman;
    if (partman) delete partman;
    if (autopart) delete autopart;
    if (throbber) delete throbber;
    if (passCrypto) delete passCrypto;
}

// meant to be run after the installer becomes visible
void MInstall::startup()
{
    proc.log(__PRETTY_FUNCTION__, MProcess::LOG_MARKER);
    connect(gui.pushClose, &QPushButton::clicked, this, &MInstall::close);
    connect(gui.progInstall, &QProgressBar::valueChanged, this, &MInstall::progressUpdate);
    // Lambda slots
    connect(gui.pushBack, &QPushButton::clicked, this, [this]() noexcept {
        gotoPage(gui.widgetStack->currentIndex() - 1);
    });
    connect(gui.pushNext, &QPushButton::clicked, this, [this]() noexcept {
        gotoPage(gui.widgetStack->currentIndex() + 1);
    });
    connect(gui.pushAbort, &QPushButton::clicked, this, [this]() noexcept {
        abortUI(true, false);
    });
    connect(gui.pushServices, &QPushButton::clicked, this, [this]() noexcept {
        gotoPage(Step::SERVICES);
    });

    if (!modeOOBE) {
        // Check for a bad combination, like 32-bit ISO and 64-bit UEFI.
        if (proc.detectEFI(true)==64 && proc.detectArch()=="i686") {
            const int ans = QMessageBox::question(this, windowTitle(),
                tr("You are running 32bit OS started in 64 bit UEFI mode, the system will not"
                    " be able to boot unless you select Legacy Boot or similar at restart.\n"
                    "We recommend you quit now and restart in Legacy Boot\n\n"
                    "Do you want to continue the installation?"), QMessageBox::Yes, QMessageBox::No);
            if (ans != QMessageBox::Yes) exit(EXIT_FAILURE);
        }

        // Log live boot command line, looking for the "checkmd5" option.
        bool nocheck = pretend;
        QFile fileCLine("/live/config/proc-cmdline");
        if (fileCLine.open(QFile::ReadOnly | QFile::Text)) {
            QByteArray data = fileCLine.readAll();
            nocheck = data.contains("checkmd5\n");
            proc.log("Live boot: " + data.simplified());
            fileCLine.close();
        }
        // Check the installation media for errors (skip if not required).
        if (appArgs.isSet("media-check")) nocheck = false;
        else if (appArgs.isSet("no-media-check")) nocheck = true;
        if(nocheck) proc.log("No media check");
        else {
            checkmd5 = new CheckMD5(proc, gui.labelSplash);
            checkmd5->check(); // Must be separate from constructor for halt() to work.
            delete checkmd5;
            checkmd5 = nullptr;
        }

        partman = new PartMan(proc, gui, appConf, appArgs);
        base = new Base(proc, *partman, appConf, appArgs);
        bootman = new BootMan(proc, *partman, gui, appConf, appArgs);
        swapman = new SwapMan(proc, *partman, gui);
        autopart = new AutoPart(proc, partman, gui, appConf);
        partman->autopart = autopart;
        connect(gui.radioEntireDisk, &QRadioButton::toggled, gui.boxAutoPart, &QGroupBox::setEnabled);
        gui.labelConfirm->setText(tr("The %1 installer will now perform the requested actions.").arg(PROJECTNAME)
            + "<br/><img src=':/dialog-warning'/>" + tr("These actions cannot be undone. Do you want to continue?")
            + "<img src=':/dialog-warning'/>");

        // set some distro-centric text
        QString link_block;
        appConf.beginGroup("LINKS");
        const QStringList &links = appConf.getKeys();
        for (const QString &link : links) {
            link_block += "\n\n" + tr(link.toUtf8().constData()) + ": " + appConf.getString(link);
        }
        appConf.endGroup();
        gui.textReminders->setPlainText(tr("Support %1\n\n"
            "%1 is supported by people like you. Some help others at the support forum - %2,"
            " or translate help files into different languages, or make suggestions,"
            " write documentation, or help test new software.").arg(PROJECTNAME, PROJECTFORUM)
            + "\n" + link_block);

        // Password box setup
        passCrypto = new PassEdit(gui.textCryptoPass, gui.textCryptoPass2, 1, this);
        connect(passCrypto, &PassEdit::validationChanged, gui.pushNext, &QPushButton::setEnabled);
    }

    setupkeyboardbutton();
    connect(gui.pushSetKeyboard, &QPushButton::clicked, this, &MInstall::runKeyboardSetup);

    oobe = new Oobe(proc, gui, this, appConf, oem, modeOOBE);

    if (modeOOBE) manageConfig(CONFIG_LOAD2);
    else {
        // Build disk widgets
        partman->scan();
        autopart->scan();
        if (gui.comboDisk->count() > 0) {
            gui.comboDisk->setCurrentIndex(0);
            gui.radioEntireDisk->setChecked(true);
            for (PartMan::Iterator it(*partman); *it; it.next()) {
                if ((*it)->isVolume()) {
                    // found at least one partition
                    gui.radioCustomPart->setChecked(true);
                    break;
                }
            }
        } else {
            gui.radioEntireDisk->setEnabled(false);
            gui.boxAutoPart->setEnabled(false);
            gui.radioCustomPart->setChecked(true);
        }
        // Override with whatever is in the config.
        manageConfig(CONFIG_LOAD1);
        // Hibernation check box (regular install).
        gui.checkHibernationReg->setChecked(gui.checkHibernation->isChecked());
        connect(gui.checkHibernationReg, &QCheckBox::clicked, gui.checkHibernation, &QCheckBox::setChecked);
    }
    oobe->stashServices(true);

    gui.textCopyright->setPlainText(tr("%1 is an independent Linux distribution based on Debian Stable.\n\n"
        "%1 uses some components from MEPIS Linux which are released under an Apache free license."
        " Some MEPIS components have been modified for %1.\n\nEnjoy using %1").arg(PROJECTNAME));
    gotoPage(Step::TERMS);
}

void MInstall::splashSetThrobber(bool active) noexcept
{
    if (active) {
        if (throbber) return;
        gui.labelSplash->installEventFilter(this);
        throbber = new QTimer(this);
        connect(throbber, &QTimer::timeout, this, [this]() noexcept {
            ++throbPos;
            gui.labelSplash->update();
        });
        throbber->start(120);
    } else {
        if (!throbber) return;
        delete throbber;
        throbber = nullptr;
        gui.labelSplash->removeEventFilter(this);
    }
    gui.labelSplash->update();
}

// turn auto-mount off and on
void MInstall::setupAutoMount(bool enabled)
{
    proc.log(__PRETTY_FUNCTION__, MProcess::LOG_MARKER);

    if (autoMountEnabled == enabled) return;
    // check if the systemctl program is present
    bool have_sysctl = false;
    const QStringList &envpath = QProcessEnvironment::systemEnvironment().value("PATH").split(':');
    for (const QString &path : envpath) {
        if (QFileInfo(path + "/systemctl").isExecutable()) {
            have_sysctl = true;
            break;
        }
    }
    // check if udisksd is running.
    bool udisksd_running = false;
    if (proc.shell("ps -e | grep 'udisksd'")) udisksd_running = true;
    // create a list of rules files that are being temporarily overridden
    QStringList udev_temp_mdadm_rules;
    if (QFileInfo("/run/udev").isDir()) {
        proc.shell("grep -El '^[^#].*mdadm (-I|--incremental)' /lib/udev/rules.d/*", nullptr, true);
        udev_temp_mdadm_rules = proc.readOutLines();
        for (QString &rule : udev_temp_mdadm_rules) {
            rule.replace("/lib/udev", "/run/udev");
        }
    }

    // auto-mount setup
    if (!enabled) {
        // disable auto-mount
        if (have_sysctl) {
            // Use systemctl to prevent automount by masking currently unmasked mount points
            proc.shell("systemctl list-units --full --all -t mount --no-legend 2>/dev/null"
                " | grep -v masked | cut -f1 -d' ' | grep -Ev '^(dev-hugepages|dev-mqueue|proc-sys-fs-binfmt_misc"
                    "|run-user-.*-gvfs|sys-fs-fuse-connections|sys-kernel-config|sys-kernel-debug)'", nullptr, true);
            const QStringList &maskedMounts = proc.readOutLines();
            if (!maskedMounts.isEmpty()) {
                proc.exec("systemctl", QStringList({"--runtime", "mask", "--quiet", "--"}) + maskedMounts);
            }
        }
        // create temporary blank overrides for all udev rules which
        // automatically start Linux Software RAID array members
        proc.mkpath("/run/udev/rules.d");
        for (const QString &rule : std::as_const(udev_temp_mdadm_rules)) {
            proc.exec("touch", {rule});
        }

        if (udisksd_running) {
            proc.shell("echo 'SUBSYSTEM==\"block\", ENV{UDISKS_IGNORE}=\"1\"' > /run/udev/rules.d/91-mx-udisks-inhibit.rules");
            proc.exec("udevadm", {"control", "--reload"});
            proc.exec("udevadm", {"trigger", "--subsystem-match=block"});
        }
    } else {
        // enable auto-mount
        if (udisksd_running) {
            proc.exec("rm", {"-f", "/run/udev/rules.d/91-mx-udisks-inhibit.rules"});
            proc.exec("udevadm", {"control", "--reload"});
            // For partitions to appear in the file manager.
            proc.exec("service", {"udev", "stop"});
            proc.exec("service", {"udev", "start"});
        }
        // clear the rules that were temporarily overridden
        for (const QString &rule : std::as_const(udev_temp_mdadm_rules)) {
            proc.shell("rm -f " + rule); // TODO: check if each rule is a single file name.
        }

        // Use systemctl to restore that status of any mount points changed above
        if (have_sysctl && !listMaskedMounts.isEmpty()) {
            proc.shell("systemctl --runtime unmask --quiet -- $MOUNTLIST");
        }
    }
    autoMountEnabled = enabled;
}

// process the next phase of installation if possible
void MInstall::processNextPhase() noexcept
{
    try {
        gui.widgetStack->setEnabled(true);
        if (proc.halted()) throw ""; // Abortion
        if (pretend) {
            pretendNextPhase();
            return;
        }
        if (!modeOOBE && phase == PH_READY) { // no install started yet
            phase = PH_PREPARING;
            proc.advance(-1, -1);
            proc.status(tr("Preparing to install %1").arg(PROJECTNAME));

            // Disable ZRam because it creates problems with Debian kernel 6.1.0-29-amd64
            /*swapman->setupZRam(); // Start zram swap. In particular, the Argon2id KDF for LUKS uses a lot of memory.*/
            if (!partman->checkTargetDrivesOK()) throw "";
            autoMountEnabled = true; // disable auto mount by force
            setupAutoMount(false);

            // the core of the installation
            phase = PH_INSTALLING;
            proc.advance(11, partman->countPrepSteps());
            partman->prepStorage();
            base->install(appConf);
            if (gui.widgetStack->currentIndex() != Step::PROGRESS) {
                gui.progInstall->setEnabled(false);
                // Using proc.status() prepends the percentage to the text.
                gui.progInstall->setFormat(tr("Paused for required operator input"));
                proc.log(gui.progInstall->format(), MProcess::LOG_STATUS);
                QApplication::beep();
            }
            phase = PH_WAITING_FOR_INFO;
        }
        if (phase == PH_WAITING_FOR_INFO && gui.widgetStack->currentIndex() == Step::PROGRESS) {
            phase = PH_CONFIGURING;
            gui.progInstall->setEnabled(true);
            gui.pushBack->setEnabled(false);

            proc.advance(1, 1);
            proc.status(tr("Setting system configuration"));
            if (oem) oobe->enable();
            oobe->process();
            manageConfig(CONFIG_SAVE);
            proc.exec("sync"); // the sync(2) system call will block the GUI
            QStringList grubextra;
            swapman->install(grubextra);
            bootman->install(grubextra);

            proc.advance(1, 1);
            proc.status(tr("Cleaning up"));
            cleanup();

            phase = PH_FINISHED;
            proc.status(tr("Finished"));
            if (appArgs.isSet("reboot")) {
                proc.shell("/usr/local/bin/persist-config --shutdown --command reboot &");
            }
            if (appArgs.isSet("poweroff")) {
                proc.shell("/usr/local/bin/persist-config --shutdown --command poweroff &");
            }
            gotoPage(Step::END);
        }
        // This OOBE phase is only run under --oobe mode.
        if (modeOOBE && phase == PH_READY) {
            phase = PH_OUT_OF_BOX;
            gui.labelSplash->setText(tr("Configuring system. Please wait."));
            gotoPage(Step::SPLASH);
            oobe->process();
            phase = PH_FINISHED;
            gui.labelSplash->setText(tr("Configuration complete. Restarting system."));
            proc.exec("/usr/sbin/reboot");
        }
    } catch (const char *msg) {
        if (!msg || !msg[0] || abortion) {
            msg = QT_TR_NOOP("The installation was aborted.");
        }
        proc.log("FAILED Phase " + QString::number(phase) + " - " + msg, MProcess::LOG_FAIL);

        const bool closing = (abortion == AB_CLOSING);
        gui.labelSplash->setText(tr(msg));
        abortUI(false, closing);
        proc.unhalt();
        if (!modeOOBE) {
            manageConfig(CONFIG_SAVE);
            cleanup();
        }

        abortion = AB_ABORTED;
        abortEndUI(closing);
    }
}

void MInstall::pretendNextPhase() noexcept
{
    if (phase == PH_READY) {
        if (modeOOBE) phase = PH_FINISHED;
        else {
            phase = PH_INSTALLING;
            proc.status(tr("Pretending to install %1").arg(PROJECTNAME));
            phase = PH_WAITING_FOR_INFO;
        }
    }
    if (phase == PH_WAITING_FOR_INFO && gui.widgetStack->currentIndex() == Step::PROGRESS) {
        manageConfig(CONFIG_SAVE);
        phase = PH_FINISHED;
        gotoPage(Step::END);
    }
}

void MInstall::manageConfig(enum ConfigAction mode) noexcept
{
    if (mode == CONFIG_SAVE) {
        configFile = pretend ? "./minstall.conf" : "/mnt/antiX/etc/minstall.conf";
        QFile::rename(configFile, configFile+".bak");
    }
    MSettings config(configFile, mode==CONFIG_SAVE);

    if (mode == CONFIG_SAVE) {
        config.setString("Version", CODEBASE_VERSION);
        config.setString("Product", PROJECTNAME + " " + PROJECTVERSION);
    }
    if ((mode == CONFIG_SAVE || mode == CONFIG_LOAD1) && !modeOOBE) {
        // Automatic or Manual partitioning
        config.setSection("Storage", gui.pageDisk);
        static constexpr const char *diskChoices[] = {"Drive", "Partitions"};
        QRadioButton *const diskRadios[] = {gui.radioEntireDisk, gui.radioCustomPart};
        config.manageRadios("Target", 2, diskChoices, diskRadios);
        const bool targetIsDrive = gui.radioEntireDisk->isChecked();

        // Storage and partition management
        if(targetIsDrive || mode!=CONFIG_SAVE) autopart->manageConfig(config);
        if (!targetIsDrive || mode!=CONFIG_SAVE) {
            partman->manageConfig(config);
        }

        // Encryption
        config.setSection("Encryption", targetIsDrive ? gui.pageDisk : gui.pagePartitions);
        config.addFilter("Pass");
        if (mode != CONFIG_SAVE) {
            const QString &epass = config.getString("Pass");
            gui.textCryptoPass->setText(epass);
            gui.textCryptoPass2->setText(epass);
        }
    }

    if (!modeOOBE) {
        const bool advanced = gui.radioCustomPart->isChecked();
        if (mode == CONFIG_SAVE || mode == CONFIG_LOAD2) {
            swapman->manageConfig(config, advanced);
            if (advanced) bootman->manageConfig(config);
            oobe->manageConfig(config);
        }
    } else if (mode == CONFIG_LOAD2) {
        oobe->manageConfig(config);
    }

    if (!config.good) {
        QMessageBox::critical(this, windowTitle(),
            tr("Invalid settings found in configuration file (%1)."
               " Please review marked fields as you encounter them.").arg(configFile));
    } else if (mode == CONFIG_SAVE) {
        config.dumpDebug();
        if (!pretend) {
            config.closeAndCopyTo("/etc/minstalled.conf");
            chmod(configFile.toUtf8().constData(), 0600);
        }
    }

}

// logic displaying pages
int MInstall::showPage(int curr, int next) noexcept
{
    if (next == Step::SPLASH) { // Enter splash screen
        gui.boxMain->setCursor(Qt::WaitCursor);
        splashSetThrobber(appConf.getBoolean("SPLASH_THROBBER", true));
    } else if (curr == Step::SPLASH) { // Leave splash screen
        gui.labelSplash->clear();
        splashSetThrobber(false);
        gui.boxMain->unsetCursor();
    } else if (curr == Step::TERMS && next > curr) {
        if (modeOOBE) return Step::NETWORK;
    } else if (curr == Step::DISK && next > curr) {
        if (gui.radioEntireDisk->isChecked()) {
            if (!automatic && !proc.detectEFI()) {
                PartMan::Device *device = partman->findByPath("/dev/" + gui.comboDisk->currentData().toString());
                if (device && device->size >= 2*TB) {
                    const int ans = QMessageBox::warning(this, windowTitle(),
                        tr("WARNING: The selected drive has a capacity of at least 2TB and must be formatted using GPT."
                           " On some systems, a GPT-formatted disk will not boot."),
                        QMessageBox::Yes, QMessageBox::No);
                    if (ans != QMessageBox::Yes) return curr; // don't format - stop install
                }
            }
            partman->clearAllUses();
            autopart->buildLayout(autopart->partSize(), gui.checkEncryptAuto->isChecked());
            if (!partman->composeValidate(true)) {
                nextFocus = gui.treePartitions;
                return Step::PARTITIONS;
            }
            gui.listConfirm->clear();
            gui.listConfirm->addItem(tr("Format and use the entire disk (%1) for %2").arg(
                gui.comboDisk->currentData().toString(), PROJECTNAME));
            if (gui.checkEncryptAuto->isChecked()) {
                return Step::ENCRYPTION;
            }
            return Step::CONFIRM;
        }
    } else if (curr == Step::PARTITIONS && next > curr) {
        gui.listConfirm->clear();
        if (!partman->composeValidate(automatic)) {
            nextFocus = gui.treePartitions;
            return curr;
        }
        if (!pretend && !(base && base->saveHomeBasic())) {
            QMessageBox::critical(this, windowTitle(),
                tr("The data in /home cannot be preserved because"
                    " the required information could not be obtained."));
            return curr;
        }
        for (PartMan::Iterator it(*partman); *it; it.next()) {
            if ((*it)->willEncrypt()) {
                return Step::ENCRYPTION;
            }
        }
        return Step::CONFIRM;
    } else if (curr == Step::ENCRYPTION && next < curr) {
        if (gui.radioEntireDisk->isChecked()) {
            partman->scan(autopart->selectedDrive()); // Clear the auto layout.
            return Step::DISK;
        }
        return Step::PARTITIONS;
    } else if (curr == Step::CONFIRM) {
        if (next > curr) {
            bootman->buildBootLists(); // Load default boot options
            if (gui.radioEntireDisk->isChecked()) {
                gui.checkHibernation->setChecked(gui.checkHibernationReg->isChecked());
                swapman->setupDefaults();
                manageConfig(CONFIG_LOAD2);
                return oem ? Step::PROGRESS : Step::NETWORK;
            } else {
                swapman->setupDefaults();
                manageConfig(CONFIG_LOAD2);
                return Step::BOOT;
            }
        } else {
            if (gui.radioEntireDisk->isChecked()) {
                partman->scan(autopart->selectedDrive()); // Clear the auto layout.
                return Step::DISK;
            }
            return Step::PARTITIONS;
        }
    } else if (curr == Step::BOOT && next > curr) {
        return oem ? Step::PROGRESS : Step::NETWORK;
    } else if (curr == Step::NETWORK && next > curr) {
        nextFocus = oobe->validateComputerName();
        if (nextFocus) return curr;
    } else if (curr == Step::NETWORK && next < curr) { // Backward
        if (modeOOBE) return Step::TERMS;
        else return Step::BOOT; // Skip pageServices
    } else if (curr == Step::LOCALIZATION && next > curr) {
        if (!pretend && oobe->haveSnapshotUserAccounts) {
            return Step::PROGRESS; // Skip pageUserAccounts and pageOldHome
        }
    } else if (curr == Step::USER_ACCOUNTS && next > curr) {
        nextFocus = oobe->validateUserInfo(automatic);
        if (nextFocus) return curr;
        // Check for pre-existing /home directory, see if user directory already exists.
        haveOldHome = base && base->homes.contains(gui.textUserName->text());
        if (!haveOldHome) return Step::PROGRESS; // Skip pageOldHome
        else {
            const QString &str = tr("The home directory for %1 already exists.");
            gui.labelOldHome->setText(str.arg(gui.textUserName->text()));
        }
    } else if (curr == Step::OLD_HOME && next < curr) { // Backward
        if (!pretend && oobe->haveSnapshotUserAccounts) {
            return Step::LOCALIZATION; // Skip pageUserAccounts and pageOldHome
        }
    } else if (curr == Step::PROGRESS && next < curr) { // Backward
        if (oem) return Step::BOOT;
        else if (!haveOldHome) {
            // skip pageOldHome
            if (!pretend && oobe->haveSnapshotUserAccounts) {
                return Step::LOCALIZATION;
            }
            return Step::USER_ACCOUNTS;
        }
    } else if (curr == Step::SERVICES) { // Backward or forward
        oobe->stashServices(next > curr);
        return Step::LOCALIZATION; // The page that called pageServices
    }
    return next;
}

void MInstall::pageDisplayed(int next) noexcept
{
    bool enableBack = true, enableNext = true;
    if (!modeOOBE) {
        // progress bar shown only for install and configuration pages.
        gui.boxInstall->setVisible(next >= Step::BOOT && next <= Step::PROGRESS);
        // save the last tip and stop it updating when the progress page is hidden.
        if (next != Step::PROGRESS) ixTipStart = ixTip;
    }

    // This prevents the user accidentally skipping the confirmation.
    gui.pushNext->setDefault(next != Step::CONFIRM);

    switch (next) {
    case Step::SPLASH:
        if (phase > PH_READY) break;
        [[fallthrough]];
    case Step::TERMS:
        gui.textHelp->setText("<p><b>" + tr("General Instructions") + "</b><br/>"
            + (modeOOBE ? "" : (tr("BEFORE PROCEEDING, CLOSE ALL OTHER APPLICATIONS.") + "</p><p>"))
            + tr("On each page, please read the instructions, make your selections, and then click on Next when you are ready to proceed."
                " You will be prompted for confirmation before any destructive actions are performed.") + "</p>"
            + "<p><b>" + tr("Limitations") + "</b><br/>"
            + tr("Remember, this software is provided AS-IS with no warranty what-so-ever."
                " It is solely your responsibility to backup your data before proceeding.") + "</p>");
        break;
    case Step::DISK:
        gui.textHelp->setText("<p><b>" + tr("Installation Options") + "</b><br/>"
            + tr("If you are running Mac OS or Windows OS (from Vista onwards), you may have to use that system's software to set up partitions and boot manager before installing.") + "</p>"
            "<p><b>" + tr("Using the root-home space slider") + "</b><br/>"
            + tr("The drive can be divided into separate system (root) and user data (home) partitions using the slider.") + "</p>"
            "<p>" + tr("The <b>root</b> partition will contain the operating system and applications.") + "<br/>"
            + tr("The <b>home</b> partition will contain the data of all users, such as their settings, files, documents, pictures, music, videos, etc.") + "</p>"
            "<p>" + tr("Move the slider to the right to increase the space for <b>root</b>. Move it to the left to increase the space for <b>home</b>.") + "<br/>"
            + tr("Move the slider all the way to the right if you want both root and home on the same partition.") + "</p>"
            "<p>" + tr("Keeping the home directory in a separate partition improves the reliability of operating system upgrades. It also makes backing up and recovery easier."
                " This can also improve overall performance by constraining the system files to a defined portion of the drive.") + "</p>"
            "<p><b>" + tr("Encryption") + "</b><br/>"
            + tr("Encryption is possible via LUKS. A password is required.") + "</p>"
            "<p>" + tr("A separate unencrypted boot partition is required.") + "</p>"
            "<p>" + tr("When encryption is used with autoinstall, the separate boot partition will be automatically created.") + "</p>"
            "<p><b>" + tr("Using a custom disk layout") + "</b><br/>"
            + tr("If you need more control over where %1 is installed to, select \"<b>%2</b>\" and click <b>Next</b>."
                " On the next page, you will then be able to select and configure the storage devices and"
                " partitions you need.").arg(PROJECTNAME, gui.radioCustomPart->text().remove('&')) + "</p>");
        break;

    case Step::PARTITIONS:
        gui.textHelp->setText("<p><b>" + tr("Choose Partitions") + "</b><br/>"
            + tr("The partition list allows you to choose what partitions are used for this installation.") + "</p>"
            "<p>" + tr("<i>Device</i> - This is the block device name that is, or will be, assigned to the created partition.") + "</p>"
            "<p>" + tr("<i>Size</i> - The size of the partition. This can only be changed on a new layout.") + "</p>"
            "<p>" + tr("<i>Use For</i> - To use this partition in an installation, you must select something here.")
            + "<table border='1'>"
            "<tr><td>FORMAT</td><td>" + tr("Format without mounting") + "</td></tr>"
            "<tr><td>BIOS-GRUB</td><td>" + tr("BIOS Boot GPT partition for GRUB") + "</td></tr>"
            "<tr><td>ESP</td><td rowspan='2'>" + tr("EFI System Partition") + "</td></tr>"
            "<tr><td>/boot/efi</td></tr>"
            "<tr><td>/boot</td><td>" + tr("Boot manager") + "</td></tr>"
            "<tr><td>/</td><td>" + tr("System root") + "</td></tr>"
            "<tr><td>/home</td><td>" + tr("User data") + "</td></tr>"
            "<tr><td>/usr</td><td>" + tr("Static data") + "</td></tr>"
            "<tr><td>/var</td><td>" + tr("Variable data") + "</td></tr>"
            "<tr><td>/tmp</td><td>" + tr("Temporary files") + "</td></tr>"
            "<tr><td>/swap</td><td>" + tr("Swap files") + "</td></tr>"
            "<tr><td>SWAP</td><td>" + tr("Swap partition") + "</td></tr>"
            "</table>"
            + tr("In addition to the above, you can also type your own mount point. Custom mount points must start with a slash (\"/\").") + "</p>"
            "<p>" + tr("<i>Label</i> - The label that is assigned to the partition once it has been formatted.") + "</p>"
            "<p>" + tr("<i>Encrypt</i> - Use LUKS encryption for this partition. The password applies to all partitions selected for encryption.") + "</p>"
            "<p>" + tr("<i>Format</i> - This is the partition's format. Available formats depend on what the partition is used for."
                " When working with an existing layout, you may be able to preserve the format of the partition by selecting <b>Preserve</b>.") + "<br/>"
            + tr("Selecting <b>Preserve /home</b> for the root partition preserves the contents of the /home directory, deleting everything else."
                " This option can only be used when /home is on the same partition as the root partition.") + "</p>"
            "<p>" + tr("The ext2, ext3, ext4, jfs, xfs and btrfs Linux filesystems are supported and ext4 is recommended.") + "</p>"
            "<p>" + tr("<i>Check</i> - Check and correct for bad blocks on the drive (not supported for all formats)."
                " This is very time consuming, so you may want to skip this step unless you suspect that your drive has bad blocks.") + "</p>"
            "<p>" + tr("<i>Mount Options</i> - This specifies mounting options that will be used for this partition.") + "</p>"
            "<p>" + tr("<i>Dump</i> - Instructs the dump utility to include this partition in the backup.") + "</p>"
            "<p>" + tr("<i>Pass</i> - The sequence in which this file system is to be checked at boot. If zero, the file system is not checked.") + "</p>"
            "<p><b>" + tr("Menus and actions") + "</b><br/>"
            + tr("A variety of actions are available by right-clicking any drive or partition item in the list.") + "<br/>"
            + tr("The buttons to the right of the list can also be used to manipulate the entries.") + "</p>"
            "<p>" + tr("The installer cannot modify the layout already on the drive."
                " To create a custom layout, mark the drive for a new layout with the <b>New layout</b> menu action"
                " or button (%1). This clears the existing layout.").arg("<img src=':/edit-clear-all'/>") + "</p>"
            "<p><b>" + tr("Basic layout requirements") + "</b><br/>"
            + tr("%1 requires a root partition. The swap partition is optional but highly recommended."
                " If you want to use the Suspend-to-Disk feature of %1, you will need a swap partition that is larger than your physical memory size.").arg(PROJECTNAME) + "</p>"
            "<p>" + tr("If you choose a separate /home partition it will be easier for you to upgrade in the future,"
                " but this will not be possible if you are upgrading from an installation that does not have a separate home partition.") + "</p>"
            "<p><b>" + tr("Active partition") + "</b><br/>"
            + tr("For the installed operating system to boot, the appropriate partition (usually the boot or root partition) must be the marked as active.") + "</p>"
            "<p>" + tr("The active partition of a drive can be chosen using the <b>Active partition</b> menu action.") + "<br/>"
            + tr("A partition with an asterisk (*) next to its device name is, or will become, the active partition.") + "</p>"
            "<p><b>" + tr("EFI System Partition") + "</b><br/>"
            + tr("If your system uses the Extensible Firmware Interface (EFI), a partition known as the EFI System Partition (ESP) is required for the system to boot.") + "<br/>"
            + tr("These systems do not require any partition marked as Active, but instead require a partition formatted with a FAT file system, marked as an ESP.") + "<br/>"
            + tr("Most systems built within the last 10 years use EFI.") + "</p>"
            "<p><b>" + tr("Boot partition") + "</b><br/>"
            + tr("This partition is generally only required for root partitions on virtual devices such as encrypted, LVM or software RAID volumes.") + "<br/>"
            + tr("It contains a basic kernel and drivers used to access the encrypted disk or virtual devices.") + "</p>"
            "<p><b>" + tr("BIOS-GRUB partition") + "</b><br/>"
            + tr("When using a GPT-formatted drive on a non-EFI system, a 1MB BIOS boot partition is required when using GRUB.") + "</p>"
            "<p><b>" + tr("Need help creating a layout?") + "</b><br/>"
            + tr("Just right-click on a drive and select <b>Layout Builder</b> from the menu. This can create a layout similar to that of the regular install.") + "</p>"
            "<p><b>" + tr("Upgrading") + "</b><br/>"
            + tr("To upgrade from an existing Linux installation, select the same home partition as before and select <b>Preserve</b> as the format.") + "</p>"
            "<p>" + tr("If you do not use a separate home partition, select <b>Preserve /home</b> on the root file system entry to preserve the existing /home directory located on your root partition."
                " The installer will only preserve /home, and will delete everything else. As a result, the installation will take much longer than usual.") + "</p>"
            "<p><b>" + tr("Preferred Filesystem Type") + "</b><br/>"
            + tr("For %1, you may choose to format the partitions as ext2, ext3, ext4, f2fs, jfs, xfs or btrfs.").arg(PROJECTNAME) + "</p>"
            "<p>" + tr("Additional compression options are available for drives using btrfs."
                " Lzo is fast, but the compression is lower. Zlib is slower, with higher compression.") + "</p>"
            "<p><b>" + tr("System partition management tool") + "</b><br/>"
            + tr("For more control over the drive layouts (such as modifying the existing layout on a disk), click the"
                " partition management button (%1). This will run the operating system's partition management tool,"
                " which will allow you to create the exact layout you need.").arg("<img src=':/partitionmanager'/>") + "</p>"
            "<p><b>" + tr("Encryption") + "</b><br/>"
            + tr("Encryption is possible via LUKS. A password is required.") + "</p>"
            "<p>" + tr("A separate unencrypted boot partition is required.") + "</p>"
            "<p>" + tr("To preserve an encrypted partition, right-click on it and select <b>Unlock</b>. In the dialog that appears, enter a name for the virtual device and the password."
                " When the device is unlocked, the name you chose will appear under <i>Virtual Devices</i>, with similar options to that of a regular partition.") + "</p><p>"
            + tr("For the encrypted partition to be unlocked at boot, it needs to be added to the crypttab file. Use the <b>Add to crypttab</b> menu action to do this.") + "</p>"
            "<p><b>" + tr("Other partitions") + "</b><br/>"
            + tr("The installer allows other partitions to be created or used for other purposes, however be mindful that older systems cannot handle drives with more than 4 partitions.") + "</p>"
            "<p><b>" + tr("Subvolumes") + "</b><br/>"
            + tr("Some file systems, such as Btrfs, support multiple subvolumes in a single partition."
                " These are not physical subdivisions, and so their order does not matter.") + "<br/>"
            + tr("Use the <b>Scan subvolumes</b> menu action to search an existing Btrfs partition for subvolumes."
                " To create a new subvolume, use the <b>New subvolume</b> menu action.") + "</p><p>"
            + tr("Existing subvolumes can be preserved, however the name must remain the same.") + "</p>"
            "<p><b>" + tr("Virtual Devices") + "</b><br/>"
            + tr("If the installer detects any virtual devices such as opened LUKS partitions, LVM logical volumes or software-based RAID volumes, they may be used for the installation.") + "</p>"
            "<p>" + tr("The use of virtual devices (beyond preserving encrypted file systems) is an advanced feature. You may have to edit some files (eg. initramfs, crypttab, fstab) to ensure the virtual devices used are created upon boot.") + "</p>");
        break;

    case Step::ENCRYPTION: // Disk encryption.
        gui.textHelp->setText("<p><b>" + tr("Encryption") + "</b><br/>"
            + ("You have chosen to encrypt at least one volume, and more information is required before continuing.") + "</p>");
        enableNext = passCrypto->valid();
        break;

    case Step::CONFIRM: // Confirmation and review.
        gui.textHelp->setText("<p><b>" + tr("Final Review and Confirmation") + "</b><br/>"
            + tr("Please review this list carefully. This is the last opportunity to check, review and confirm the actions of the installation process before proceeding.") + "</p>");
        if (!automatic) {
            proc.sleep(500, true); // Prevent accidentally skipping the confirmation.
        }
        break;

    case Step::BOOT: // Start of installation.
        gui.textHelp->setText("<p><b>" + tr("Install GRUB for Linux and Windows") + "</b><br/>"
            + tr("%1 uses the GRUB bootloader to boot %1 and Microsoft Windows.").arg(PROJECTNAME) + "</p>"
            "<p>" + tr("By default GRUB is installed in the Master Boot Record (MBR) or ESP (EFI System Partition for 64-bit UEFI boot systems) of your boot drive and replaces the boot loader you were using before. This is normal.") + "</p>"
            "<p>" + tr("If you choose to install GRUB to Partition Boot Record (PBR) instead, then GRUB will be installed at the beginning of the specified partition. This option is for experts only.") + "</p>"
            "<p>" + tr("If you uncheck the Install GRUB box, GRUB will not be installed at this time. This option is for experts only.") + "</p>"
            "<p><b>" + tr("Create a swap file") + "</b><br/>"
            + tr("A swap file is more flexible than a swap partition; it is considerably easier to resize a swap file to adapt to changes in system usage.") + "</p>"
            "<p>" + tr("By default, this is checked if no swap partitions have been set, and unchecked if swap partitions are set. This option should be left untouched, and is for experts only.") + "<br/>"
            + tr("Setting the size to 0 has the same effect as unchecking this option.") + "</p>");

        enableBack = false;
        break;

    case Step::SERVICES:
        gui.textHelp->setText(tr("<p><b>Common Services to Enable</b><br/>Select any of these common services that you might need with your system configuration and the services will be started automatically when you start %1.</p>").arg(PROJECTNAME));
        break;

    case Step::NETWORK:
        gui.textHelp->setText(tr("<p><b>Computer Identity</b><br/>The computer name is a common unique name which will identify your computer if it is on a network. "
                             "The computer domain is unlikely to be used unless your ISP or local network requires it.</p>"
                             "<p>The computer and domain names can contain only alphanumeric characters, dots, hyphens. They cannot contain blank spaces, start or end with hyphens</p>"
                             "<p>The SaMBa Server needs to be activated if you want to use it to share some of your directories or printer "
                             "with a local computer that is running MS-Windows or Mac OSX.</p>"));
        if (modeOOBE) enableBack = true;
        else enableBack = gui.radioCustomPart->isChecked();
        break;

    case Step::LOCALIZATION:
        gui.textHelp->setText("<p><b>" + tr("Localization Defaults") + "</b><br/>"
            + tr("Set the default locale. This will apply unless they are overridden later by the user.") + "</p>"
            "<p><b>" + tr("Configure Clock") + "</b><br/>"
            + tr("If you have an Apple or a pure Unix computer, by default the system clock is set to Greenwich Meridian Time (GMT) or Coordinated Universal Time (UTC)."
                " To change this, check the \"<b>System clock uses local time</b>\" box.") + "</p>"
            "<p>" + tr("The system boots with the timezone preset to GMT/UTC."
                " To change the timezone, after you reboot into the new installation, right click on the clock in the Panel and select Properties.") + "</p>"
            "<p><b>" + tr("Service Settings") + "</b><br/>"
            + tr("Most users should not change the defaults."
                " Users with low-resource computers sometimes want to disable unneeded services in order to keep the RAM usage as low as possible."
                " Make sure you know what you are doing!"));
        break;

    case Step::USER_ACCOUNTS:
        gui.textHelp->setText("<p><b>" + tr("Default User Login") + "</b><br/>"
        + tr("The root user is similar to the Administrator user in some other operating systems."
            " You should not use the root user as your daily user account."
            " Please enter the name for a new (default) user account that you will use on a daily basis."
            " If needed, you can add other user accounts later with %1 User Manager.").arg(PROJECTNAME) + "</p>"
        "<p><b>" + tr("Passwords") + "</b><br/>"
        + tr("Enter a new password for your default user account and for the root account."
            " Each password must be entered twice.") + "</p>"
        "<p><b>" + tr("No passwords") + "</b><br/>"
        + tr("If you want the default user account to have no password, leave its password fields empty."
            " This allows you to log in without requiring a password.") + "<br/>"
        + tr("Obviously, this should only be done in situations where the user account"
            " does not need to be secure, such as a public terminal.") + "</p>");
        if (!nextFocus) nextFocus = gui.textUserName;
        oobe->userPassValidationChanged();
        enableNext = gui.pushNext->isEnabled();
        break;

    case Step::OLD_HOME:
        gui.textHelp->setText("<p><b>" + tr("Old Home Directory") + "</b><br/>"
            + tr("A home directory already exists for the user name you have chosen."
                " This screen allows you to choose what happens to this directory.") + "</p>"
            "<p><b>" + tr("Re-use it for this installation") + "</b><br/>"
            + tr("The old home directory will be used for this user account."
                " This is a good choice when upgrading, and your files and settings will be readily available.") + "</p>"
            "<p><b>" + tr("Rename it and create a new directory") + "</b><br/>"
            + tr("A new home directory will be created for the user, but the old home directory will be renamed."
                " Your files and settings will not be immediately visible in the new installation, but can be accessed using the renamed directory.") + "</p>"
            "<p>" + tr("The old directory will have a number at the end of it, depending on how many times the directory has been renamed before.") + "</p>"
            "<p><b>" + tr("Delete it and create a new directory") + +"</b><br/>"
            + tr("The old home directory will be deleted, and a new one will be created from scratch.") + "<br/>"
            "<b>" + tr("Warning") + "</b>: "
            + tr("All files and settings will be deleted permanently if this option is selected."
                " Your chances of recovering them are low.") + "</p>");
        // disable the Next button if none of the old home options are selected
        oobe->oldHomeToggled();
        // if the Next button is disabled, avoid enabling both Back and Next at the end
        if (!gui.pushNext->isEnabled()) {
            enableBack = true;
            enableNext = false;
        }
        break;

    case Step::PROGRESS:
        gui.textHelp->setText("<p><b>" + tr("Installation in Progress") + "</b><br/>"
            + tr("%1 is installing. For a fresh install, this will probably take 3-20 minutes, depending on the speed of your system and the size of any partitions you are reformatting.").arg(PROJECTNAME)
            + "</p><p>"
            + tr("If you click the Abort button, the installation will be stopped as soon as possible.")
            + "</p><p>"
            + "<b>" + tr("Change settings while you wait") + "</b><br/>"
            + tr("While %1 is being installed, you can click on the <b>Next</b> or <b>Back</b> buttons to enter other information required for the installation.").arg(PROJECTNAME)
            + "</p><p>"
            + tr("Complete these steps at your own pace. The installer will wait for your input if necessary.")
            + "</p>");
        enableBack = !oem || gui.radioCustomPart->isChecked();
        enableNext = false;
        break;

    case Step::END:
        gui.pushClose->setEnabled(false);
        gui.textHelp->setText(tr("<p><b>Congratulations!</b><br/>You have completed the installation of %1</p>"
                             "<p><b>Finding Applications</b><br/>There are hundreds of excellent applications installed with %1 "
                             "The best way to learn about them is to browse through the Menu and try them. "
                             "Many of the apps were developed specifically for the %1 project. "
                             "These are shown in the main menus. "
                             "<p>In addition %1 includes many standard Linux applications that are run only from the command line and therefore do not show up in the Menu.</p>").arg(PROJECTNAME)
                             + "<p><b>" + tr("Enjoy using %1").arg(PROJECTNAME) + "</b></p>");
        break;
    }

    gui.pushBack->setEnabled(enableBack);
    gui.pushNext->setEnabled(enableNext);
}

void MInstall::gotoPage(int next) noexcept
{
    gui.pushBack->setEnabled(false);
    gui.pushNext->setEnabled(false);
    gui.widgetStack->setEnabled(false);
    int curr = gui.widgetStack->currentIndex();
    next = showPage(curr, next);

    // modify ui for standard cases
    gui.pushClose->setHidden(next == 0);
    gui.pushBack->setHidden(next <= 1);
    gui.pushNext->setHidden(next == 0);

    QSize isize = gui.pushNext->iconSize();
    isize.setWidth(isize.height());
    if (next >= Step::END) {
        // entering the last page
        gui.pushBack->hide();
        gui.pushNext->setText(tr("Finish"));
    } else if (next == Step::CONFIRM) {
        isize.setWidth(0);
        gui.pushNext->setText(tr("Start"));
    } else if (next == Step::SERVICES){
        isize.setWidth(0);
        gui.pushNext->setText(tr("OK"));
    } else {
        gui.pushNext->setText(tr("Next"));
    }
    gui.pushNext->setIconSize(isize);
    if (next > Step::END) {
        // finished
        qApp->setOverrideCursor(Qt::WaitCursor);
        if (!pretend && gui.checkExitReboot->isChecked()) {
            proc.shell("/usr/local/bin/persist-config --shutdown --command reboot &");
        }
        qApp->exit(EXIT_SUCCESS);
        return;
    }
    // display the next page
    gui.widgetStack->setCurrentIndex(next);
    qApp->processEvents();

    // anything to do after displaying the page
    pageDisplayed(next);
    gui.widgetStack->setEnabled(true);
    if (nextFocus) {
        nextFocus->setFocus();
        nextFocus = nullptr;
    }

    // automatic installation
    if (automatic) {
        if (!MSettings::isBadWidget(gui.widgetStack->currentWidget()) && next > curr) {
            QTimer::singleShot(0, gui.pushNext, &QPushButton::click);
        } else if (curr!=0) { // failed validation
            automatic = false;
        }
    }

    // process next installation phase
    if (next == Step::BOOT || next == Step::PROGRESS
        || (gui.radioEntireDisk->isChecked() && next == Step::NETWORK)) {
        processNextPhase();
    }
}

/////////////////////////////////////////////////////////////////////////
// event handlers

bool MInstall::eventFilter(QObject *watched, QEvent *event) noexcept
{
    if (event->type() != QEvent::Paint) return false;
    else if (watched == gui.labelSplash) {
        // Setup needed to draw the load indicator.
        QPainter painter(gui.labelSplash);
        painter.setRenderHints(QPainter::Antialiasing);
        const int lW = gui.labelSplash->width(), lH = gui.labelSplash->height();
        painter.translate(lW / 2, lH / 2);
        painter.scale(lW / 200.0, lH / 200.0);
        // Draw the load indicator on the splash screen.
        static constexpr int blades = 12;
        static constexpr qreal angle = 360.0 / blades;
        painter.rotate(angle * throbPos);
        float hue = 1.0, alpha = 0.18;
        const float huestep = std::min(throbPos, 60) / (60.0 * blades);
        static constexpr float alphastep = 0.18 / blades;
        QPen pen;
        pen.setWidth(3);
        pen.setJoinStyle(Qt::MiterJoin);
        for (unsigned int ixi=blades; ixi>0; --ixi) {
            const QColor &color = QColor::fromHsvF(hue, 1.0, 1.0, alpha);
            hue -= huestep, alpha += alphastep;
            painter.setBrush(color);
            pen.setColor(color.darker());
            painter.setPen(pen);
            static constexpr QPoint blade[] = {{-15, -6}, {15, -75}, {0, -93}, {-15, -75}};
            painter.drawConvexPolygon(blade, 4);
            painter.rotate(angle);
        }
    } else if (watched == gui.textHelp) {
        // Draw the help pane backdrop image, which goes through the alpha-channel background.
        QPainter painter(gui.textHelp);
        painter.setRenderHints(QPainter::Antialiasing);
        painter.drawPixmap(gui.textHelp->viewport()->rect(), helpBackdrop, helpBackdrop.rect());
    }
    return false;
}

void MInstall::changeEvent(QEvent *event) noexcept
{
    const QEvent::Type etype = event->type();
    if (etype == QEvent::ApplicationPaletteChange || etype == QEvent::PaletteChange || etype == QEvent::StyleChange) {
        QPalette pal = qApp->palette(gui.textHelp);
        QColor col = pal.color(QPalette::Base);
        col.setAlpha(200);
        pal.setColor(QPalette::Base, col);
        gui.textHelp->setPalette(pal);
        if (autopart) autopart->refresh();
    }
}

void MInstall::closeEvent(QCloseEvent *event) noexcept
{
    if (phase > PH_READY && phase < PH_FINISHED && abortion != AB_ABORTED) {
        // Currently installing, could be pending abortion (but not finished aborting).
        event->ignore();
        abortUI(true, true);
    } else if (modeOOBE) {
        // Shutdown for pending or fully aborted OOBE
        event->ignore();
        gui.labelSplash->clear();
        gotoPage(Step::SPLASH);
        proc.unhalt();
        proc.exec("/usr/sbin/shutdown", {"-hP", "now"});
    } else {
        // Fully aborted installation (but not OOBE).
        event->accept();
        if (phase == PH_STARTUP) proc.halt(true);
        if (checkmd5) checkmd5->halt(true);
    }
}

// Override QDialog::reject() so Escape won't close the window.
void MInstall::reject() noexcept
{
    if (checkmd5) checkmd5->halt();
}

void MInstall::abortUI(bool manual, bool closing) noexcept
{
    // ask for confirmation when installing (except for some steps that don't need confirmation)
    if (abortion != AB_NO_ABORT) return; // Don't abort an abortion.
    else if (phase > PH_READY && phase < PH_FINISHED) {
        if (manual) {
            const QMessageBox::StandardButton rc = QMessageBox::warning(this, QString(),
                tr("The installation and configuration is incomplete.\nDo you really want to stop now?"),
                QMessageBox::Yes | QMessageBox::No, QMessageBox::No);
            if (rc == QMessageBox::No) return;
            proc.log("MANUALLY ABORTED", MProcess::LOG_FAIL);
        }
    }
    // At this point the abortion has not been cancelled.
    abortion = closing ? AB_CLOSING : AB_ABORTING;
    gotoPage(Step::SPLASH);
    proc.halt(true);
    // Early phase bump if waiting on input, to trigger abortion cleanup.
    if (manual && phase == PH_WAITING_FOR_INFO) processNextPhase();
}
void MInstall::abortEndUI(bool closenow) noexcept
{
    if (closenow) qApp->exit(EXIT_FAILURE); // this->close() doesn't work.
    else {
        splashSetThrobber(false);
        gui.boxMain->unsetCursor();
        // Close should be the right button at this stage.
        disconnect(gui.pushNext);
        connect(gui.pushNext, &QPushButton::clicked, this, &MInstall::close);
        gui.pushNext->setText(gui.pushClose->text());
        gui.pushNext->show();
    }
}

// run before closing the app, do some cleanup
void MInstall::cleanup()
{
    proc.log(__PRETTY_FUNCTION__, MProcess::LOG_MARKER);
    if (pretend) return;

    const char *destlog = "/mnt/antiX/var/log/minstall.log";
    QFile::remove(destlog);
    bool ok = QFile::copy("/var/log/minstall.log", destlog);
    if (ok) ok = (chmod(destlog, 0400) == 0);
    if (!ok) proc.log("Failed to copy the installation log to the target.", MProcess::LOG_FAIL);

    proc.exec("rm", {"-rf", "/mnt/antiX/mnt/antiX"});
    if (!mountkeep) partman->clearWorkArea();
    setupAutoMount(true);
}

void MInstall::progressUpdate(int value) noexcept
{
    int newtip = 0;
    if (ixTipStart < 0) {
        ixTipStart = 0; // First invocation of this function.
    } else {
        if (gui.widgetStack->currentIndex() != Step::PROGRESS) {
            iLastProgress = -1;
            return; // No point loading a new tip when will be invisible.
        } else if (iLastProgress < 0) {
            iLastProgress = value; // First invocation since progress page last shown.
        }
        static constexpr int tipcount = 5;
        newtip = tipcount;
        if (ixTipStart < tipcount) {
            int imax = (gui.progInstall->maximum() - iLastProgress) / (tipcount - ixTipStart);
            if (imax != 0) {
                newtip = ixTipStart + (value - iLastProgress) / imax;
            }
        }
        if (newtip == ixTip) {
            return; // No point loading a tip that is already visible.
        }
    }
    ixTip = newtip;

    switch(newtip)
    {
    case 0:
        gui.textTips->setText(tr("<p><b>Getting Help</b><br/>"
                             "Basic information about %1 is at %2.</p><p>"
                             "There are volunteers to help you at the %3 forum, %4</p>"
                             "<p>If you ask for help, please remember to describe your problem and your computer "
                             "in some detail. Usually statements like 'it didn't work' are not helpful.</p>").arg(PROJECTNAME, PROJECTURL, PROJECTSHORTNAME, PROJECTFORUM));
        break;

    case 1:
        gui.textTips->setText(tr("<p><b>Repairing Your Installation</b><br/>"
                             "If %1 stops working from the hard drive, sometimes it's possible to fix the problem by booting from LiveDVD or LiveUSB and running one of the included utilities in %1 or by using one of the regular Linux tools to repair the system.</p>"
                             "<p>You can also use your %1 LiveDVD or LiveUSB to recover data from MS-Windows systems!</p>").arg(PROJECTNAME));
        break;

    case 3:
        gui.textTips->setText(tr("<p><b>Adjusting Your Sound Mixer</b><br/>"
                             " %1 attempts to configure the sound mixer for you but sometimes it will be "
                             "necessary for you to turn up volumes and unmute channels in the mixer "
                             "in order to hear sound.</p> "
                             "<p>The mixer shortcut is located in the menu. Click on it to open the mixer. </p>").arg(PROJECTNAME));
        break;

    case 4:
        gui.textTips->setText(tr("<p><b>Keep Your Copy of %1 up-to-date</b><br/>"
                             "For more information and updates please visit</p><p> %2</p>").arg(PROJECTNAME, PROJECTFORUM));
        break;

    default:
        gui.textTips->setText(tr("<p><b>Special Thanks</b><br/>Thanks to everyone who has chosen to support %1 with their time, money, suggestions, work, praise, ideas, promotion, and/or encouragement.</p>"
                             "<p>Without you there would be no %1.</p>"
                             "<p>%2 Dev Team</p>").arg(PROJECTNAME, PROJECTSHORTNAME));
        break;
    }
}

void MInstall::setupkeyboardbutton() noexcept
{
    const MIni ini("/etc/default/keyboard", MIni::ReadOnly);
    gui.labelKeyboardModel->setText(ini.getString("XKBMODEL"));
    gui.labelKeyboardLayout->setText(ini.getString("XKBLAYOUT"));
    gui.labelKeyboardVariant->setText(ini.getString("XKBVARIANT"));
}

void MInstall::runKeyboardSetup() noexcept
{
    this->setEnabled(false);
    if (proc.shell("command -v  system-keyboard-qt >/dev/null 2>&1")) {
        proc.exec("system-keyboard-qt");
    } else {
        proc.shell("env GTK_THEME='Adwaita' fskbsetting");
    }
    setupkeyboardbutton();
    this->setEnabled(true);
}<|MERGE_RESOLUTION|>--- conflicted
+++ resolved
@@ -68,16 +68,10 @@
 
 MInstall::MInstall(MIni &acfg, const QCommandLineParser &args, const QString &cfgfile) noexcept
     : proc(this), appConf(acfg), appArgs(args), configFile(cfgfile),
-<<<<<<< HEAD
-      helpBackdrop("/usr/share/gazelle-installer-data/backdrop-textbox.png")
-=======
-    helpBackdrop(appConf.value("HELP-BACKDROP-IMAGE", "/usr/share/gazelle-installer-data/backdrop-textbox.png").toString())
->>>>>>> 66003465
-{
-    setWindowIcon(QIcon(appConf.value("LOGO-IMAGE","/usr/share/gazelle-installer-data/logo.png").toString()));
+      helpBackdrop(appConf.getString("HELP-BACKDROP-IMAGE", "/usr/share/gazelle-installer-data/backdrop-textbox.png"))
+{
     gui.setupUi(this);
     gui.listLog->addItem("Version " VERSION);
-    gui.tabsMain->setCurrentIndex(0);
     proc.setupUI(gui.listLog, gui.progInstall);
     setWindowFlags(Qt::Window); // for the close, min and max buttons
     gui.textHelp->installEventFilter(this);
@@ -102,7 +96,7 @@
     PROJECTFORUM = appConf.getString("FORUM_URL");
 
     //hide save desktop changes checkbox, for pesky desktop environments
-    if (appConf.value("HIDE_SAVE_DESKTOP_CHANGES_CHECKBOX").toBool()){
+    if (appConf.getBoolean("HIDE_SAVE_DESKTOP_CHANGES_CHECKBOX")){
         gui.checkSaveDesktop->hide();
     }
 
@@ -378,7 +372,7 @@
             phase = PH_INSTALLING;
             proc.advance(11, partman->countPrepSteps());
             partman->prepStorage();
-            base->install(appConf);
+            base->install();
             if (gui.widgetStack->currentIndex() != Step::PROGRESS) {
                 gui.progInstall->setEnabled(false);
                 // Using proc.status() prepends the percentage to the text.
