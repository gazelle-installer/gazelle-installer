--- conflicted
+++ resolved
@@ -1,3491 +1,3007 @@
-//
-//  Copyright (C) 2003-2010 by Warren Woodford
-//  Heavily edited, with permision, by anticapitalista for antiX 2011-2014.
-//  Heavily revised by dolphin oracle, adrian, and anticaptialista 2018.
-//  additional mount and compression oftions for btrfs by rob 2018
-//  Major GUI update and user experience improvements by AK-47 2019.
-//   Licensed under the Apache License, Version 2.0 (the "License");
-//   you may not use this file except in compliance with the License.
-//   You may obtain a copy of the License at
-//
-//       http://www.apache.org/licenses/LICENSE-2.0
-//
-//   Unless required by applicable law or agreed to in writing, software
-//   distributed under the License is distributed on an "AS IS" BASIS,
-//   WITHOUT WARRANTIES OR CONDITIONS OF ANY KIND, either express or implied.
-//   See the License for the specific language governing permissions and
-//   limitations under the License.
-//
-
-#include <QDebug>
-#include <QFileInfo>
-#include <QTimer>
-#include <QProcess>
-#include <QProcessEnvironment>
-#include <QTimeZone>
-#include <fcntl.h>
-#include <sys/statvfs.h>
-#include <sys/stat.h>
-
-#include "version.h"
-#include "minstall.h"
-
-<<<<<<< HEAD
-MInstall::MInstall(const QStringList &args, const QString &cfgfile)
-    : proc(this), partman(proc, listBlkDevs, *this, this)
-=======
-MInstall::MInstall(const QCommandLineParser &args, const QString &cfgfile)
-    : proc(this)
->>>>>>> 498bc9ce
-{
-    setupUi(this);
-    listLog->addItem("Version " VERSION);
-    proc.setupUI(listLog, progressBar);
-    updateCursor(Qt::WaitCursor);
-    setWindowFlags(Qt::Window); // for the close, min and max buttons
-    installBox->hide();
-
-    oobe = args.isSet("oobe");
-    pretend = args.isSet("pretend");
-    nocopy = args.isSet("nocopy");
-    sync = args.isSet("sync");
-    if(!oobe) {
-        brave = args.isSet("brave");
-        automatic = args.isSet("auto");
-        oem = args.isSet("oem");
-        gptoverride = args.isSet("gpt-override");
-    } else {
-        brave = automatic = oem = gptoverride = false;
-        closeButton->setText(tr("Shutdown"));
-        phase = 2;
-        // dark palette for the OOBE screen
-        QColor charcoal(56, 56, 56);
-        QPalette pal;
-        pal.setColor(QPalette::Window, charcoal);
-        pal.setColor(QPalette::WindowText, Qt::white);
-        pal.setColor(QPalette::Base, charcoal.darker());
-        pal.setColor(QPalette::AlternateBase, charcoal);
-        pal.setColor(QPalette::Text, Qt::white);
-        pal.setColor(QPalette::Button, charcoal);
-        pal.setColor(QPalette::ButtonText, Qt::white);
-        pal.setColor(QPalette::Active, QPalette::Button, charcoal);
-        pal.setColor(QPalette::Disabled, QPalette::Light, charcoal.darker());
-        pal.setColor(QPalette::Disabled, QPalette::Text, Qt::darkGray);
-        pal.setColor(QPalette::Disabled, QPalette::WindowText, Qt::darkGray);
-        pal.setColor(QPalette::Disabled, QPalette::ButtonText, Qt::darkGray);
-        pal.setColor(QPalette::Highlight, Qt::lightGray);
-        pal.setColor(QPalette::HighlightedText, Qt::black);
-        pal.setColor(QPalette::ToolTipBase, Qt::black);
-        pal.setColor(QPalette::ToolTipText, Qt::white);
-        pal.setColor(QPalette::Link, Qt::cyan);
-        qApp->setPalette(pal);
-    }
-    //if (pretend) listHomes = qApp->arguments(); // dummy existing homes
-
-    // setup system variables
-    QSettings settings("/usr/share/gazelle-installer-data/installer.conf", QSettings::NativeFormat);
-    PROJECTNAME = settings.value("PROJECT_NAME").toString();
-    PROJECTSHORTNAME = settings.value("PROJECT_SHORTNAME").toString();
-    PROJECTVERSION = settings.value("VERSION").toString();
-    PROJECTURL = settings.value("PROJECT_URL").toString();
-    PROJECTFORUM = settings.value("FORUM_URL").toString();
-    INSTALL_FROM_ROOT_DEVICE = settings.value("INSTALL_FROM_ROOT_DEVICE").toBool();
-    DEFAULT_HOSTNAME = settings.value("DEFAULT_HOSTNAME").toString();
-    ENABLE_SERVICES = settings.value("ENABLE_SERVICES").toStringList();
-    POPULATE_MEDIA_MOUNTPOINTS = settings.value("POPULATE_MEDIA_MOUNTPOINTS").toBool();
-    MIN_INSTALL_SIZE = settings.value("MIN_INSTALL_SIZE").toString();
-    PREFERRED_MIN_INSTALL_SIZE = settings.value("PREFERRED_MIN_INSTALL_SIZE").toString();
-    REMOVE_NOSPLASH = settings.value("REMOVE_NOSPLASH", "false").toBool();
-    setWindowTitle(tr("%1 Installer").arg(PROJECTNAME));
-
-    gotoPage(0);
-
-    // config file
-    config = new MSettings(cfgfile, this);
-
-    // Link block
-    QString link_block;
-    settings.beginGroup("LINKS");
-    QStringList links = settings.childKeys();
-    for (const QString &link : links) {
-        link_block += "\n\n" + tr(link.toUtf8().constData()) + ": " + settings.value(link).toString();
-    }
-    settings.endGroup();
-
-    // set some distro-centric text
-    remindersBrowser->setPlainText(tr("Support %1\n\n%1 is supported by people like you. Some help others at the support forum - %2, or translate help files into different languages, or make suggestions, write documentation, or help test new software.").arg(PROJECTNAME, PROJECTFORUM)
-                        + "\n" + link_block);
-
-    // ensure the help widgets are displayed correctly when started
-    // Qt will delete the heap-allocated event object when posted
-    qApp->postEvent(this, new QEvent(QEvent::PaletteChange));
-    QTimer::singleShot(0, this, &MInstall::startup);
-}
-
-MInstall::~MInstall() {
-}
-
-// meant to be run after the installer becomes visible
-void MInstall::startup()
-{
-    proc.log(__PRETTY_FUNCTION__);
-    if (oobe) {
-        containsSystemD = QFileInfo("/usr/bin/systemctl").isExecutable();
-        saveDesktopCheckBox->hide();
-    } else {
-        containsSystemD = QFileInfo("/live/aufs/bin/systemctl").isExecutable();
-
-        rootSources = "/live/aufs/bin /live/aufs/dev"
-                      " /live/aufs/etc /live/aufs/lib /live/aufs/lib64 /live/aufs/media /live/aufs/mnt"
-                      " /live/aufs/opt /live/aufs/root /live/aufs/sbin /live/aufs/selinux /live/aufs/usr"
-                      " /live/aufs/var /live/aufs/home";
-
-        //load some live variables
-        QSettings livesettings("/live/config/initrd.out",QSettings::NativeFormat);
-        SQFILE_FULL = livesettings.value("SQFILE_FULL", "/live/boot-dev/antiX/linuxfs").toString();
-        isRemasteredDemoPresent = checkForRemaster();
-
-        // calculate required disk space
-        bootSource = "/live/aufs/boot";
-        bootSpaceNeeded = proc.execOut("du -sb " + bootSource).section('\t', 0, 0).toLongLong();
-
-        //rootspaceneeded is the size of the linuxfs file * a compression factor + contents of the rootfs.  conservative but fast
-        //factors are same as used in live-remaster
-
-        //get compression factor by reading the linuxfs squasfs file, if available
-        qDebug() << "linuxfs file is at : " << SQFILE_FULL;
-        long long compression_factor;
-        QString linuxfs_compression_type = "xz"; //default conservative
-        if (QFileInfo::exists(SQFILE_FULL)) {
-            linuxfs_compression_type = proc.execOut("dd if=" + SQFILE_FULL + " bs=1 skip=20 count=2 status=none 2>/dev/null| od -An -tdI");
-        }
-        //gzip, xz, or lz4
-        if ( linuxfs_compression_type == "1") {
-            compression_factor = 37; // gzip
-        } else if (linuxfs_compression_type == "2") {
-            compression_factor = 52; //lzo, not used by antiX
-        } else if (linuxfs_compression_type == "3") {
-            compression_factor = 52;  //lzma, not used by antiX
-        } else if (linuxfs_compression_type == "4") {
-            compression_factor = 31; //xz
-        } else if (linuxfs_compression_type == "5") {
-            compression_factor = 52; // lz4
-        } else {
-            compression_factor = 30; //anythng else or linuxfs not reachable (toram), should be pretty conservative
-        }
-
-        qDebug() << "linuxfs compression type is " << linuxfs_compression_type << "compression factor is " << compression_factor;
-
-        long long rootfs_file_size = 0;
-        long long linuxfs_file_size = proc.execOut("df /live/linux --output=used --total |tail -n1").toLongLong() * 1024 * 100 / compression_factor;
-        if (QFileInfo::exists("/live/perist-root")) {
-            rootfs_file_size = proc.execOut("df /live/persist-root --output=used --total |tail -n1").toLongLong() * 1024;
-        }
-
-        qDebug() << "linuxfs file size is " << linuxfs_file_size << " rootfs file size is " << rootfs_file_size;
-
-        //add rootfs file size to the calculated linuxfs file size.  probaby conservative, as rootfs will likely have some overlap with linuxfs
-        long long safety_factor = 128 * 1024 * 1024; // 128 MB safety factor
-        rootSpaceNeeded = linuxfs_file_size + rootfs_file_size + safety_factor;
-
-        if (!pretend && bootSpaceNeeded==0) {
-            QMessageBox::warning(this, windowTitle(),
-                 tr("Cannot access source medium.\nActivating pretend installation."));
-            pretend = true;
-        }
-        const long long spaceBlock = 134217728; // 128MB
-        bootSpaceNeeded += 2*spaceBlock - (bootSpaceNeeded % spaceBlock);
-
-        qDebug() << "Minimum space:" << bootSpaceNeeded << "(boot)," << rootSpaceNeeded << "(root)";
-
-        // uefi = false if not uefi, or if a bad combination, like 32 bit iso and 64 bit uefi)
-        if (proc.exec("uname -m | grep -q i686", false) && proc.exec("grep -q 64 /sys/firmware/efi/fw_platform_size")) {
-            uefi = false;
-        } else {
-            uefi = proc.exec("test -d /sys/firmware/efi", true);
-        }
-        qDebug() << "uefi =" << uefi;
-
-        autoMountEnabled = true; // disable auto mount by force
-        if (!pretend) setupAutoMount(false);
-
-        // advanced encryption settings page defaults
-        on_comboFDEcipher_currentIndexChanged(comboFDEcipher->currentText());
-        on_comboFDEchain_currentIndexChanged(comboFDEchain->currentText());
-        on_comboFDEivgen_currentIndexChanged(comboFDEivgen->currentText());
-
-        partman.defaultLabels["/boot"] = "boot";
-        partman.defaultLabels["/"] = "root" + PROJECTSHORTNAME + PROJECTVERSION;
-        partman.defaultLabels["/home"] = "home" + PROJECTSHORTNAME;
-        partman.defaultLabels["swap"] = "swap" + PROJECTSHORTNAME;
-
-        FDEpassword->hide();
-        FDEpassword2->hide();
-        labelFDEpass->hide();
-        labelFDEpass2->hide();
-        pbFDEpassMeter->hide();
-        buttonAdvancedFDE->hide();
-        gbEncrPass->hide();
-        existing_partitionsButton->hide();
-
-        //disable encryption in gui if cryptsetup not present
-        QFileInfo cryptsetup("/sbin/cryptsetup");
-        QFileInfo crypsetupinitramfs("/usr/share/initramfs-tools/conf-hooks.d/cryptsetup");
-        if ( !cryptsetup.exists() && !cryptsetup.isExecutable() && !crypsetupinitramfs.exists()) {
-            checkBoxEncryptAuto->hide();
-            buttonAdvancedFDE->hide();
-            buttonAdvancedFDECust->hide();
-            treePartitions->setColumnHidden(4, true);
-        }
-
-        // Detect snapshot-backup account(s)
-        haveSnapshotUserAccounts = checkForSnapshot();
-    }
-
-    // Password box setup
-    FDEpassword->setup(FDEpassword2, pbFDEpassMeter, 1, 32, 9);
-    FDEpassCust->setup(FDEpassCust2, pbFDEpassMeterCust, 1, 32, 9);
-    userPasswordEdit->setup(userPasswordEdit2, pbUserPassMeter);
-    rootPasswordEdit->setup(rootPasswordEdit2, pbRootPassMeter);
-    connect(FDEpassword, &MLineEdit::validationChanged, this, &MInstall::diskPassValidationChanged);
-    connect(FDEpassCust, &MLineEdit::validationChanged, this, &MInstall::diskPassValidationChanged);
-    connect(userPasswordEdit, &MLineEdit::validationChanged, this, &MInstall::userPassValidationChanged);
-    connect(rootPasswordEdit, &MLineEdit::validationChanged, this, &MInstall::userPassValidationChanged);
-    // User name is required
-    connect(userNameEdit, &QLineEdit::textChanged, this, &MInstall::userPassValidationChanged);
-
-    // set default host name
-    computerNameEdit->setText(DEFAULT_HOSTNAME);
-
-    setupkeyboardbutton();
-
-    // timezone lists
-    listTimeZones = proc.execOutLines("find -L /usr/share/zoneinfo/posix -mindepth 2 -type f -printf %P\\n", true);
-    cmbTimeArea->clear();
-    for (const QString &zone : listTimeZones) {
-        const QString &area = zone.section('/', 0, 0);
-        if (cmbTimeArea->findData(QVariant(area)) < 0) {
-            QString text(area);
-            if (area == "Indian" || area == "Pacific"
-                || area == "Atlantic" || area == "Arctic") text.append(" Ocean");
-            cmbTimeArea->addItem(text, area);
-        }
-    }
-    cmbTimeArea->model()->sort(0);
-
-    // locale list
-    localeCombo->clear();
-    QStringList loclist = proc.execOutLines("locale -a | grep -Ev '^(C|POSIX)\\.?' | grep -E 'utf8|UTF-8'");
-    for (QString &strloc : loclist) {
-        strloc.replace("utf8", "UTF-8", Qt::CaseInsensitive);
-        QLocale loc(strloc);
-        localeCombo->addItem(loc.nativeCountryName() + " - " + loc.nativeLanguageName(), QVariant(strloc));
-    }
-    localeCombo->model()->sort(0);
-    // default locale selection
-    int ixLocale = localeCombo->findData(QVariant(QLocale::system().name() + ".UTF-8"));
-    if (localeCombo->currentIndex() != ixLocale) localeCombo->setCurrentIndex(ixLocale);
-    else on_localeCombo_currentIndexChanged(ixLocale);
-
-    // if it looks like an apple...
-    if (proc.exec("grub-probe -d /dev/sda2 2>/dev/null | grep hfsplus", false)) {
-        mactest = true;
-        localClockCheckBox->setChecked(true);
-    }
-
-    //check for samba
-    QFileInfo info("/etc/init.d/smbd");
-    if (!info.exists()) {
-        computerGroupLabel->setEnabled(false);
-        computerGroupEdit->setEnabled(false);
-        computerGroupEdit->setText("");
-        sambaCheckBox->setChecked(false);
-        sambaCheckBox->setEnabled(false);
-    }
-
-    // check for the Samba server
-    QString val = proc.execOut("dpkg -s samba | grep '^Status.*ok.*' | sed -e 's/.*ok //'");
-    haveSamba = (val.compare("installed") == 0);
-
-    buildServiceList();
-    if (oobe) manageConfig(ConfigLoadB);
-    else {
-        updatePartitionWidgets();
-        manageConfig(ConfigLoadA);
-        stashAdvancedFDE(true);
-    }
-    stashServices(true);
-
-    if (oobe) gotoPage(7); // go to Network page
-    else {
-        copyrightBrowser->setPlainText(tr("%1 is an independent Linux distribution based on Debian Stable.\n\n"
-            "%1 uses some components from MEPIS Linux which are released under an Apache free license."
-            " Some MEPIS components have been modified for %1.\n\nEnjoy using %1").arg(PROJECTNAME));
-        gotoPage(1);
-    }
-    updateCursor();
-
-    // automatic installation
-    if (automatic) nextButton->click();
-}
-
-// turn auto-mount off and on
-void MInstall::setupAutoMount(bool enabled)
-{
-    proc.log(__PRETTY_FUNCTION__);
-
-    if (autoMountEnabled == enabled) return;
-    QFileInfo finfo;
-    // check if the systemctl program is present
-    bool have_sysctl = false;
-    const QStringList &envpath = QProcessEnvironment::systemEnvironment().value("PATH").split(':');
-    for(const QString &path : envpath) {
-        finfo.setFile(path + "/systemctl");
-        if (finfo.isExecutable()) {
-            have_sysctl = true;
-            break;
-        }
-    }
-    // check if udisksd is running.
-    bool udisksd_running = false;
-    if (proc.exec("ps -e | grep 'udisksd'")) udisksd_running = true;
-    // create a list of rules files that are being temporarily overridden
-    QStringList udev_temp_mdadm_rules;
-    finfo.setFile("/run/udev");
-    if (finfo.isDir()) {
-        udev_temp_mdadm_rules = proc.execOutLines("egrep -l '^[^#].*mdadm (-I|--incremental)' /lib/udev/rules.d");
-        for (QString &rule : udev_temp_mdadm_rules) {
-            rule.replace("/lib/udev", "/run/udev");
-        }
-    }
-
-    // auto-mount setup
-    if (!enabled) {
-        // disable auto-mount
-        if (have_sysctl) {
-            // Use systemctl to prevent automount by masking currently unmasked mount points
-            listMaskedMounts = proc.execOutLines("systemctl list-units --full --all -t mount --no-legend 2>/dev/null | grep -v masked | cut -f1 -d' '"
-                " | egrep -v '^(dev-hugepages|dev-mqueue|proc-sys-fs-binfmt_misc|run-user-.*-gvfs|sys-fs-fuse-connections|sys-kernel-config|sys-kernel-debug)'").join(' ');
-            if (!listMaskedMounts.isEmpty()) {
-                proc.exec("systemctl --runtime mask --quiet -- " + listMaskedMounts);
-            }
-        }
-        // create temporary blank overrides for all udev rules which
-        // automatically start Linux Software RAID array members
-        proc.exec("mkdir -p /run/udev/rules.d");
-        for (const QString &rule : udev_temp_mdadm_rules) {
-            proc.exec("touch " + rule);
-        }
-        if (udisksd_running) {
-            proc.exec("echo 'SUBSYSTEM==\"block\", ENV{UDISKS_IGNORE}=\"1\"' > /run/udev/rules.d/91-mx-udisks-inhibit.rules");
-            proc.exec("udevadm control --reload");
-            proc.exec("udevadm trigger --subsystem-match=block");
-        }
-    } else {
-        // enable auto-mount
-        if (udisksd_running) {
-            proc.exec("rm -f /run/udev/rules.d/91-mx-udisks-inhibit.rules");
-            proc.exec("udevadm control --reload");
-            proc.exec("partprobe -s");
-            proc.sleep(1000);
-        }
-        // clear the rules that were temporarily overridden
-        for (const QString &rule : udev_temp_mdadm_rules) {
-            proc.exec("rm -f " + rule);
-        }
-        // Use systemctl to restore that status of any mount points changed above
-        if (have_sysctl && !listMaskedMounts.isEmpty()) {
-            proc.exec("systemctl --runtime unmask --quiet -- $MOUNTLIST");
-        }
-    }
-    autoMountEnabled = enabled;
-}
-
-/////////////////////////////////////////////////////////////////////////
-// util functions
-
-// Check if running inside VirtualBox
-bool MInstall::isInsideVB()
-{
-    return proc.exec("lspci -d 80ee:beef  | grep -q .", false);
-}
-
-bool MInstall::replaceStringInFile(const QString &oldtext, const QString &newtext, const QString &filepath)
-{
-    QString cmd = QString("sed -i 's/%1/%2/g' %3").arg(oldtext, newtext, filepath);
-    return proc.exec(cmd);
-}
-
-void MInstall::updateCursor(const Qt::CursorShape shape)
-{
-    if (shape != Qt::ArrowCursor) {
-        qApp->setOverrideCursor(QCursor(shape));
-    } else {
-        while (qApp->overrideCursor() != nullptr) {
-            qApp->restoreOverrideCursor();
-        }
-    }
-    qApp->processEvents();
-}
-
-bool MInstall::pretendToInstall(int start, int stop)
-{
-    for (int ixi = start; ixi <= stop; ++ixi) {
-        proc.status(tr("Pretending to install %1").arg(PROJECTNAME), ixi);
-        proc.sleep(phase == 1 ? 100 : 1000, true);
-        if (phase < 0) return false;
-    }
-    return true;
-}
-
-// write out crypttab if encrypting for auto-opening
-void MInstall::writeKeyFile()
-{
-    if (phase < 0) return;
-    // create keyfile
-    // add key file to luks containers
-    // get uuid of devices
-    // write out crypttab
-    // if encrypt-auto, add home and swap
-    // if encrypt just home, just add swap
-    // blkid -s UUID -o value devicename for UUID
-    // containerName     /dev/disk/by-uuid/UUID_OF_PARTITION  /root/keyfile  luks >>/etc/crypttab
-    // for auto install, only need to add swap
-    // for root and home, need to add home and swap
-    // for root only, add swap
-    // for home only, add swap
-
-    QString rngfile = "/dev/" + comboFDErandom->currentText();
-    const unsigned int keylength = 4096;
-    const QLineEdit *passedit = checkBoxEncryptAuto->isChecked() ? FDEpassword : FDEpassCust;
-    const QByteArray password(passedit->text().toUtf8());
-    if (isRootEncrypted) { // if encrypting root
-        bool newkey = (key.length() == 0);
-
-        //create keyfile
-        if (newkey) key.load(rngfile.toUtf8(), keylength);
-        key.save("/mnt/antiX/root/keyfile", 0400);
-
-        //add keyfile to container
-        QString swapUUID;
-        if (!swapDevice.isEmpty()) {
-            swapUUID = proc.execOut("blkid -s UUID -o value " + swapDevice);
-
-            proc.exec("cryptsetup luksAddKey " + swapDevice + " /mnt/antiX/root/keyfile",
-                    true, &password);
-        }
-
-        if (isHomeEncrypted && newkey) { // if encrypting separate /home
-            proc.exec("cryptsetup luksAddKey " + homeDevice + " /mnt/antiX/root/keyfile",
-                    true, &password);
-        }
-        QString rootUUID = proc.execOut("blkid -s UUID -o value " + rootDevice);
-        //write crypttab keyfile entry
-        QFile file("/mnt/antiX/etc/crypttab");
-        if (file.open(QIODevice::WriteOnly)) {
-            QTextStream out(&file);
-            out << "rootfs /dev/disk/by-uuid/" + rootUUID +" none luks \n";
-            if (isHomeEncrypted) {
-                QString homeUUID =  proc.execOut("blkid -s UUID -o value " + homeDevice);
-                out << "homefs /dev/disk/by-uuid/" + homeUUID +" /root/keyfile luks \n";
-            }
-            if (!swapDevice.isEmpty()) {
-                out << "swapfs /dev/disk/by-uuid/" + swapUUID +" /root/keyfile luks,nofail \n";
-            }
-        }
-        file.close();
-    } else if (isHomeEncrypted) { // if encrypting /home without encrypting root
-        QString swapUUID;
-        if (!swapDevice.isEmpty()) {
-            //create keyfile
-            key.load(rngfile.toUtf8(), keylength);
-            key.save("/mnt/antiX/home/.keyfileDONOTdelete", 0400);
-            key.erase();
-
-            //add keyfile to container
-            swapUUID = proc.execOut("blkid -s UUID -o value " + swapDevice);
-
-            proc.exec("cryptsetup luksAddKey " + swapDevice + " /mnt/antiX/home/.keyfileDONOTdelete",
-                    true, &password);
-        }
-        QString homeUUID = proc.execOut("blkid -s UUID -o value " + homeDevice);
-        //write crypttab keyfile entry
-        QFile file("/mnt/antiX/etc/crypttab");
-        if (file.open(QIODevice::WriteOnly)) {
-            QTextStream out(&file);
-            out << "homefs /dev/disk/by-uuid/" + homeUUID +" none luks \n";
-            if (!swapDevice.isEmpty()) {
-                out << "swapfs /dev/disk/by-uuid/" + swapUUID +" /home/.keyfileDONOTdelete luks,nofail \n";
-                proc.exec("sed -i 's/^CRYPTDISKS_MOUNT.*$/CRYPTDISKS_MOUNT=\"\\/home\"/' /mnt/antiX/etc/default/cryptdisks", false);
-            }
-        }
-        file.close();
-    }
-}
-
-// disable hibernate when using encrypted swap
-void MInstall::disablehiberanteinitramfs()
-{
-    if (phase < 0) return;
-    if (isSwapEncrypted) {
-        proc.exec("touch /mnt/antiX/initramfs-tools/conf.d/resume");
-        QFile file("/mnt/antiX/etc/initramfs-tools/conf.d/resume");
-        if (file.open(QIODevice::WriteOnly)) {
-            QTextStream out(&file);
-            out << "RESUME=none";
-        }
-        file.close();
-    }
-}
-
-bool MInstall::mountPartition(const QString dev, const QString point, const QString mntops)
-{
-    proc.log(__PRETTY_FUNCTION__);
-    if (phase < 0) return -1;
-    mkdir(point.toUtf8(), 0755);
-    QString cmd = QString("/bin/mount %1 %2 -o %3").arg(dev).arg(point).arg(mntops);
-    return proc.exec(cmd);
-}
-
-<<<<<<< HEAD
-// check password length (maybe complexity)
-bool MInstall::checkPassword(QLineEdit *passEdit)
-{
-    if (passEdit->text().isEmpty()) {
-        QMessageBox::critical(this, windowTitle(),
-                              tr("The password needs to be at least\n"
-                                 "%1 characters long. Please select\n"
-                                 "a longer password before proceeding.").arg("1"));
-        nextFocus = passEdit;
-        return false;
-=======
-// checks SMART status of the selected drives, returns false if it detects errors and user chooses to abort
-bool MInstall::checkTargetDrivesOK()
-{
-    proc.log(__PRETTY_FUNCTION__);
-    if (phase < 0) return false;
-
-    QString smartFail, smartWarn;
-    auto lambdaSMART = [this, &smartFail, &smartWarn](const QString &drv, const QString &purpose) -> void {
-        proc.exec("smartctl -H /dev/" + drv, true);
-        if (proc.exitStatus() == MProcess::NormalExit && proc.exitCode() & 8) {
-            // see smartctl(8) manual: EXIT STATUS (Bit 3)
-            smartFail += " - " + drv + " (" + purpose + ")\n";
-        } else {
-            const QString &output = proc.execOut("smartctl -A /dev/" + drv + "| grep -E \"^  5|^196|^197|^198\" | awk '{ if ( $10 != 0 ) { print $1,$2,$10} }'");
-            if (!output.isEmpty()) {
-                smartWarn += " ---- " + drv + " (" + purpose + ") ---\n" + output + "\n\n";
-            }
-        }
-    };
-
-    if (entireDiskButton->isChecked()) {
-        lambdaSMART(diskCombo->currentData().toString(), tr("target drive"));
-    } else {
-        // this loop prevents the same drive being checked multiple times
-        for (const BlockDeviceInfo &bdinfo : listBlkDevs) {
-            if (bdinfo.isDrive) {
-                // list everything this drive is used for
-                QStringList purposes;
-                if (bdinfo.name == rootCombo->currentData().toString()) purposes << "root";
-                if (bdinfo.name == homeCombo->currentData().toString()) purposes << "/home";
-                if (bdinfo.name == swapCombo->currentData().toString()) purposes << "swap";
-                if (bdinfo.name == bootCombo->currentData().toString()) purposes << "boot";
-                // if selected run the SMART tests
-                if (!purposes.isEmpty()) lambdaSMART(bdinfo.name, purposes.join(", "));
-            }
-        }
-    }
-
-    QString msg;
-    if (!smartFail.isEmpty()) {
-        msg = tr("The disks with the partitions you selected for installation are failing:")
-              + "\n\n" + smartFail + "\n";
-    }
-    if (!smartWarn.isEmpty()) {
-        msg += tr("Smartmon tool output:") + "\n\n" + smartWarn
-               + tr("The disks with the partitions you selected for installation pass the SMART monitor test (smartctl),"
-                    " but the tests indicate it will have a higher than average failure rate in the near future.");
-    }
-    if (!msg.isEmpty()) {
-        int ans;
-        msg += tr("If unsure, please exit the Installer and run GSmartControl for more information.") + "\n\n";
-        if (!smartFail.isEmpty()) {
-            msg += tr("Do you want to abort the installation?");
-            ans = QMessageBox::critical(this, windowTitle(), msg,
-                      QMessageBox::Yes|QMessageBox::Default|QMessageBox::Escape, QMessageBox::No);
-            if (ans == QMessageBox::Yes) return false;
-        } else {
-            msg += tr("Do you want to continue?");
-            ans = QMessageBox::warning(this, windowTitle(), msg,
-                      QMessageBox::Yes|QMessageBox::Default, QMessageBox::No|QMessageBox::Escape);
-            if (ans != QMessageBox::Yes) return false;
-        }
->>>>>>> 498bc9ce
-    }
-    return true;
-}
-
-// process the next phase of installation if possible
-bool MInstall::processNextPhase()
-{
-    widgetStack->setEnabled(true);
-    const int progPhase23 = 94; // start of Phase 2/3 progress bar space
-    // Phase < 0 = install has been aborted (Phase -2 on close)
-    if (phase < 0) return false;
-    // Phase 0 = install not started yet, Phase 1 = install in progress
-    // Phase 2 = waiting for operator input, Phase 3 = post-install steps
-    if (phase == 0) { // no install started yet
-        proc.status(tr("Preparing to install %1").arg(PROJECTNAME), 0);
-        if (!partman.checkTargetDrivesOK()) return false;
-        phase = 1; // installation.
-
-        // cleanup previous mounts
-        cleanup(false);
-
-        // the core of the installation
-        if (!pretend) {
-            bool ok = makePartitions();
-            if (ok) ok = formatPartitions();
-            if (!ok) {
-                failUI(tr("Failed to format required partitions."));
-                return false;
-            }
-            //run blkid -c /dev/null to freshen UUID cache
-            proc.exec("blkid -c /dev/null", true);
-            if (!installLinux(progPhase23 - 1)) return false;
-        } else if (!pretendToInstall(1, progPhase23 - 1)) {
-            return false;
-        }
-        if (widgetStack->currentWidget() != Step_Progress) {
-            progressBar->setEnabled(false);
-            proc.status(tr("Paused for required operator input"), progPhase23);
-            QApplication::beep();
-        }
-        phase = 2;
-    }
-    if (phase == 2 && widgetStack->currentWidget() == Step_Progress) {
-        phase = 3;
-        progressBar->setEnabled(true);
-        backButton->setEnabled(false);
-        if (!pretend) {
-            proc.status(tr("Setting system configuration"), progPhase23);
-            if (!isInsideVB() && !oobe) {
-                proc.exec("/bin/mv -f /mnt/antiX/etc/rc5.d/S*virtualbox-guest-utils /mnt/antiX/etc/rc5.d/K01virtualbox-guest-utils >/dev/null 2>&1", false);
-                proc.exec("/bin/mv -f /mnt/antiX/etc/rc4.d/S*virtualbox-guest-utils /mnt/antiX/etc/rc4.d/K01virtualbox-guest-utils >/dev/null 2>&1", false);
-                proc.exec("/bin/mv -f /mnt/antiX/etc/rc3.d/S*virtualbox-guest-utils /mnt/antiX/etc/rc3.d/K01virtualbox-guest-utils >/dev/null 2>&1", false);
-                proc.exec("/bin/mv -f /mnt/antiX/etc/rc2.d/S*virtualbox-guest-utils /mnt/antiX/etc/rc2.d/K01virtualbox-guest-utils >/dev/null 2>&1", false);
-                proc.exec("/bin/mv -f /mnt/antiX/etc/rcS.d/S*virtualbox-guest-x11 /mnt/antiX/etc/rcS.d/K21virtualbox-guest-x11 >/dev/null 2>&1", false);
-            }
-            if (oem) enableOOBE();
-            else if(!processOOBE()) return false;
-            manageConfig(ConfigSave);
-            config->dumpDebug();
-            proc.exec("/bin/sync", true); // the sync(2) system call will block the GUI
-            if (!installLoader()) return false;
-        } else if (!pretendToInstall(progPhase23, 99)){
-            return false;
-        }
-        phase = 4;
-        proc.status(tr("Cleaning up"), 100);
-        cleanup();
-        gotoPage(widgetStack->indexOf(Step_End));
-    }
-    return true;
-}
-
-void MInstall::manageConfig(enum ConfigAction mode)
-{
-    if (mode == ConfigSave) {
-        delete config;
-        config = new MSettings("/mnt/antiX/etc/minstall.conf", this);
-    }
-    if (!config) return;
-    config->bad = false;
-
-    if (mode == ConfigSave) {
-        config->setSave(true);
-        config->clear();
-        config->setValue("Version", VERSION);
-        config->setValue("Product", PROJECTNAME + " " + PROJECTVERSION);
-    }
-    if ((mode == ConfigSave || mode == ConfigLoadA) && !oobe) {
-        config->startGroup("Storage", Step_Disk);
-        const char *diskChoices[] = {"Drive", "Partitions"};
-        QRadioButton *diskRadios[] = {entireDiskButton, existing_partitionsButton};
-        config->manageRadios("Target", 2, diskChoices, diskRadios);
-        const bool targetDrive = entireDiskButton->isChecked();
-
-        if (targetDrive) {
-            // Disk drive setup
-            config->manageComboBox("Drive", diskCombo, true);
-            config->manageCheckBox("DriveEncrypt", checkBoxEncryptAuto);
-        } else {
-            // Partition step
-            config->setGroupWidget(Step_Partitions);
-            config->manageCheckBox("SaveHome", saveHomeCheck);
-            config->manageCheckBox("BadBlocksCheck", badblocksCheck);
-            // Swap space
-            //config->manageComboBox("Swap/Device", swapCombo, true);
-            //config->manageCheckBox("Swap/Encrypt", checkBoxEncryptSwap);
-            //config->manageLineEdit("Swap/Label", swapLabelEdit);
-            // Tree starting with root (/)
-            config->beginGroup("Tree");
-            //config->manageComboBox("Device", rootCombo, true);
-            //config->manageCheckBox("Encrypt", checkBoxEncryptRoot);
-            //config->manageComboBox("Type", rootTypeCombo, false);
-            //config->manageLineEdit("Label", rootLabelEdit);
-            // Boot (/boot)
-            //config->manageComboBox("boot/Device", bootCombo, true);
-            // Home (/home)
-            //config->manageComboBox("home/Device", homeCombo, true);
-            //config->manageComboBox("home/Type", homeTypeCombo, false);
-            //config->manageCheckBox("home/Encrypt", checkBoxEncryptHome);
-            //config->manageLineEdit("home/Label", homeLabelEdit);
-            config->endGroup();
-        }
-        config->endGroup();
-
-        // AES step
-        config->startGroup("Encryption", Step_FDE);
-        if (mode != ConfigSave) {
-            const QString &epass = config->value("Pass").toString();
-            if (entireDiskButton->isChecked()) {
-                FDEpassword->setText(epass);
-                FDEpassword2->setText(epass);
-            } else {
-                FDEpassCust->setText(epass);
-                FDEpassCust2->setText(epass);
-            }
-        }
-        config->manageComboBox("Cipher", comboFDEcipher, false);
-        config->manageComboBox("ChainMode", comboFDEchain, false);
-        config->manageComboBox("IVgenerator", comboFDEivgen, false);
-        config->manageComboBox("IVhash", comboFDEivhash, false);
-        config->manageSpinBox("KeySize", spinFDEkeysize);
-        config->manageComboBox("LUKSkeyHash", comboFDEhash, false);
-        config->manageComboBox("KernelRNG", comboFDErandom, false);
-        config->manageSpinBox("KDFroundTime", spinFDEroundtime);
-        config->endGroup();
-        if (config->isBadWidget(Step_FDE)) {
-            config->setGroupWidget(targetDrive ? Step_Disk : Step_Partitions);
-            config->markBadWidget(buttonAdvancedFDE);
-            config->markBadWidget(buttonAdvancedFDECust);
-        }
-    }
-
-    if (mode == ConfigSave || mode == ConfigLoadB) {
-        if (!oobe) {
-            // GRUB step
-            config->startGroup("GRUB", Step_Boot);
-            if(grubCheckBox->isChecked()) {
-                const char *grubChoices[] = {"MBR", "PBR", "ESP"};
-                QRadioButton *grubRadios[] = {grubMbrButton, grubPbrButton, grubEspButton};
-                config->manageRadios("Install", 3, grubChoices, grubRadios);
-            }
-            config->manageComboBox("Location", grubBootCombo, true);
-            config->endGroup();
-        }
-
-        // Services step
-        config->startGroup("Services", Step_Services);
-        QTreeWidgetItemIterator it(csView);
-        while (*it) {
-            if ((*it)->parent() != nullptr) {
-                const QString &itext = (*it)->text(0);
-                const QVariant checkval((*it)->checkState(0) == Qt::Checked);
-                if (mode == ConfigSave) config->setValue(itext, checkval);
-                else {
-                    const bool val = config->value(itext, checkval).toBool();
-                    (*it)->setCheckState(0, val ? Qt::Checked : Qt::Unchecked);
-                }
-            }
-            ++it;
-        }
-        config->endGroup();
-
-        // Network step
-        config->startGroup("Network", Step_Network);
-        config->manageLineEdit("ComputerName", computerNameEdit);
-        config->manageLineEdit("Domain", computerDomainEdit);
-        config->manageLineEdit("Workgroup", computerGroupEdit);
-        config->manageCheckBox("Samba", sambaCheckBox);
-        config->endGroup();
-
-        // Localization step
-        config->startGroup("Localization", Step_Localization);
-        config->manageComboBox("Locale", localeCombo, true);
-        config->manageCheckBox("LocalClock", localClockCheckBox);
-        const char *clockChoices[] = {"24", "12"};
-        QRadioButton *clockRadios[] = {radio24h, radio12h};
-        config->manageRadios("ClockHours", 2, clockChoices, clockRadios);
-        if (mode == ConfigSave) {
-            config->setValue("Timezone", cmbTimeZone->currentData().toString());
-        } else {
-            QVariant def(QString(QTimeZone::systemTimeZoneId()));
-            const int rc = selectTimeZone(config->value("Timezone", def).toString());
-            if (rc == 1) config->markBadWidget(cmbTimeArea);
-            else if (rc == 2) config->markBadWidget(cmbTimeZone);
-        }
-        config->manageComboBox("Timezone", cmbTimeZone, true);
-        config->endGroup();
-
-        // User Accounts step
-        config->startGroup("User", Step_User_Accounts);
-        config->manageLineEdit("Username", userNameEdit);
-        config->manageCheckBox("Autologin", autologinCheckBox);
-        config->manageCheckBox("SaveDesktop", saveDesktopCheckBox);
-        if(oobe) saveDesktopCheckBox->setCheckState(Qt::Unchecked);
-        const char *oldHomeActions[] = {"Use", "Save", "Delete"};
-        QRadioButton *oldHomeRadios[] = {radioOldHomeUse, radioOldHomeSave, radioOldHomeDelete};
-        config->manageRadios("OldHomeAction", 3, oldHomeActions, oldHomeRadios);
-        if (mode != ConfigSave) {
-            const QString &upass = config->value("UserPass").toString();
-            userPasswordEdit->setText(upass);
-            userPasswordEdit2->setText(upass);
-            const QString &rpass = config->value("RootPass").toString();
-            rootPasswordEdit->setText(rpass);
-            rootPasswordEdit2->setText(rpass);
-        }
-        config->endGroup();
-    }
-
-    if (mode == ConfigSave) {
-        config->sync();
-        QFile::copy(config->fileName(), "/etc/minstalled.conf");
-    }
-
-    if (config->bad) {
-        QMessageBox::critical(this, windowTitle(),
-            tr("Invalid settings found in configuration file (%1)."
-               " Please review marked fields as you encounter them.").arg(config->fileName()));
-    }
-}
-
-void MInstall::stashAdvancedFDE(bool save)
-{
-    if (save) {
-        indexFDEcipher = comboFDEcipher->currentIndex();
-        indexFDEchain = comboFDEchain->currentIndex();
-        indexFDEivgen = comboFDEivgen->currentIndex();
-        indexFDEivhash = comboFDEivhash->currentIndex();
-        iFDEkeysize = spinFDEkeysize->value();
-        indexFDEhash = comboFDEhash->currentIndex();
-        indexFDErandom = comboFDErandom->currentIndex();
-        iFDEroundtime = spinFDEroundtime->value();
-    } else {
-        comboFDEcipher->setCurrentIndex(indexFDEcipher);
-        comboFDEchain->setCurrentIndex(indexFDEchain);
-        comboFDEivgen->setCurrentIndex(indexFDEivgen);
-        comboFDEivhash->setCurrentIndex(indexFDEivhash);
-        spinFDEkeysize->setValue(iFDEkeysize);
-        comboFDEhash->setCurrentIndex(indexFDEhash);
-        comboFDErandom->setCurrentIndex(indexFDErandom);
-        spinFDEroundtime->setValue(iFDEroundtime);
-    }
-}
-
-bool MInstall::formatPartitions()
-{
-    proc.log(__PRETTY_FUNCTION__);
-    if (phase < 0) return false;
-    QString rootdev = rootDevice;
-    QString swapdev = swapDevice;
-    QString homedev = homeDevice;
-
-    // set up LUKS containers
-    const QByteArray &encPass = (entireDiskButton->isChecked()
-                                 ? FDEpassword : FDEpassCust)->text().toUtf8();
-    const QString &statup = tr("Setting up LUKS encrypted containers");
-    if (isSwapEncrypted) {
-        if (swapFormatSize) {
-            proc.status(statup);
-            if (!partman.luksMake(swapdev, encPass)) return false;
-        }
-        proc.status(statup);
-        if (!partman.luksOpen(swapdev, "swapfs", encPass)) return false;
-        swapdev = "/dev/mapper/swapfs";
-    }
-    if (isRootEncrypted) {
-        if (rootFormatSize) {
-            proc.status(statup);
-            if (!partman.luksMake(rootdev, encPass)) return false;
-        }
-        proc.status(statup);
-        if (!partman.luksOpen(rootdev, "rootfs", encPass)) return false;
-        rootdev = "/dev/mapper/rootfs";
-    }
-    if (isHomeEncrypted) {
-        if (homeFormatSize) {
-            proc.status(statup);
-            if (!partman.luksMake(homedev, encPass)) return false;
-        }
-        proc.status(statup);
-        if (!partman.luksOpen(homedev, "homefs", encPass)) return false;
-        homedev = "/dev/mapper/homefs";
-    }
-
-    //if no swap is chosen do nothing
-    if (swapFormatSize) {
-        proc.status(tr("Formatting swap partition"));
-        QString cmd("/sbin/mkswap " + swapdev);
-        //const QString &mkswaplabel = swapLabelEdit->text();
-        //if (!mkswaplabel.isEmpty()) cmd.append(" -L \"" + mkswaplabel + "\"");
-        if (!proc.exec(cmd, true)) return false;
-    }
-
-    // maybe format root (if not saving /home on root), or if using --sync option
-    if (rootFormatSize) {
-        proc.status(tr("Formatting the / (root) partition"));
-        if (!makeLinuxPartition(rootdev, "ext4", //rootTypeCombo->currentText(),
-                                badblocksCheck->isChecked(), "")) { // rootLabelEdit->text())) {
-            return false;
-        }
-    }
-    if (!mountPartition(rootdev, "/mnt/antiX", root_mntops)) return false;
-
-    // format and mount /boot if different than root
-    if (bootFormatSize) {
-        proc.status(tr("Formatting boot partition"));
-        if (!makeLinuxPartition(bootDevice, "ext4", false, "boot")) return false;
-    }
-
-    // format ESP if necessary
-    if (espFormatSize) {
-        proc.status(tr("Formatting EFI System Partition"));
-        if (!proc.exec("mkfs.msdos -F 32 " + espDevice)) return false;
-        proc.exec("parted -s /dev/" + BlockDeviceInfo::split(espDevice).at(0) + " set 1 esp on"); // sets boot flag and esp flag
-        proc.sleep(1000);
-    }
-    // maybe format home
-    if (homeFormatSize) {
-        proc.status(tr("Formatting the /home partition"));
-        if (!makeLinuxPartition(homedev, "ext4", //homeTypeCombo->currentText(),
-                                badblocksCheck->isChecked(), "")) { //homeLabelEdit->text())) {
-            return false;
-        }
-        proc.exec("/bin/rm -r /mnt/antiX/home", true);
-    }
-    mkdir("/mnt/antiX/home", 0755);
-    if (homedev != rootDevice) {
-        // not on root
-        proc.status(tr("Mounting the /home partition"));
-        if (!mountPartition(homedev, "/mnt/antiX/home", home_mntops)) return false;
-    }
-
-    return true;
-}
-
-bool MInstall::makeLinuxPartition(const QString &dev, const QString &type, bool chkBadBlocks, const QString &label)
-{
-    proc.log(__PRETTY_FUNCTION__);
-    if (phase < 0) return false;
-    QString homedev = homeDevice;
-    boot_mntops = "defaults,noatime";
-    if (homedev == dev || dev == "/dev/mapper/homefs") {  // if formatting /home partition
-        home_mntops = "defaults,noatime";
-    } else {
-        root_mntops = "defaults,noatime";
-    }
-
-    QString cmd;
-    if (type == "reiserfs") {
-        cmd = "mkfs.reiserfs -q";
-    } else if (type == "reiser4") {
-        cmd = "mkfs.reiser4 -f -y";
-    } else if (type.startsWith("btrfs")) {
-        // btrfs and set up fsck
-        proc.exec("/bin/cp -fp /bin/true /sbin/fsck.auto");
-        // set creation options for small drives using btrfs
-        QString size_str = proc.execOut("/sbin/sfdisk -s " + dev);
-        long long size = size_str.toLongLong();
-        size = size / 1024; // in MiB
-        // if drive is smaller than 6GB, create in mixed mode
-        if (size < 6000) {
-            cmd = "mkfs.btrfs -f -M -O skinny-metadata";
-        } else {
-            cmd = "mkfs.btrfs -f";
-        }
-        // if compression has been selected by user, set flag
-        if (type == "btrfs-zlib") {
-            if (homedev == dev || dev == "/dev/mapper/homefs") { // if formatting /home partition
-                home_mntops = "defaults,noatime,compress-force=zlib";
-            } else {
-                root_mntops = "defaults,noatime,compress-force=zlib";
-            }
-        } else if (type == "btrfs-lzo") {
-            if (homedev == dev || dev == "/dev/mapper/homefs") {  // if formatting /home partition
-                home_mntops = "defaults,noatime,compress-force=lzo";
-            } else {
-                root_mntops = "defaults,noatime,compress-force=lzo";
-            }
-        }
-    } else if (type == "xfs" || type == "f2fs") {
-        cmd = "mkfs." + type + " -f";
-    } else { // jfs, ext2, ext3, ext4
-        cmd = "mkfs." + type;
-        if (type == "jfs") cmd.append(" -q");
-        else cmd.append(" -F");
-        if (chkBadBlocks) cmd.append(" -c");
-    }
-
-    cmd.append(" " + dev);
-    if (!label.isEmpty()) {
-        if (type == "reiserfs" || type == "f2fs") cmd.append(" -l \"");
-        else cmd.append(" -L \"");
-        cmd.append(label + "\"");
-    }
-    if (!proc.exec(cmd)) return false;
-
-    if (type.startsWith("ext")) {
-        // ext4 tuning
-        proc.exec("/sbin/tune2fs -c0 -C0 -i1m " + dev);
-    }
-    proc.sleep(1000);
-    return true;
-}
-
-<<<<<<< HEAD
-=======
-// Create and open Luks partitions; return false if it cannot create one
-bool MInstall::makeLuksPartition(const QString &dev, const QByteArray &password)
-{
-    proc.log(__PRETTY_FUNCTION__);
-    if (phase < 0) return false;
-
-    // format partition
-    QString strCipherSpec = comboFDEcipher->currentText() + "-" + comboFDEchain->currentText();
-    if (comboFDEchain->currentText() != "ECB") {
-        strCipherSpec += "-" + comboFDEivgen->currentText();
-        if (comboFDEivgen->currentText() == "ESSIV") {
-            strCipherSpec += ":" + comboFDEivhash->currentData().toString();
-        }
-    }
-    QString cmd = "cryptsetup --batch-mode"
-                  " --cipher " + strCipherSpec.toLower()
-                  + " --key-size " + spinFDEkeysize->cleanText()
-                  + " --hash " + comboFDEhash->currentText().toLower().remove('-')
-                  + " --use-" + comboFDErandom->currentText()
-                  + " --iter-time " + spinFDEroundtime->cleanText()
-                  + " luksFormat " + dev;
-    if (!proc.exec(cmd, true, &password)) {
-        failUI(tr("Sorry, could not create %1 LUKS partition").arg(dev));
-        return false;
-    }
-    proc.sleep(1000);
-    return true;
-}
-
-bool MInstall::openLuksPartition(const QString &dev, const QString &fs_name, const QByteArray &password, const QString &options, const bool failHard)
-{
-    proc.log(__PRETTY_FUNCTION__);
-    if (phase < 0) return false;
-
-    // open containers, assigning container names
-    QString cmd = "cryptsetup luksOpen " + dev;
-    if (!fs_name.isEmpty()) cmd += " " + fs_name;
-    if (!options.isEmpty()) cmd += " " + options;
-    if (!proc.exec(cmd, true, &password)) {
-        if (failHard) failUI(tr("Sorry, could not open %1 LUKS container").arg(fs_name));
-        return false;
-    }
-    return true;
-}
-
-// validate the partition selection and confirm it.
-bool MInstall::validateChosenPartitions()
-{
-    proc.log(__PRETTY_FUNCTION__);
-
-    int ans;
-    if (checkBoxEncryptSwap->isChecked() || checkBoxEncryptHome->isChecked() || checkBoxEncryptRoot->isChecked()) {
-        if (bootCombo->currentText() == "root") {
-            if (checkBoxEncryptRoot->isChecked()) {
-                QMessageBox::critical(this, windowTitle(), tr("You must choose a separate boot partition when encrypting root."));
-                return false;
-            }
-        }
-    }
-    QString rootdev(rootCombo->currentData().toString());
-    QString homedev(homeCombo->currentData().toString());
-    QString swapdev(swapCombo->currentData().toString());
-    QString bootdev(bootCombo->currentData().toString());
-    if (homedev == "root") homedev = rootdev;
-    if (bootdev == "root") bootdev = rootdev;
-
-    if (rootdev.isEmpty()) {
-        QMessageBox::critical(this, windowTitle(),
-            tr("You must choose a root partition.\nThe root partition must be at least %1.").arg(MIN_INSTALL_SIZE));
-        nextFocus = rootCombo;
-        return false;
-    }
-
-    QStringList msgForeignList;
-    QString msgConfirm;
-    QStringList msgFormatList;
-
-    // warn if using a non-Linux partition (potential install of another OS)
-    auto lambdaForeignTrap = [this,&msgForeignList](const QString &devname, const QString &desc) -> void {
-        const int bdindex = listBlkDevs.findDevice(devname);
-        if (bdindex >= 0 && !listBlkDevs.at(bdindex).isNative) {
-            msgForeignList << devname << desc;
-        }
-    };
-
-    lambdaForeignTrap(rootdev, "/ (root)");
-
-    // maybe format root (if not saving /home on root) // or if using --sync option
-    rootFormatSize = 0;
-    if (checkBoxEncryptRoot->isChecked()) isRootEncrypted = true;
-    if (!(saveHomeCheck->isChecked() && homedev == rootdev) && !sync) {
-        rootFormatSize = -1;
-        msgFormatList << rootdev << "/ (root)";
-    } else {
-        msgConfirm += " - " + tr("Delete the data on %1 except for /home").arg(rootdev) + "\n";
-    }
-
-    // format /home?
-    homeFormatSize = 0;
-    if (homedev != rootdev) {
-        if (checkBoxEncryptHome->isChecked()) isHomeEncrypted = true;
-        lambdaForeignTrap(homedev, "/home");
-        if (saveHomeCheck->isChecked()) {
-            listToUnmount << homedev;
-            msgConfirm += " - " + tr("Reuse (no reformat) %1 as the /home partition").arg(homedev) + "\n";
-        } else {
-            homeFormatSize = -1;
-            msgFormatList << homedev << "/home";
-        }
-    }
-
-    // format swap if encrypting or not already swap (if no swap is chosen do nothing)
-    swapFormatSize = 0;
-    if (!swapdev.isEmpty()) {
-        lambdaForeignTrap(swapdev, "swap");
-        isSwapEncrypted = checkBoxEncryptSwap->isChecked();
-        if (isSwapEncrypted) swapFormatSize = -1;
-        else {
-            const int bdindex = listBlkDevs.findDevice(swapdev);
-            if (bdindex >= 0 && listBlkDevs.at(bdindex).fs!="swap") swapFormatSize = -1;
-        }
-        if (swapFormatSize) {
-            msgFormatList << swapdev << "swap";
-        } else {
-            msgConfirm += " - " + tr("Configure %1 as swap space").arg(swapdev) + "\n";
-        }
-    }
-
-    QString msg;
-
-    // format /boot?
-    bootFormatSize = espFormatSize = 0; // no new ESP partition this time
-    if (bootCombo->currentText() != "root") {
-        bootFormatSize = -1;
-        msgFormatList << bootdev << "/boot";
-        lambdaForeignTrap(bootdev, "/boot");
-        // warn if partition too big (not needed for boot, likely data or other useful partition
-        const int bdindex = listBlkDevs.findDevice(bootdev);
-        if (bdindex < 0 || listBlkDevs.at(bdindex).size > 2147483648) {
-            // if > 2GB or not in block device list for some reason
-            msg = tr("The partition you selected for /boot is larger than expected.") + "\n\n";
-        }
-    }
-
-    if (!automatic) {
-        const QString msgPartSel = " - " + tr("%1 for the %2 partition") + "\n";
-        // message to advise of issues found.
-        if (msgForeignList.count() > 0) {
-            msg += tr("The following partitions you selected are not Linux partitions:") + "\n\n";
-            for (QStringList::Iterator it = msgForeignList.begin(); it != msgForeignList.end(); ++it) {
-                QString &s = *it;
-                msg += msgPartSel.arg(s).arg((QString)*(++it));
-            }
-            msg += "\n";
-        }
-        if (!msg.isEmpty()) {
-            msg += tr("Are you sure you want to reformat these partitions?");
-            ans = QMessageBox::warning(this, windowTitle(), msg,
-                                       QMessageBox::Yes, QMessageBox::No);
-            if (ans != QMessageBox::Yes) {
-                return false;
-            }
-        }
-        // final message before the installer starts.
-        msg.clear();
-        if (msgFormatList.count() > 0) {
-            msg += tr("The %1 installer will now format and destroy the data on the following partitions:").arg(PROJECTNAME) + "\n\n";
-            for (QStringList::Iterator it = msgFormatList.begin(); it != msgFormatList.end(); ++it) {
-                QString &s = *it;
-                msg += msgPartSel.arg(s).arg((QString)*(++it));
-            }
-            if (!msgConfirm.isEmpty()) msg += "\n";
-        }
-        if (!msgConfirm.isEmpty()) {
-            msg += tr("The %1 installer will now perform the following actions:").arg(PROJECTNAME);
-            msg += "\n\n" + msgConfirm;
-        }
-        if(!msg.isEmpty()) {
-            msg += "\n" + tr("These actions cannot be undone. Do you want to continue?");
-            ans = QMessageBox::warning(this, windowTitle(), msg,
-                                       QMessageBox::Yes, QMessageBox::No);
-            if (ans != QMessageBox::Yes) {
-                return false;
-            }
-        }
-    }
-
-    rootDevice = "/dev/" + rootdev;
-    if (!bootdev.isEmpty()) bootDevice = "/dev/" + bootdev;
-    if (!swapdev.isEmpty()) swapDevice = "/dev/" + swapdev;
-    if (!homedev.isEmpty()) homeDevice = "/dev/" + homedev;
-
-    // calculate the future partitions here
-    auto lambdaCalcBD = [this](const long long size, QComboBox *combo, const QString &label,
-            const QString &fs, const bool isEncrypted) -> int {
-        int index = size ? listBlkDevs.findDevice(combo->currentData().toString()) : -1;
-        if (index >= 0) {
-            BlockDeviceInfo &bdinfo = listBlkDevs[index];
-            bdinfo.fs = isEncrypted ? QStringLiteral("crypt_LUKS") : fs;
-            bdinfo.label = label;
-            bdinfo.isNasty = false; // future partitions are safe
-            bdinfo.isFuture = bdinfo.isNative = true;
-            // add the current partition with this name to the unmount list
-            listToUnmount << bdinfo.name;
-        }
-        return index;
-    };
-    lambdaCalcBD(swapFormatSize, swapCombo, swapLabelEdit->text(), "swap", isSwapEncrypted);
-    lambdaCalcBD(rootFormatSize, rootCombo, rootLabelEdit->text(),
-                 rootTypeCombo->currentData().toString(), isRootEncrypted);
-    lambdaCalcBD(bootFormatSize, bootCombo, "boot", "ext4", false);
-    lambdaCalcBD(homeFormatSize, homeCombo, homeLabelEdit->text(),
-                 homeTypeCombo->currentText(), isHomeEncrypted);
-    return true;
-}
-
-bool MInstall::calculateDefaultPartitions()
-{
-    QString drv(diskCombo->currentData().toString());
-    int bdindex = listBlkDevs.findDevice(drv);
-    if (bdindex < 0) return false;
-    QString mmcnvmepartdesignator;
-    if (drv.startsWith("nvme") || drv.startsWith("mmcblk")) {
-        mmcnvmepartdesignator = "p";
-    }
-
-    // remove partitions from the list that belong to this drive
-    const int ixRemoveBD = bdindex + 1;
-    while (ixRemoveBD < listBlkDevs.size() && !listBlkDevs.at(ixRemoveBD).isDrive) {
-        listToUnmount << listBlkDevs.at(ixRemoveBD).name;
-        listBlkDevs.removeAt(ixRemoveBD);
-    }
-
-    bool ok = true;
-    int free = freeSpaceEdit->text().toInt(&ok,10);
-    if (!ok) free = 0;
-
-    // calculate new partition sizes
-    // get the total disk size
-    const long long driveSize = listBlkDevs.at(bdindex).size / 1048576; // in MB
-    rootFormatSize = driveSize;
-    rootFormatSize -= 32; // pre-compensate for rounding errors in disk geometry
-
-    // allocate space for ESP if booted from UEFI
-    espFormatSize = uefi ? 256 : 0;
-    rootFormatSize -= espFormatSize;
-
-    // allocate space for /boot if encrypting
-    bootFormatSize = 0;
-    if (checkBoxEncryptAuto->isChecked()){ // set root and swap status encrypted
-        isRootEncrypted = true;
-        isSwapEncrypted = true;
-        bootFormatSize = 512;
-        rootFormatSize -= bootFormatSize;
-    }
-
-    // no default separate /home just yet
-    homeFormatSize = 0;
-
-    // 2048 swap should be ample
-    swapFormatSize = 2048;
-    if (rootFormatSize < 2048) swapFormatSize = 128;
-    else if (rootFormatSize < 3096) swapFormatSize = 256;
-    else if (rootFormatSize < 4096) swapFormatSize = 512;
-    else if (rootFormatSize < 12288) swapFormatSize = 1024;
-    rootFormatSize -= swapFormatSize;
-
-    if (free > 0 && rootFormatSize > 8192) {
-        // allow free_size
-        // remaining is capped until free is satisfied
-        if (free > rootFormatSize - 8192) {
-            free = rootFormatSize - 8192;
-        }
-        rootFormatSize -= free;
-    } else { // no free space
-        free = 0;
-    }
-
-    // code for adding future partitions to the list
-    int ixAddBD = bdindex;
-    int ixpart = 1;
-    auto lambdaAddFutureBD = [this, bdindex, &ixpart, &ixAddBD, &drv, &mmcnvmepartdesignator]
-            (long long size, const QString &fs) -> BlockDeviceInfo &  {
-        BlockDeviceInfo bdinfo;
-        bdinfo.name = drv + mmcnvmepartdesignator + QString::number(ixpart);
-        bdinfo.fs = fs;
-        bdinfo.size = size * 1048576; // back into bytes
-        bdinfo.isFuture = bdinfo.isNative = true;
-        bdinfo.isGPT = listBlkDevs.at(bdindex).isGPT;
-        ++ixAddBD;
-        listBlkDevs.insert(ixAddBD, bdinfo);
-        ++ixpart;
-        return listBlkDevs[ixAddBD];
-    };
-    // see if GPT needs to be used (either UEFI or >=2TB drive)
-    BlockDeviceInfo &bddrive = listBlkDevs[bdindex];
-    bddrive.isGPT = (uefi || driveSize >= 2097152 || gptoverride);
-
-    // add future partitions to the block device list and store new names
-    if (uefi) {
-        // create an ESP if installing on a system with EFI
-        BlockDeviceInfo &bdinfo = lambdaAddFutureBD(espFormatSize, "vfat");
-        espDevice = "/dev/" + bdinfo.name;
-        bdinfo.isNative = false;
-        bdinfo.isESP = true;
-    } else if (bddrive.isGPT){
-        // create a bios_grub partition if using GPT on a non-EFI system
-        BlockDeviceInfo &bdinfo = lambdaAddFutureBD(1, QString());
-        biosGrubDevice = "/dev/" + bdinfo.name;
-        bdinfo.isNative = false;
-    }
-    if (!isRootEncrypted) bootDevice.clear();
-    else bootDevice = "/dev/" + lambdaAddFutureBD(bootFormatSize, "ext4").name;
-    rootDevice = "/dev/" + lambdaAddFutureBD(rootFormatSize,
-                          isRootEncrypted ? "crypto_LUKS" : "ext4").name;
-    BlockDeviceInfo &bdinfo = lambdaAddFutureBD(swapFormatSize, "swap");
-    swapDevice = "/dev/" + bdinfo.name;
-    homeDevice = rootDevice;
-    rootTypeCombo->setCurrentIndex(rootTypeCombo->findText("ext4"));
-    return true;
-}
-
->>>>>>> 498bc9ce
-///////////////////////////////////////////////////////////////////////////
-// Make the chosen partitions and mount them
-
-bool MInstall::makePartitions()
-{
-    proc.log(__PRETTY_FUNCTION__);
-    if (phase < 0) return false;
-
-    // detach all existing partitions on the selected drive
-    for (const QString &strdev : listToUnmount) {
-        proc.exec("swapoff /dev/" + strdev, true);
-        proc.exec("/bin/umount /dev/" + strdev, true);
-    }
-    listToUnmount.clear();
-
-    long long start = 1; // start with 1 MB to aid alignment
-
-    auto lambdaPreparePart = [this, &start]
-            (const QString &strdev, long long size, const QString &type) -> bool {
-        const QStringList devsplit = BlockDeviceInfo::split(strdev);
-        bool rc = true;
-        // size=0 = nothing, size>0 = creation, size<0 = allocation.
-        if (size > 0) {
-            const long long end = start + size;
-            rc = proc.exec("parted -s --align optimal /dev/" + devsplit.at(0) + " mkpart " + type
-                         + " " + QString::number(start) + "MiB " + QString::number(end) + "MiB");
-            start = end;
-        } else if (size < 0){
-            // command to set the partition type
-            QString cmd;
-            const int ixdev = listBlkDevs.findDevice(devsplit.at(0));
-            if (ixdev >= 0 && listBlkDevs.at(ixdev).isGPT) {
-                cmd = "/sbin/sgdisk /dev/%1 --typecode=%2:8303";
-            } else {
-                cmd = "/sbin/sfdisk /dev/%1 --part-type %2 83";
-            }
-            rc = proc.exec(cmd.arg(devsplit.at(0), devsplit.at(1)));
-        }
-        proc.sleep(1000);
-        return rc;
-    };
-
-    qDebug() << " ---- PARTITION FORMAT SCHEDULE ----";
-    qDebug() << "Root:" << rootDevice << rootFormatSize;
-    qDebug() << "Home:" << homeDevice << homeFormatSize;
-    qDebug() << "Swap:" << swapDevice << swapFormatSize;
-    qDebug() << "Boot:" << bootDevice << bootFormatSize;
-    qDebug() << "ESP:" << espDevice << espFormatSize;
-    qDebug() << "BIOS-GRUB:" << biosGrubDevice;
-
-    if (entireDiskButton->isChecked()) {
-        const QString &drv = diskCombo->currentData().toString();
-        proc.status(tr("Creating required partitions"));
-        //proc.exec(QStringLiteral("/bin/dd if=/dev/zero of=/dev/%1 bs=512 count=100").arg(drv));
-        clearpartitiontables(drv);
-        const bool useGPT = listBlkDevs.at(listBlkDevs.findDevice(drv)).isGPT;
-        if (!proc.exec("parted -s /dev/" + drv + " mklabel " + (useGPT ? "gpt" : "msdos"))) return false;
-    } else {
-        proc.status(tr("Preparing required partitions"));
-    }
-    proc.sleep(1000);
-
-    // any new partitions they will appear in this order on the disk
-    if (!biosGrubDevice.isEmpty()) {
-        if (!lambdaPreparePart(biosGrubDevice, 1, "primary")) return false;
-    }
-    if (!lambdaPreparePart(espDevice, espFormatSize, "ESP")) return false;
-    if (!lambdaPreparePart(bootDevice, bootFormatSize, "primary")) return false;
-    if (!lambdaPreparePart(rootDevice, rootFormatSize, "primary ext4")) return false;
-    if (!lambdaPreparePart(homeDevice, homeFormatSize, "primary")) return false;
-    if (!lambdaPreparePart(swapDevice, swapFormatSize, "primary")) return false;
-    proc.exec("partprobe -s", true);
-    proc.sleep(1000);
-    return true;
-}
-
-bool MInstall::saveHomeBasic()
-{
-    proc.log(__PRETTY_FUNCTION__);
-    if (!(saveHomeCheck->isChecked())) return true;
-    cleanup(false); // cleanup previous mounts
-    // if preserving /home, obtain some basic information
-    bool ok = false;
-    const QByteArray &pass = FDEpassCust->text().toUtf8();
-    QString rootdev = rootDevice;
-    QString homedev = homeDevice;
-    // mount the root partition
-    if (isRootEncrypted) {
-        if (!partman.luksOpen(rootdev, "rootfs", pass, "--readonly")) return false;
-        rootdev = "/dev/mapper/rootfs";
-    }
-    if (!mountPartition(rootdev, "/mnt/antiX", "ro")) goto ending2;
-    // mount the home partition
-    if (homedev != rootDevice) {
-        if (isHomeEncrypted) {
-            if (!partman.luksOpen(homedev, "homefs", pass, "--readonly")) goto ending2;
-            homedev = "/dev/mapper/homefs";
-        }
-        if (!mountPartition(homedev, "/mnt/home-tmp", "ro")) goto ending1;
-    }
-
-    // store a listing of /home to compare with the user name given later
-    listHomes = proc.execOutLines("/bin/ls -1 /mnt/home-tmp/");
-    // recycle the old key for /home if possible
-    key.load("/mnt/antiX/root/keyfile", -1);
-
-    ok = true;
- ending1:
-    // unmount partitions
-    if (homedev != rootDevice) {
-        proc.exec("/bin/umount -l /mnt/home-tmp", false);
-        if (isHomeEncrypted) proc.exec("cryptsetup close homefs", true);
-        proc.exec("rmdir /mnt/home-tmp");
-    }
- ending2:
-    proc.exec("/bin/umount -l /mnt/antiX", false);
-    if (isRootEncrypted) proc.exec("cryptsetup close rootfs", true);
-    return ok;
-}
-
-bool MInstall::installLinux(const int progend)
-{
-    proc.log(__PRETTY_FUNCTION__);
-    QString rootdev = (isRootEncrypted ? "/dev/mapper/rootfs" : rootDevice);
-    if (phase < 0) return false;
-
-    if (!(rootFormatSize || sync)) {
-        // if root was not formatted and not using --sync option then re-use it
-        proc.status(tr("Mounting the / (root) partition"));
-        mountPartition(rootdev, "/mnt/antiX", root_mntops);
-        // remove all folders in root except for /home
-        proc.status(tr("Deleting old system"));
-        proc.exec("find /mnt/antiX -mindepth 1 -maxdepth 1 ! -name home -exec rm -r {} \\;", false);
-
-        if (proc.exitStatus() != QProcess::NormalExit) {
-            failUI(tr("Failed to delete old %1 on destination.\nReturning to Step 1.").arg(PROJECTNAME));
-            return false;
-        }
-    }
-
-    // make empty dirs for opt, dev, proc, sys, run,
-    // home already done
-    proc.status(tr("Creating system directories"));
-    mkdir("/mnt/antiX/opt", 0755);
-    mkdir("/mnt/antiX/dev", 0755);
-    mkdir("/mnt/antiX/proc", 0755);
-    mkdir("/mnt/antiX/sys", 0755);
-    mkdir("/mnt/antiX/run", 0755);
-
-    //if separate /boot in use, mount that to /mnt/antiX/boot
-    if (!bootDevice.isEmpty() && bootDevice != rootDevice) {
-        mkdir("/mnt/antiX/boot", 0755);
-        proc.exec("fsck.ext4 -y " + bootDevice); // needed to run fsck because sfdisk --part-type can mess up the partition
-        if (!mountPartition(bootDevice, "/mnt/antiX/boot", boot_mntops)) {
-            qDebug() << "Could not mount /boot on " + bootDevice;
-            return false;
-        }
-    }
-
-    setupAutoMount(true);
-    if(!copyLinux(progend - 1)) return false;
-
-    proc.status(tr("Fixing configuration"), progend);
-    mkdir("/mnt/antiX/tmp", 01777);
-    chmod("/mnt/antiX/tmp", 01777);
-
-    // Copy live set up to install and clean up.
-    proc.exec("/usr/sbin/live-to-installed /mnt/antiX", false);
-    qDebug() << "Desktop menu";
-    proc.exec("chroot /mnt/antiX desktop-menu --write-out-global", false);
-
-    makeFstab();
-    writeKeyFile();
-    disablehiberanteinitramfs();
-
-    //remove home unless a demo home is found in remastered linuxfs
-    if (!isRemasteredDemoPresent) {
-        proc.exec("/bin/rm -rf /mnt/antiX/home/demo");
-    }
-
-    // if POPULATE_MEDIA_MOUNTPOINTS is true in gazelle-installer-data, don't clean /media folder
-    // not sure if this is still needed with the live-to-installed change but OK
-    if (!POPULATE_MEDIA_MOUNTPOINTS) {
-        proc.exec("/bin/rm -rf /mnt/antiX/media/sd*", false);
-        proc.exec("/bin/rm -rf /mnt/antiX/media/hd*", false);
-    }
-
-    // guess localtime vs UTC
-    if (proc.execOut("guess-hwclock") == "localtime") {
-        localClockCheckBox->setChecked(true);
-    }
-
-    return true;
-}
-
-// create /etc/fstab file
-void MInstall::makeFstab()
-{
-    if (phase < 0) return;
-
-    // get config
-    QString rootdev = rootDevice;
-    QString homedev = homeDevice;
-    QString swapdev = swapDevice;
-
-    //get UUIDs
-    const QString cmdBlkID("blkid -o value UUID -s UUID ");
-    QString rootdevUUID = "UUID=" + proc.execOut(cmdBlkID + rootDevice);
-    QString homedevUUID = "UUID=" + proc.execOut(cmdBlkID + homeDevice);
-    QString swapdevUUID = "UUID=" + proc.execOut(cmdBlkID + swapDevice);
-    const QString bootdevUUID = "UUID=" + proc.execOut(cmdBlkID + bootDevice);
-
-    // if encrypting, modify devices to /dev/mapper categories
-    if (isRootEncrypted){
-        rootdev = "/dev/mapper/rootfs";
-        rootdevUUID = rootdev;
-    }
-    if (isHomeEncrypted) {
-        homedev = "/dev/mapper/homefs";
-        homedevUUID = homedev;
-    }
-    if (isSwapEncrypted) {
-        swapdev = "/dev/mapper/swapfs";
-        swapdevUUID = swapdev;
-    }
-    qDebug() << "Create fstab entries for:";
-    qDebug() << "rootdev" << rootdev << rootdevUUID;
-    qDebug() << "homedev" << homedev << homedevUUID;
-    qDebug() << "swapdev" << swapdev << swapdevUUID;
-    qDebug() << "bootdev" << bootDevice << bootdevUUID;
-
-    QString fstype = proc.execOut("blkid " + rootdev + " -o value -s TYPE");
-    QString dump_pass = "1 1";
-
-    if (fstype.startsWith("btrfs")) {
-        dump_pass = "1 0";
-    } else if (fstype.startsWith("reiser") ) {
-        root_mntops += ",notail";
-        dump_pass = "0 0";
-    }
-
-    QFile file("/mnt/antiX/etc/fstab");
-    if (file.open(QIODevice::WriteOnly)) {
-        QTextStream out(&file);
-        out << "# Pluggable devices are handled by uDev, they are not in fstab\n";
-        out << rootdevUUID + " / " + fstype + " " + root_mntops + " " + dump_pass + "\n";
-        //add bootdev if present
-        //only ext4 (for now) for max compatibility with other linuxes
-        if (!bootDevice.isEmpty() && bootDevice != rootDevice) {
-            out << bootdevUUID + " /boot ext4 " + boot_mntops + " 1 1\n";
-        }
-        if (grubEspButton->isChecked()) {
-            const QString espdev = "/dev/" + grubBootCombo->currentData().toString();
-            const QString espdevUUID = "UUID=" + proc.execOut(cmdBlkID + espdev);
-            qDebug() << "espdev" << espdev << espdevUUID;
-            out << espdevUUID + " /boot/efi vfat defaults,noatime,dmask=0002,fmask=0113 0 0\n";
-        }
-        if (!homedev.isEmpty() && homedev != rootDevice) {
-            fstype = proc.execOut("blkid " + homedev + " -o value -s TYPE");
-            if (homeFormatSize) {
-                dump_pass = "1 2";
-                if (fstype.startsWith("btrfs")) {
-                    dump_pass = "1 2";
-                } else if (fstype.startsWith("reiser") ) {
-                    home_mntops += ",notail";
-                    dump_pass = "0 0";
-                }
-                out << homedevUUID + " /home " + fstype + " " + home_mntops + " " + dump_pass + "\n";
-            } else { // if not formatted
-                out << homedevUUID + " /home " + fstype + " defaults,noatime 1 2\n";
-            }
-        }
-        if (!swapdev.isEmpty()) {
-            out << swapdevUUID +" swap swap defaults 0 0 \n";
-        }
-        file.close();
-    }
-    // if POPULATE_MEDIA_MOUNTPOINTS is true in gazelle-installer-data, then use the --mntpnt switch
-    if (POPULATE_MEDIA_MOUNTPOINTS) {
-        proc.exec("/sbin/make-fstab -O --install=/mnt/antiX --mntpnt=/media");
-    }
-}
-
-bool MInstall::copyLinux(const int progend)
-{
-    proc.log(__PRETTY_FUNCTION__);
-    if (phase < 0) return false;
-
-    // copy most except usr, mnt and home
-    // must copy boot even if saving, the new files are required
-    // media is already ok, usr will be done next, home will be done later
-    proc.status(tr("Copying new system"));
-    int progstart = progressBar->value();
-    // setup and start the process
-    QString cmd;
-    cmd = "/bin/cp -av";
-    if (sync) {
-        cmd = "rsync -av --delete";
-        if (saveHomeCheck->isChecked()) {
-            cmd.append(" --filter 'protect home/*'");
-        }
-    }
-    cmd.append(" " + bootSource + " " + rootSources + " /mnt/antiX");
-    struct statvfs svfs;
-
-    fsfilcnt_t sourceInodes = 1;
-    fsfilcnt_t targetInodes = 1;
-    if (statvfs("/live/linux", &svfs) == 0) {
-        sourceInodes = svfs.f_files - svfs.f_ffree;
-        if(statvfs("/mnt/antiX", &svfs) == 0) {
-            targetInodes = svfs.f_files - svfs.f_ffree;
-        }
-    }
-
-    if (!nocopy) {
-        if (phase < 0) return false;
-        qDebug() << "Exec COPY:" << cmd;
-        QListWidgetItem *logEntry = proc.log(cmd, MProcess::Exec);
-
-        QEventLoop eloop;
-        connect(&proc, static_cast<void(QProcess::*)(int, QProcess::ExitStatus)>(&QProcess::finished), &eloop, &QEventLoop::quit);
-        connect(&proc, static_cast<void(QProcess::*)()>(&QProcess::readyRead), &eloop, &QEventLoop::quit);
-        proc.start(cmd);
-        const int progspace = progend - progstart;
-        const int progdiv = (progspace != 0) ? (sourceInodes / progspace) : 0;
-        while (proc.state() != QProcess::NotRunning) {
-            eloop.exec();
-            proc.readAllStandardOutput();
-            if(statvfs("/mnt/antiX", &svfs) == 0 && progdiv != 0) {
-                int i = (svfs.f_files - svfs.f_ffree - targetInodes) / progdiv;
-                if (i > progspace) i = progspace;
-                progressBar->setValue(i + progstart);
-            } else {
-                proc.status(tr("Copy progress unknown. No file system statistics."));
-            }
-        }
-        disconnect(&proc, static_cast<void(QProcess::*)()>(&QProcess::readyRead), nullptr, nullptr);
-        disconnect(&proc, static_cast<void(QProcess::*)(int, QProcess::ExitStatus)>(&QProcess::finished), nullptr, nullptr);
-
-        qDebug() << "Exit COPY:" << proc.exitCode() << proc.exitStatus();
-        if (proc.exitStatus() != QProcess::NormalExit) {
-            proc.log(logEntry, -1);
-            failUI(tr("Failed to write %1 to destination.\nReturning to Step 1.").arg(PROJECTNAME));
-            return false;
-        }
-        proc.log(logEntry, proc.exitCode() ? 0 : 1);
-    }
-
-    return true;
-}
-
-///////////////////////////////////////////////////////////////////////////
-// install loader
-
-// build a grub configuration and install grub
-bool MInstall::installLoader()
-{
-    proc.log(__PRETTY_FUNCTION__);
-    if (phase < 0) return false;
-
-    const QString &statup = tr("Installing GRUB");
-    proc.status(statup);
-    QString cmd;
-    QString val = proc.execOut("/bin/ls /mnt/antiX/boot | grep 'initrd.img-3.6'");
-
-    // the old initrd is not valid for this hardware
-    if (!val.isEmpty()) {
-        proc.exec("/bin/rm -f /mnt/antiX/boot/" + val);
-    }
-
-    if (!grubCheckBox->isChecked()) {
-        // skip it
-        //if useing f2fs, then add modules to /etc/initramfs-tools/modules
-        qDebug() << "Update initramfs";
-        //if (rootTypeCombo->currentText() == "f2fs" || homeTypeCombo->currentText() == "f2fs") {
-            //proc.exec("grep -q f2fs /mnt/antiX/etc/initramfs-tools/modules || echo f2fs >> /mnt/antiX/etc/initramfs-tools/modules");
-            //proc.exec("grep -q crypto-crc32 /mnt/antiX/etc/initramfs-tools/modules || echo crypto-crc32 >> /mnt/antiX/etc/initramfs-tools/modules");
-        //}
-        proc.exec("chroot /mnt/antiX update-initramfs -u -t -k all");
-        return true;
-    }
-
-    //add switch to change root partition info
-    QString boot = grubBootCombo->currentData().toString();
-    const int ixboot = listBlkDevs.findDevice(boot);
-    boot.insert(0, "/dev/");
-
-    if (grubMbrButton->isChecked() && ixboot >= 0) {
-        QString part_num;
-        if (bootDevice.startsWith(boot)) part_num = bootDevice;
-        else if (rootDevice.startsWith(boot)) part_num = rootDevice;
-        else if (homeDevice.startsWith(boot)) part_num = homeDevice;
-        if (!part_num.isEmpty()) {
-            // remove the non-digit part to get the number of the root partition
-            part_num.remove(QRegularExpression("\\D+\\d*\\D+"));
-        }
-        const char *bootflag = nullptr;
-        if (listBlkDevs.at(ixboot).isGPT) {
-            if (!part_num.isEmpty()) bootflag = " legacy_boot on";
-            if (!biosGrubDevice.isEmpty()) {
-                QStringList devsplit(BlockDeviceInfo::split(biosGrubDevice));
-                proc.exec("parted -s /dev/" + devsplit.at(0) + " set " + devsplit.at(1) + " bios_grub on", true);
-            }
-        } else if (entireDiskButton->isChecked()) {
-            if (!part_num.isEmpty()) bootflag = " boot on";
-        }
-        if (bootflag) proc.exec("parted -s " + boot + " set " + part_num + bootflag, true);
-    }
-
-    proc.sleep(1000);
-
-    // set mounts for chroot
-    proc.exec("/bin/mount -o bind /dev /mnt/antiX/dev", true);
-    proc.exec("/bin/mount -o bind /sys /mnt/antiX/sys", true);
-    proc.exec("/bin/mount -o bind /proc /mnt/antiX/proc", true);
-    proc.exec("/bin/mount -o bind /run /mnt/antiX/run", true);
-
-    QString arch;
-
-    // install new Grub now
-    if (!grubEspButton->isChecked()) {
-        cmd = QString("grub-install --target=i386-pc --recheck --no-floppy --force --boot-directory=/mnt/antiX/boot %1").arg(boot);
-    } else {
-        mkdir("/mnt/antiX/boot/efi", 0755);
-        QString mount = QString("/bin/mount %1 /mnt/antiX/boot/efi").arg(boot);
-        proc.exec(mount);
-        // rename arch to match grub-install target
-        arch = proc.execOut("cat /sys/firmware/efi/fw_platform_size");
-        if (arch == "32") {
-            arch = "i386";
-        } else if (arch == "64") {
-            arch = "x86_64";
-        }
-
-        cmd = QString("chroot /mnt/antiX grub-install --no-nvram --force-extra-removable --target=%1-efi --efi-directory=/boot/efi --bootloader-id=%2%3 --recheck").arg(arch, PROJECTSHORTNAME, PROJECTVERSION);
-    }
-
-    qDebug() << "Installing Grub";
-    if (!proc.exec(cmd)) {
-        // error
-        QMessageBox::critical(this, windowTitle(),
-                              tr("GRUB installation failed. You can reboot to the live medium and use the GRUB Rescue menu to repair the installation."));
-        proc.exec("/bin/umount /mnt/antiX/proc", true);
-        proc.exec("/bin/umount /mnt/antiX/sys", true);
-        proc.exec("/bin/umount /mnt/antiX/dev", true);
-        proc.exec("/bin/umount /mnt/antiX/run", true);
-        if (proc.exec("mountpoint -q /mnt/antiX/boot/efi", true)) {
-            proc.exec("/bin/umount /mnt/antiX/boot/efi", true);
-        }
-        return false;
-    }
-
-    // update NVRAM boot entries (only if installing on ESP)
-    proc.status(statup);
-    if (grubEspButton->isChecked()) {
-        cmd = QString("chroot /mnt/antiX grub-install --force-extra-removable --target=%1-efi --efi-directory=/boot/efi --bootloader-id=%2%3 --recheck").arg(arch, PROJECTSHORTNAME, PROJECTVERSION);
-        if (!proc.exec(cmd)) {
-            QMessageBox::warning(this, windowTitle(), tr("NVRAM boot variable update failure. The system may not boot, but it can be repaired with the GRUB Rescue boot menu."));
-        }
-    }
-
-    //added non-live boot codes to those in /etc/default/grub, remove duplicates
-    //get non-live boot codes
-    QString cmdline = proc.execOut("/live/bin/non-live-cmdline");
-
-    //get /etc/default/grub codes
-    QSettings grubSettings("/etc/default/grub", QSettings::NativeFormat);
-    QString grubDefault=grubSettings.value("GRUB_CMDLINE_LINUX_DEFAULT").toString();
-    qDebug() << "grubDefault is " << grubDefault;
-
-    //covert qstrings to qstringlists and join the default and non-live lists together
-    QStringList finalcmdline=cmdline.split(" ");
-    finalcmdline.append(grubDefault.split(" "));
-    qDebug() << "intermediate" << finalcmdline;
-
-    //remove any duplicate codes in list (typically splash)
-    finalcmdline.removeDuplicates();
-
-    //remove vga=ask
-    finalcmdline.removeAll("vga=ask");
-
-    //remove boot_image code
-    finalcmdline.removeAll("BOOT_IMAGE=/antiX/vmlinuz");
-
-    //remove nosplash boot code if configured in installer.conf
-    if (REMOVE_NOSPLASH) {
-        finalcmdline.removeAll("nosplash");
-    }
-    //remove in null or empty strings that might have crept in
-    finalcmdline.removeAll({});
-    qDebug() << "Add cmdline options to Grub" << finalcmdline;
-
-    //convert qstringlist back into normal qstring
-    QString finalcmdlinestring = finalcmdline.join(" ");
-    qDebug() << "cmdlinestring" << finalcmdlinestring;
-
-    //get qstring boot codes read for sed command
-    finalcmdlinestring.replace('\\', "\\\\");
-    finalcmdlinestring.replace('|', "\\|");
-
-    //do the replacement in /etc/default/grub
-    qDebug() << "Add cmdline options to Grub";
-    cmd = QString("sed -i -r 's|^(GRUB_CMDLINE_LINUX_DEFAULT=).*|\\1\"%1\"|' /mnt/antiX/etc/default/grub").arg(finalcmdlinestring);
-    proc.exec(cmd, false);
-
-    //copy memtest efi files if needed
-
-    if (uefi) {
-        mkdir("/mnt/antiX/boot/uefi-mt", 0755);
-        if (arch == "i386") {
-            proc.exec("/bin/cp /live/boot-dev/boot/uefi-mt/mtest-32.efi /mnt/antiX/boot/uefi-mt", true);
-        } else {
-            proc.exec("/bin/cp /live/boot-dev/boot/uefi-mt/mtest-64.efi /mnt/antiX/boot/uefi-mt", true);
-        }
-    }
-    proc.status(statup);
-
-    //update grub with new config
-
-    qDebug() << "Update Grub";
-    proc.exec("chroot /mnt/antiX update-grub");
-    proc.status(statup);
-
-    qDebug() << "Update initramfs";
-    //if useing f2fs, then add modules to /etc/initramfs-tools/modules
-    //if (rootTypeCombo->currentText() == "f2fs" || homeTypeCombo->currentText() == "f2fs") {
-        //proc.exec("grep -q f2fs /mnt/antiX/etc/initramfs-tools/modules || echo f2fs >> /mnt/antiX/etc/initramfs-tools/modules");
-        //proc.exec("grep -q crypto-crc32 /mnt/antiX/etc/initramfs-tools/modules || echo crypto-crc32 >> /mnt/antiX/etc/initramfs-tools/modules");
-    //}
-    proc.exec("chroot /mnt/antiX update-initramfs -u -t -k all");
-    proc.status(statup);
-    qDebug() << "clear chroot env";
-    proc.exec("/bin/umount /mnt/antiX/proc", true);
-    proc.exec("/bin/umount /mnt/antiX/sys", true);
-    proc.exec("/bin/umount /mnt/antiX/dev", true);
-    proc.exec("/bin/umount /mnt/antiX/run", true);
-    if (proc.exec("mountpoint -q /mnt/antiX/boot/efi", true)) {
-        proc.exec("/bin/umount /mnt/antiX/boot/efi", true);
-    }
-
-    return true;
-}
-
-// out-of-box experience
-void MInstall::enableOOBE()
-{
-    setServices(); // Disable services to speed up the OOBE boot.
-    proc.exec("chroot /mnt/antiX/ update-rc.d oobe defaults", true);
-}
-bool MInstall::processOOBE()
-{
-    setServices();
-    if (!setComputerName()) return false;
-    setLocale();
-    if (haveSnapshotUserAccounts) { // skip user account creation
-        QString cmd = "rsync -a /home/ /mnt/antiX/home/ --exclude '.cache' --exclude '.gvfs' --exclude '.dbus' --exclude '.Xauthority' --exclude '.ICEauthority'";
-        proc.exec(cmd);
-    } else {
-        if (!setUserInfo()) return false;
-    }
-    if(oobe) proc.exec("update-rc.d oobe disable", false);
-    return true;
-}
-
-/////////////////////////////////////////////////////////////////////////
-// user account functions
-
-bool MInstall::validateUserInfo()
-{
-    const QString &userName = userNameEdit->text();
-    nextFocus = userNameEdit;
-    // see if username is reasonable length
-    if (!userName.contains(QRegExp("^[a-zA-Z_][a-zA-Z0-9_-]*[$]?$"))) {
-        QMessageBox::critical(this, windowTitle(),
-                              tr("The user name cannot contain special characters or spaces.\n"
-                                 "Please choose another name before proceeding."));
-        return false;
-    }
-    // check that user name is not already used
-    QFile file("/etc/passwd");
-    if (file.open(QFile::ReadOnly | QFile::Text)) {
-        const QByteArray &match = QString("%1:").arg(userName).toUtf8();
-        while (!file.atEnd()) {
-            if (file.readLine().startsWith(match)) {
-                QMessageBox::critical(this, windowTitle(),
-                                      tr("Sorry, that name is in use.\n"
-                                         "Please select a different name."));
-                return false;
-            }
-        }
-    }
-
-    if (!automatic && rootPasswordEdit->text().isEmpty()) {
-        // Confirm that an empty root password is not accidental.
-        const QMessageBox::StandardButton ans = QMessageBox::warning(this,
-            windowTitle(), tr("You did not provide a password for the root account."
-                " Do you want to continue?"), QMessageBox::Yes|QMessageBox::No, QMessageBox::No);
-        if (ans!=QMessageBox::Yes) return false;
-    }
-
-    // Check for pre-existing /home directory
-    // see if user directory already exists
-    haveOldHome = listHomes.contains(userName);
-    if (haveOldHome) {
-        const QString &str = tr("The home directory for %1 already exists.");
-        labelOldHome->setText(str.arg(userName));
-    }
-    nextFocus = nullptr;
-    return true;
-}
-
-// setup the user, cannot be rerun
-bool MInstall::setUserInfo()
-{
-    if (nocopy) return true;
-    if (phase < 0) return false;
-
-    // set the user passwords first
-    bool ok = true;
-    QString cmdChRoot;
-    if(!oobe) cmdChRoot = "chroot /mnt/antiX ";
-    const QString &userPass = userPasswordEdit->text();
-    const QString &rootPass = rootPasswordEdit->text();
-    QByteArray userinfo = QString("root:" + rootPasswordEdit->text()).toUtf8();
-
-    if(rootPass.isEmpty()) ok = proc.exec(cmdChRoot + "passwd -d root", true);
-    else userinfo.append(QString("root:" + rootPass).toUtf8());
-    if(ok && userPass.isEmpty()) ok = proc.exec(cmdChRoot + "passwd -d demo", true);
-    else {
-        if(!userinfo.isEmpty()) userinfo.append('\n');
-        userinfo.append(QString("demo:" + userPass).toUtf8());
-    }
-    if(ok && !userinfo.isEmpty()) ok = proc.exec(cmdChRoot + "chpasswd", true, &userinfo);
-
-    if(!ok) {
-        failUI(tr("Failed to set user account passwords."));
-        return false;
-    }
-
-    QString rootpath;
-    if (!oobe) rootpath = "/mnt/antiX";
-    QString skelpath = rootpath + "/etc/skel";
-    QString cmd;
-
-    QString dpath = rootpath + "/home/" + userNameEdit->text();
-
-    if (QFileInfo::exists(dpath.toUtf8())) {
-        if (radioOldHomeSave->isChecked()) {
-            // save the old directory
-            bool ok = false;
-            cmd = QString("/bin/mv -f %1 %1.00%2").arg(dpath);
-            for (int ixi = 1; ixi < 10 && !ok; ++ixi) {
-                ok = proc.exec(cmd.arg(ixi));
-            }
-            if (!ok) {
-                failUI(tr("Failed to save old home directory."));
-                return false;
-            }
-        } else if (radioOldHomeDelete->isChecked()) {
-            // delete the directory
-            cmd = QString("/bin/rm -rf %1").arg(dpath);
-            if (!proc.exec(cmd)) {
-                failUI(tr("Failed to delete old home directory."));
-                return false;
-            }
-        }
-        //now that directory is moved or deleted, make new one
-        if (!QFileInfo::exists(dpath.toUtf8())) {
-            proc.exec("/usr/bin/mkdir -p " + dpath, true);
-        }
-        // clean up directory
-        proc.exec("/bin/cp -n " + skelpath + "/.bash_profile " + dpath, true);
-        proc.exec("/bin/cp -n " + skelpath + "/.bashrc " + dpath, true);
-        proc.exec("/bin/cp -n " + skelpath + "/.gtkrc " + dpath, true);
-        proc.exec("/bin/cp -n " + skelpath + "/.gtkrc-2.0 " + dpath, true);
-        proc.exec("/bin/cp -Rn " + skelpath + "/.config " + dpath, true);
-        proc.exec("/bin/cp -Rn " + skelpath + "/.local " + dpath, true);
-    } else { // dir does not exist, must create it
-        // copy skel to demo
-        // don't copy skel to demo if found demo folder in remastered linuxfs
-        if (!isRemasteredDemoPresent) {
-            if (!proc.exec("/bin/cp -a " + skelpath + " " + rootpath + "/home")) {
-                failUI(tr("Sorry, failed to create user directory."));
-                return false;
-            }
-            cmd = QString("/bin/mv -f " + rootpath + "/home/skel %1").arg(dpath);
-        } else { // still rename the demo directory even if remastered demo home folder is detected
-            cmd = QString("/bin/mv -f " + rootpath + "/home/demo %1").arg(dpath);
-        }
-        if (!proc.exec(cmd)) {
-            failUI(tr("Sorry, failed to name user directory."));
-            return false;
-        }
-    }
-
-    // saving Desktop changes
-    if (saveDesktopCheckBox->isChecked()) {
-        resetBlueman();
-        rsynchomefolder(dpath);
-    }
-
-    // check if remaster exists and saveDesktopCheckbox not checked, modify the remastered demo folder
-    if (isRemasteredDemoPresent && ! saveDesktopCheckBox->isChecked())
-    {
-        resetBlueman();
-        changeRemasterdemoToNewUser(dpath);
-    }
-
-    // fix the ownership, demo=newuser
-    cmd = QString("chown -R demo:demo %1").arg(dpath);
-    if (!proc.exec(cmd)) {
-        failUI(tr("Sorry, failed to set ownership of user directory."));
-        return false;
-    }
-
-    // change in files
-    replaceStringInFile("demo", userNameEdit->text(), rootpath + "/etc/group");
-    replaceStringInFile("demo", userNameEdit->text(), rootpath + "/etc/gshadow");
-    replaceStringInFile("demo", userNameEdit->text(), rootpath + "/etc/passwd");
-    replaceStringInFile("demo", userNameEdit->text(), rootpath + "/etc/shadow");
-    replaceStringInFile("demo", userNameEdit->text(), rootpath + "/etc/slim.conf");
-    replaceStringInFile("demo", userNameEdit->text(), rootpath + "/etc/lightdm/lightdm.conf");
-    replaceStringInFile("demo", userNameEdit->text(), rootpath + "/home/*/.gtkrc-2.0");
-    replaceStringInFile("demo", userNameEdit->text(), rootpath + "/root/.gtkrc-2.0");
-    if (autologinCheckBox->isChecked()) {
-        replaceStringInFile("#auto_login", "auto_login", rootpath + "/etc/slim.conf");
-        replaceStringInFile("#default_user ", "default_user ", rootpath + "/etc/slim.conf");
-        replaceStringInFile("User=", "User=" + userNameEdit->text(), rootpath + "/etc/sddm.conf");
-    }
-    else {
-        replaceStringInFile("auto_login", "#auto_login", rootpath + "/etc/slim.conf");
-        replaceStringInFile("default_user ", "#default_user ", rootpath + "/etc/slim.conf");
-        replaceStringInFile("autologin-user=", "#autologin-user=", rootpath + "/etc/lightdm/lightdm.conf");
-        replaceStringInFile("User=.*", "User=", rootpath + "/etc/sddm.conf");
-    }
-    cmd = QString("touch " + rootpath + "/var/mail/%1").arg(userNameEdit->text());
-    proc.exec(cmd);
-
-    return true;
-}
-
-/////////////////////////////////////////////////////////////////////////
-// computer name functions
-
-bool MInstall::validateComputerName()
-{
-    // see if name is reasonable
-    nextFocus = computerNameEdit;
-    if (computerNameEdit->text().isEmpty()) {
-        QMessageBox::critical(this, windowTitle(), tr("Please enter a computer name."));
-        return false;
-    } else if (computerNameEdit->text().contains(QRegExp("[^0-9a-zA-Z-.]|^[.-]|[.-]$|\\.\\."))) {
-        QMessageBox::critical(this, windowTitle(),
-                              tr("Sorry, your computer name contains invalid characters.\nYou'll have to select a different\nname before proceeding."));
-        return false;
-    }
-    // see if name is reasonable
-    nextFocus = computerDomainEdit;
-    if (computerDomainEdit->text().isEmpty()) {
-        QMessageBox::critical(this, windowTitle(), tr("Please enter a domain name."));
-        return false;
-    } else if (computerDomainEdit->text().contains(QRegExp("[^0-9a-zA-Z-.]|^[.-]|[.-]$|\\.\\."))) {
-        QMessageBox::critical(this, windowTitle(),
-                              tr("Sorry, your computer domain contains invalid characters.\nYou'll have to select a different\nname before proceeding."));
-        return false;
-    }
-
-    if (haveSamba) {
-        // see if name is reasonable
-        if (computerGroupEdit->text().isEmpty()) {
-            QMessageBox::critical(this, windowTitle(), tr("Please enter a workgroup."));
-            nextFocus = computerGroupEdit;
-            return false;
-        }
-    } else {
-        computerGroupEdit->clear();
-    }
-
-    nextFocus = nullptr;
-    return true;
-}
-
-// set the computer name, can not be rerun
-bool MInstall::setComputerName()
-{
-    if (phase < 0) return false;
-    QString etcpath = oobe ? "/etc" : "/mnt/antiX/etc";
-    if (haveSamba) {
-        //replaceStringInFile(PROJECTSHORTNAME + "1", computerNameEdit->text(), "/mnt/antiX/etc/samba/smb.conf");
-        replaceStringInFile("WORKGROUP", computerGroupEdit->text(), etcpath + "/samba/smb.conf");
-    }
-    if (sambaCheckBox->isChecked()) {
-        proc.exec("/bin/mv -f " + etcpath + "/rc5.d/K*smbd " + etcpath + "/rc5.d/S06smbd >/dev/null 2>&1", false);
-        proc.exec("/bin/mv -f " + etcpath + "/rc4.d/K*smbd " + etcpath + "/rc4.d/S06smbd >/dev/null 2>&1", false);
-        proc.exec("/bin/mv -f " + etcpath + "/rc3.d/K*smbd " + etcpath + "/rc3.d/S06smbd >/dev/null 2>&1", false);
-        proc.exec("/bin/mv -f " + etcpath + "/rc2.d/K*smbd " + etcpath + "/rc2.d/S06smbd >/dev/null 2>&1", false);
-        proc.exec("/bin/mv -f " + etcpath + "/rc5.d/K*samba-ad-dc " + etcpath + "/rc5.d/S01samba-ad-dc >/dev/null 2>&1", false);
-        proc.exec("/bin/mv -f " + etcpath + "/rc4.d/K*samba-ad-dc " + etcpath + "/rc4.d/S01samba-ad-dc >/dev/null 2>&1", false);
-        proc.exec("/bin/mv -f " + etcpath + "/rc3.d/K*samba-ad-dc " + etcpath + "/rc3.d/S01samba-ad-dc >/dev/null 2>&1", false);
-        proc.exec("/bin/mv -f " + etcpath + "/rc2.d/K*samba-ad-dc " + etcpath + "/rc2.d/S01samba-ad-dc >/dev/null 2>&1", false);
-        proc.exec("/bin/mv -f " + etcpath + "/rc5.d/K*nmbd " + etcpath + "/rc5.d/S01nmbd >/dev/null 2>&1", false);
-        proc.exec("/bin/mv -f " + etcpath + "/rc4.d/K*nmbd " + etcpath + "/rc4.d/S01nmbd >/dev/null 2>&1", false);
-        proc.exec("/bin/mv -f " + etcpath + "/rc3.d/K*nmbd " + etcpath + "/rc3.d/S01nmbd >/dev/null 2>&1", false);
-        proc.exec("/bin/mv -f " + etcpath + "/rc2.d/K*nmbd " + etcpath + "/rc2.d/S01nmbd >/dev/null 2>&1", false);
-    } else {
-        proc.exec("/bin/mv -f " + etcpath + "/rc5.d/S*smbd " + etcpath + "/rc5.d/K01smbd >/dev/null 2>&1", false);
-        proc.exec("/bin/mv -f " + etcpath + "/rc4.d/S*smbd " + etcpath + "/rc4.d/K01smbd >/dev/null 2>&1", false);
-        proc.exec("/bin/mv -f " + etcpath + "/rc3.d/S*smbd " + etcpath + "/rc3.d/K01smbd >/dev/null 2>&1", false);
-        proc.exec("/bin/mv -f " + etcpath + "/rc2.d/S*smbd " + etcpath + "/rc2.d/K01smbd >/dev/null 2>&1", false);
-        proc.exec("/bin/mv -f " + etcpath + "/rc5.d/S*samba-ad-dc " + etcpath + "/rc5.d/K01samba-ad-dc >/dev/null 2>&1", false);
-        proc.exec("/bin/mv -f " + etcpath + "/rc4.d/S*samba-ad-dc " + etcpath + "/rc4.d/K01samba-ad-dc >/dev/null 2>&1", false);
-        proc.exec("/bin/mv -f " + etcpath + "/rc3.d/S*samba-ad-dc " + etcpath + "/rc3.d/K01samba-ad-dc >/dev/null 2>&1", false);
-        proc.exec("/bin/mv -f " + etcpath + "/rc2.d/S*samba-ad-dc " + etcpath + "/rc2.d/K01samba-ad-dc >/dev/null 2>&1", false);
-        proc.exec("/bin/mv -f " + etcpath + "/rc5.d/S*nmbd " + etcpath + "/rc5.d/K01nmbd >/dev/null 2>&1", false);
-        proc.exec("/bin/mv -f " + etcpath + "/rc4.d/S*nmbd " + etcpath + "/rc4.d/K01nmbd >/dev/null 2>&1", false);
-        proc.exec("/bin/mv -f " + etcpath + "/rc3.d/S*nmbd " + etcpath + "/rc3.d/K01nmbd >/dev/null 2>&1", false);
-        proc.exec("/bin/mv -f " + etcpath + "/rc2.d/S*nmbd " + etcpath + "/rc2.d/K01nmbd >/dev/null 2>&1", false);
-    }
-
-    if (containsSystemD && !sambaCheckBox->isChecked()) {
-        proc.exec("chroot /mnt/antiX systemctl disable smbd");
-        proc.exec("chroot /mnt/antiX systemctl disable nmbd");
-        proc.exec("chroot /mnt/antiX systemctl disable samba-ad-dc");
-        proc.exec("chroot /mnt/antiX systemctl mask smbd");
-        proc.exec("chroot /mnt/antiX systemctl mask nmbd");
-        proc.exec("chroot /mnt/antiX systemctl mask samba-ad-dc");
-    }
-
-    //replaceStringInFile(PROJECTSHORTNAME + "1", computerNameEdit->text(), "/mnt/antiX/etc/hosts");
-    const QString &compname = computerNameEdit->text();
-    QString cmd("sed -i 's/'\"$(grep 127.0.0.1 /etc/hosts | grep -v localhost"
-        " | head -1 | awk '{print $2}')\"'/" + compname + "/' ");
-    if (!oobe) proc.exec(cmd + "/mnt/antiX/etc/hosts", false);
-    else {
-        proc.exec(cmd + "/tmp/hosts", false);
-        proc.exec("/bin/mv -f /tmp/hosts " + etcpath, true);
-    }
-    proc.exec("echo \"" + compname + "\" | cat > " + etcpath + "/hostname", false);
-    proc.exec("echo \"" + compname + "\" | cat > " + etcpath + "/mailname", false);
-    proc.exec("sed -i 's/.*send host-name.*/send host-name \""
-        + compname + "\";/g' " + etcpath + "/dhcp/dhclient.conf", false);
-    proc.exec("echo \"" + compname + "\" | cat > " + etcpath + "/defaultdomain", false);
-    return true;
-}
-
-void MInstall::setLocale()
-{
-    proc.log(__PRETTY_FUNCTION__);
-    if (phase < 0) return;
-    QString cmd2;
-    QString cmd;
-
-    //locale
-    if (!oobe) cmd = "chroot /mnt/antiX ";
-    cmd += QString("/usr/sbin/update-locale \"LANG=%1\"").arg(localeCombo->currentData().toString());
-    qDebug() << "Update locale";
-    proc.exec(cmd);
-    cmd = QString("Language=%1").arg(localeCombo->currentData().toString());
-
-    // /etc/localtime is either a file or a symlink to a file in /usr/share/zoneinfo. Use the one selected by the user.
-    //replace with link
-    if (!oobe) {
-        cmd = QString("/bin/ln -nfs /usr/share/zoneinfo/%1 /mnt/antiX/etc/localtime").arg(cmbTimeZone->currentData().toString());
-        proc.exec(cmd, false);
-    }
-    cmd = QString("/bin/ln -nfs /usr/share/zoneinfo/%1 /etc/localtime").arg(cmbTimeZone->currentData().toString());
-    proc.exec(cmd, false);
-    // /etc/timezone is text file with the timezone written in it. Write the user-selected timezone in it now.
-    if (!oobe) {
-        cmd = QString("echo %1 > /mnt/antiX/etc/timezone").arg(cmbTimeZone->currentData().toString());
-        proc.exec(cmd, false);
-    }
-    cmd = QString("echo %1 > /etc/timezone").arg(cmbTimeZone->currentData().toString());
-    proc.exec(cmd, false);
-
-    // Set clock to use LOCAL
-    if (localClockCheckBox->isChecked()) {
-        proc.exec("echo '0.0 0 0.0\n0\nLOCAL' > /etc/adjtime", false);
-    } else {
-        proc.exec("echo '0.0 0 0.0\n0\nUTC' > /etc/adjtime", false);
-    }
-    proc.exec("hwclock --hctosys");
-    if (!oobe) {
-        proc.exec("/bin/cp -f /etc/adjtime /mnt/antiX/etc/");
-        proc.exec("/bin/cp -f /etc/default/rcS /mnt/antiX/etc/default");
-    }
-
-    // Set clock format
-    QString skelpath = oobe ? "/etc/skel" : "/mnt/antiX/etc/skel";
-    if (radio12h->isChecked()) {
-        //mx systems
-        proc.exec("sed -i '/data0=/c\\data0=%l:%M' /home/demo/.config/xfce4/panel/xfce4-orageclock-plugin-1.rc", false);
-        proc.exec("sed -i '/data0=/c\\data0=%l:%M' " + skelpath + "/.config/xfce4/panel/xfce4-orageclock-plugin-1.rc", false);
-        proc.exec("sed -i '/time_format=/c\\time_format=%l:%M' /home/demo/.config/xfce4/panel/datetime-1.rc", false);
-        proc.exec("sed -i '/time_format=/c\\time_format=%l:%M' " + skelpath + "/.config/xfce4/panel/datetime-1.rc", false);
-
-        //mx kde
-        proc.exec("sed -i '/use24hFormat=/c\\use24hFormat=0' /home/demo/.config/plasma-org.kde.plasma.desktop-appletsrc", false);
-        proc.exec("sed -i '/use24hFormat=/c\\use24hFormat=0' " + skelpath + "/.config/plasma-org.kde.plasma.desktop-appletsrc", false);
-
-        //antix systems
-        proc.exec("sed -i 's/%H:%M/%l:%M/g' " + skelpath + "/.icewm/preferences", false);
-        proc.exec("sed -i 's/%k:%M/%l:%M/g' " + skelpath + "/.fluxbox/init", false);
-        proc.exec("sed -i 's/%k:%M/%l:%M/g' " + skelpath + "/.jwm/tray", false);
-    } else {
-        //mx systems
-        proc.exec("sed -i '/data0=/c\\data0=%H:%M' /home/demo/.config/xfce4/panel/xfce4-orageclock-plugin-1.rc", false);
-        proc.exec("sed -i '/data0=/c\\data0=%H:%M' " + skelpath + "/.config/xfce4/panel/xfce4-orageclock-plugin-1.rc", false);
-        proc.exec("sed -i '/time_format=/c\\time_format=%H:%M' /home/demo/.config/xfce4/panel/datetime-1.rc", false);
-        proc.exec("sed -i '/time_format=/c\\time_format=%H:%M' " + skelpath + "/.config/xfce4/panel/datetime-1.rc", false);
-
-        //mx kde
-        proc.exec("sed -i '/use24hFormat=/c\\use24hFormat=2' /home/demo/.config/plasma-org.kde.plasma.desktop-appletsrc", false);
-        proc.exec("sed -i '/use24hFormat=/c\\use24hFormat=2' " + skelpath + "/.config/plasma-org.kde.plasma.desktop-appletsrc", false);
-
-        //antix systems
-        proc.exec("sed -i 's/%H:%M/%H:%M/g' " + skelpath + "/.icewm/preferences", false);
-        proc.exec("sed -i 's/%k:%M/%k:%M/g' " + skelpath + "/.fluxbox/init", false);
-        proc.exec("sed -i 's/%k:%M/%k:%M/g' " + skelpath + "/.jwm/tray", false);
-    }
-
-    // localize repo
-    qDebug() << "Localize repo";
-    if (oobe) proc.exec("localize-repo default");
-    else proc.exec("chroot /mnt/antiX localize-repo default");
-}
-
-void MInstall::stashServices(bool save)
-{
-    QTreeWidgetItemIterator it(csView);
-    while (*it) {
-        if ((*it)->parent() != nullptr) {
-            (*it)->setCheckState(save?2:0, (*it)->checkState(save?0:2));
-        }
-        ++it;
-    }
-}
-
-void MInstall::setServices()
-{
-    proc.log(__PRETTY_FUNCTION__);
-    if (phase < 0) return;
-
-    QString chroot;
-    if (!oobe) chroot = "chroot /mnt/antiX ";
-    QTreeWidgetItemIterator it(csView);
-    while (*it) {
-        if ((*it)->parent() != nullptr) {
-            QString service = (*it)->text(0);
-            qDebug() << "Service: " << service;
-            if (!oem && (*it)->checkState(0) == Qt::Checked) {
-                proc.exec(chroot + "update-rc.d " + service + " enable");
-                if (containsSystemD) {
-                    proc.exec(chroot + "systemctl enable " + service);
-                }
-            } else { // In OEM mode, disable the services for the OOBE.
-                proc.exec(chroot + "update-rc.d " + service + " disable");
-                if (containsSystemD) {
-                    proc.exec(chroot + "systemctl disable " + service);
-                    proc.exec(chroot + "systemctl mask " + service);
-                }
-            }
-        }
-        ++it;
-    }
-}
-
-void MInstall::failUI(const QString &msg)
-{
-    if (phase >= 0) {
-        this->setEnabled(false);
-        QMessageBox::critical(this, windowTitle(), msg);
-        updateCursor(Qt::WaitCursor);
-    }
-}
-
-
-// logic displaying pages
-int MInstall::showPage(int curr, int next)
-{
-    if (next == 4 && ixPageRefAdvancedFDE != 0) { // at Step_FDE
-        return next;
-    }
-
-    if (next == 3 && curr == 2) { // at Step_Disk (forward)
-        if (entireDiskButton->isChecked()) {
-            if (!automatic) {
-                QString msg = tr("OK to format and use the entire disk (%1) for %2?");
-                if (!uefi) {
-                    const int bdindex = listBlkDevs.findDevice(diskCombo->currentData().toString());
-                    if (bdindex >= 0 && listBlkDevs.at(bdindex).size >= (2048LL*1073741824LL)) {
-                        msg += "\n\n" + tr("WARNING: The selected drive has a capacity of at least 2TB and must be formatted using GPT."
-                                           " On some systems, a GPT-formatted disk will not boot.");
-                        return curr;
-                    }
-                }
-                int ans = QMessageBox::warning(this, windowTitle(),
-                                               msg.arg(diskCombo->currentData().toString(), PROJECTNAME),
-                                               QMessageBox::Yes, QMessageBox::No);
-                if (ans != QMessageBox::Yes) {
-                    return curr; // don't format - stop install
-                }
-            }
-            partman.layoutDefault();
-            return 5; // Go to Step_Boot
-        }
-    } else if (next == 4 && curr == 3) { // at Step_Partition (fwd)
-        QWidget *nf = partman.composeValidate(MIN_INSTALL_SIZE, PROJECTNAME);
-        if (nf) {
-            nextFocus = nf;
-            return curr;
-        }
-        if (!pretend && !saveHomeBasic()) {
-            const QString &msg = tr("The data in /home cannot be preserved because the required information could not be obtained.") + "\n"
-                    + tr("If the partition containing /home is encrypted, please ensure the correct \"Encrypt\" boxes are selected, and that the entered password is correct.") + "\n"
-                    + tr("The installer cannot encrypt an existing /home directory or partition.");
-            QMessageBox::critical(this, windowTitle(), msg);
-            return curr;
-        }
-        return 5; // Go to Step_Boot
-    } else if (curr == 4) { // at Step_FDE
-        stashAdvancedFDE(next >= 5);
-        next = ixPageRefAdvancedFDE;
-        ixPageRefAdvancedFDE = 0;
-        return next;
-    } else if (next == 6 && curr == 5) { // at Step_Boot (forward)
-        if (oem) return 11; // straight to Step_Progress
-        return next + 1; // skip Services screen
-    } else if (next == 10 && curr == 9) { // at Step_User_Accounts (forward)
-        if (!validateUserInfo()) return curr;
-        if (!haveOldHome) return next + 1; // skip Step_Old_Home
-    } else if (next == 8 && curr == 7) { // at Step_Network (forward)
-        if (!validateComputerName()) return curr;
-    } else if (next == 6 && curr == 7) { // at Step_Network (backward)
-        return next - 1; // skip Services screen
-    } else if (next == 9 && curr == 8) { // at Step_Localization (forward)
-        if (!pretend && haveSnapshotUserAccounts) {
-            return 11; // skip Step_User_Accounts and go to Step_Progress
-        }
-    } else if (next == 9 && curr == 10) { // at Step_Old_Home (backward)
-        if (!pretend && haveSnapshotUserAccounts) {
-            return 8; // skip Step_User_Accounts and go to Step_Localization
-        }
-    } else if (next == 10 && curr == 11) { // at Step_Progress (backward)
-        if (oem) return 5; // go back to Step_Boot
-        if (!haveOldHome) {
-            // skip Step_Old_Home
-            if (!pretend && haveSnapshotUserAccounts) {
-                return 8; // go to Step_Localization
-            }
-            return 9; // go to Step_User_Accounts
-        }
-    } else if (curr == 6) { // at Step_Services
-        stashServices(next >= 7);
-        return 8; // goes back to the screen that called Services screen
-    }
-    return next;
-}
-
-void MInstall::pageDisplayed(int next)
-{
-    if (!oobe) {
-        const int ixProgress = widgetStack->indexOf(Step_Progress);
-        // progress bar shown only for install and configuration pages.
-        installBox->setVisible(next >= widgetStack->indexOf(Step_Boot) && next <= ixProgress);
-        // save the last tip and stop it updating when the progress page is hidden.
-        if(next != ixProgress) ixTipStart = ixTip;
-    }
-
-    switch (next) {
-    case 2: // choose disk
-        mainHelp->setText("<p><b>" + tr("General Instructions") + "</b><br/>"
-                          + tr("BEFORE PROCEEDING, CLOSE ALL OTHER APPLICATIONS.") + "</p>"
-                          "<p>" + tr("On each page, please read the instructions, make your selections, and then click on Next when you are ready to proceed."
-                                     " You will be prompted for confirmation before any destructive actions are performed.") + "</p>"
-                          "<p>" + tr("Installation requires about %1 of space. %2 or more is preferred."
-                                     " You can use the entire disk or you can put the installation on existing partitions.").arg(MIN_INSTALL_SIZE, PREFERRED_MIN_INSTALL_SIZE) + "</p>"
-                          "<p>" + tr("If you are running Mac OS or Windows OS (from Vista onwards), you may have to use that system's software to set up partitions and boot manager before installing.") + "</p>"
-                          "<p>" + tr("The ext2, ext3, ext4, jfs, xfs, btrfs and reiserfs Linux filesystems are supported and ext4 is recommended.") + "</p>"
-                          "<p>" + tr("Autoinstall will place home on the root partition.") + "</p>"
-                          "<p><b>" + tr("Encryption") + "</b><br/>"
-                          + tr("Encryption is possible via LUKS. A password is required.") + "</p>"
-                          "<p>" + tr("A separate unencrypted boot partition is required."
-                                     " For additional settings including cipher selection, use the <b>Advanced encryption settings</b> button.") + "</p>"
-                          "<p>" + tr("When encryption is used with autoinstall, the separate boot partition will be automatically created.") + "</p>");
-        if (phase < 0) {
-            updateCursor(Qt::WaitCursor);
-            phase = 0;
-            proc.unhalt();
-            updatePartitionWidgets();
-            listToUnmount.clear();
-            updateCursor();
-        }
-        break;
-
-    case 3:  // choose partition
-        mainHelp->setText("<p><b>" + tr("Limitations") + "</b><br/>"
-                          + tr("Remember, this software is provided AS-IS with no warranty what-so-ever."
-                               " It is solely your responsibility to backup your data before proceeding.") + "</p>"
-                          "<p><b>" + tr("Choose Partitions") + "</b><br/>"
-                          + tr("%1 requires a root partition. The swap partition is optional but highly recommended."
-                               " If you want to use the Suspend-to-Disk feature of %1, you will need a swap partition that is larger than your physical memory size.").arg(PROJECTNAME) + "</p>"
-                          "<p>" + tr("If you choose a separate /home partition it will be easier for you to upgrade in the future, but this will not be possible if you are upgrading from an installation that does not have a separate home partition.") + "</p>"
-                          "<p><b>" + tr("Upgrading") + "</b><br/>"
-                          + tr("To upgrade from an existing Linux installation, select the same home partition as before and check the preference to preserve data in /home.") + "</p>"
-                          "<p>" + tr("If you are preserving an existing /home directory tree located on your root partition, the installer will not reformat the root partition."
-                                     " As a result, the installation will take much longer than usual.") + "</p>"
-                          "<p><b>" + tr("Preferred Filesystem Type") + "</b><br/>"
-                          + tr("For %1, you may choose to format the partitions as ext2, ext3, ext4, f2fs, jfs, xfs, btrfs or reiser.").arg(PROJECTNAME) + "</p>"
-                          "<p>" + tr("Additional compression options are available for drives using btrfs."
-                                     " Lzo is fast, but the compression is lower. Zlib is slower, with higher compression.") + "</p>"
-                          "<p><b>" + tr("Bad Blocks") + "</b><br/>"
-                          + tr("If you choose ext2, ext3 or ext4 as the format type, you have the option of checking and correcting for bad blocks on the drive."
-                               " The badblock check is very time consuming, so you may want to skip this step unless you suspect that your drive has bad blocks.") + "</p>"
-                          "<p><b>" + tr("Encryption") + "</b><br/>"
-                          + tr("Encryption is possible via LUKS. A password is required.") + "</p>"
-                          "<p>" + tr("A separate unencrypted boot partition is required. For additional settings including cipher selection, use the <b>Advanced encryption settings</b> button.") + "</p>");
-        break;
-
-    case 4: // advanced encryption settings
-        mainHelp->setText("<p><b>"
-                          + tr("Advanced Encryption Settings") + "</b><br/>" + tr("This page allows fine-tuning of LUKS encrypted partitions.") + "<br/>"
-                          + tr("In most cases, the defaults provide a practical balance between security and performance that is suitable for sensitive applications.")
-                          + "</p><p>"
-                          + tr("This text covers the basics of the parameters used with LUKS, but is not meant to be a comprehensive guide to cryptography.") + "<br/>"
-                          + tr("Altering any of these settings without a sound knowledge in cryptography may result in weak encryption being used.") + "<br/>"
-                          + tr("Editing a field will often affect the available options below it. The fields below may be automatically changed to recommended values.") + "<br/>"
-                          + tr("Whilst better performance or higher security may be obtained by changing settings from their recommended values, you do so entirely at your own risk.")
-                          + "</p><p>"
-                          + tr("You can use the <b>Benchmark</b> button (which runs <i>cryptsetup benchmark</i> in its own terminal window) to compare the performance of common combinations of hashes, ciphers and chain modes.") + "<br/>"
-                          + tr("Please note that <i>cryptsetup benchmark</i> does not cover all the combinations or selections possible, and generally covers the most commonly used selections.")
-                          + "</p><p>"
-                          + "<b>" + tr("Cipher") + "</b><br/>" + tr("A variety of ciphers are available.") + "<br/>"
-                          + "<b>Serpent</b> " + tr("was one of the five AES finalists. It is considered to have a higher security margin than Rijndael and all the other AES finalists. It performs better on some 64-bit CPUs.") + "<br/>"
-                          + "<b>AES</b> " + tr("(also known as <i>Rijndael</i>) is a very common cipher, and many modern CPUs include instructions specifically for AES, due to its ubiquity. Although Rijndael was selected over Serpent for its performance, no attacks are currently expected to be practical.") + "<br/>"
-                          + "<b>Twofish</b> " + tr("is the successor to Blowfish. It became one of the five AES finalists, although it was not selected for the standard.") + "<br/>"
-                          + "<b>CAST6</b> " + tr("(CAST-256) was a candidate in the AES contest, however it did not become a finalist.") + "<br/>"
-                          + "<b>Blowfish</b> " + tr("is a 64-bit block cipher created by Bruce Schneier. It is not recommended for sensitive applications as only CBC and ECB modes are supported. Blowfish supports key sizes between 32 and 448 bits that are multiples of 8.")
-                          + "</p><p>"
-                          + "<b>" + tr("Chain mode") + "</b><br/>" + tr("If blocks were all encrypted using the same key, a pattern may emerge and be able to predict the plain text.") + "<br />"
-                          + "<b>XTS</b> " + tr("XEX-based Tweaked codebook with ciphertext Stealing) is a modern chain mode, which supersedes CBC and EBC. It is the default (and recommended) chain mode. Using ESSIV over Plain64 will incur a performance penalty, with negligible known security gain.") + "<br />"
-                          + "<b>CBC</b> " + tr("(Cipher Block Chaining) is simpler than XTS, but vulnerable to a padding oracle attack (somewhat mitigated by ESSIV) and is not recommended for sensitive applications.") + "<br />"
-                          + "<b>ECB</b> " + tr("(Electronic CodeBook) is less secure than CBC and should not be used for sensitive applications.")
-                          + "</p><p>"
-                          + "<b>" + tr("IV generator") + "</b><br/>" + tr("For XTS and CBC, this selects how the <b>i</b>nitialisation <b>v</b>ector is generated. <b>ESSIV</b> requires a hash function, and for that reason, a second drop-down box will be available if this is selected. The hashes available depend on the selected cipher.") + "<br/>"
-                          + tr("ECB mode does not use an IV, so these fields will all be disabled if ECB is selected for the chain mode.")
-                          + "</p><p>"
-                          + "<b>" + tr("Key size") + "</b><br/>" + tr("Sets the key size in bits. Available key sizes are limited by the cipher and chain mode.") + "<br/>"
-                          + tr("The XTS cipher chain mode splits the key in half (for example, AES-256 in XTS mode requires a 512-bit key size).")
-                          + "</p><p>"
-                          + "<b>" + tr("LUKS key hash") + "</b><br/>" + tr("The hash used for PBKDF2 and for the AF splitter.") + " <br/>"
-                          + tr("SHA-1 and RIPEMD-160 are no longer recommended for sensitive applications as they have been found to be broken.")
-                          + "</p><p>"
-                          + "<b>" + tr("Kernel RNG") + "</b><br/>" + tr("Sets which kernel random number generator will be used to create the master key volume key (which is a long-term key).") + "<br/>"
-                          + tr("Two options are available: /dev/<b>random</b> which blocks until sufficient entropy is obtained (can take a long time in low-entropy situations), and /dev/<b>urandom</b> which will not block even if there is insufficient entropy (possibly weaker keys).")
-                          + "</p><p>"
-                          + "<b>" + tr("KDF round time</b><br/>The amount of time (in milliseconds) to spend with PBKDF2 passphrase processing.") + "<br/>"
-                          + tr("A value of 0 selects the compiled-in default (run <i>cryptsetup --help</i> for details).") + "<br/>"
-                          + tr("If you have a slow machine, you may wish to increase this value for extra security, in exchange for time taken to unlock a volume after a passphrase is entered.")
-                          + "</p>");
-        break;
-
-    case 5: // set bootloader (start of installation)
-        mainHelp->setText(tr("<p><b>Select Boot Method</b><br/> %1 uses the GRUB bootloader to boot %1 and MS-Windows. "
-                             "<p>By default GRUB2 is installed in the Master Boot Record (MBR) or ESP (EFI System Partition for 64-bit UEFI boot systems) of your boot drive and replaces the boot loader you were using before. This is normal.</p>"
-                             "<p>If you choose to install GRUB2 to Partition Boot Record (PBR) instead, then GRUB2 will be installed at the beginning of the specified partition. This option is for experts only.</p>"
-                             "<p>If you uncheck the Install GRUB box, GRUB will not be installed at this time. This option is for experts only.</p>").arg(PROJECTNAME));
-
-        backButton->setEnabled(false);
-        nextButton->setEnabled(true);
-        if (phase <= 0) {
-            buildBootLists();
-            manageConfig(ConfigLoadB);
-        }
-        return; // avoid the end that enables both Back and Next buttons
-        break;
-
-    case 6: // set services
-        mainHelp->setText(tr("<p><b>Common Services to Enable</b><br/>Select any of these common services that you might need with your system configuration and the services will be started automatically when you start %1.</p>").arg(PROJECTNAME));
-        break;
-
-    case 7: // set computer name
-        mainHelp->setText(tr("<p><b>Computer Identity</b><br/>The computer name is a common unique name which will identify your computer if it is on a network. "
-                             "The computer domain is unlikely to be used unless your ISP or local network requires it.</p>"
-                             "<p>The computer and domain names can contain only alphanumeric characters, dots, hyphens. They cannot contain blank spaces, start or end with hyphens</p>"
-                             "<p>The SaMBa Server needs to be activated if you want to use it to share some of your directories or printer "
-                             "with a local computer that is running MS-Windows or Mac OSX.</p>"));
-        if(oobe) {
-            backButton->setEnabled(false);
-            nextButton->setEnabled(true);
-            return; // avoid the end that enables both Back and Next buttons
-        }
-        break;
-
-    case 8: // set localization, clock, services button
-        mainHelp->setText("<p><b>" + tr("Localization Defaults") + "</b><br/>"
-                          + tr("Set the default locale. This will apply unless they are overridden later by the user.") + "</p>"
-                          "<p><b>" + tr("Configure Clock") + "</b><br/>"
-                          + tr("If you have an Apple or a pure Unix computer, by default the system clock is set to Greenwich Meridian Time (GMT) or Coordinated Universal Time (UTC)."
-                               " To change this, check the \"<b>System clock uses local time</b>\" box.") + "</p>"
-                          "<p>" + tr("The system boots with the timezone preset to GMT/UTC."
-                               " To change the timezone, after you reboot into the new installation, right click on the clock in the Panel and select Properties.") + "</p>"
-                          "<p><b>" + tr("Service Settings") + "</b><br/>"
-                          + tr("Most users should not change the defaults."
-                               " Users with low-resource computers sometimes want to disable unneeded services in order to keep the RAM usage as low as possible."
-                               " Make sure you know what you are doing!"));
-        break;
-
-    case 9: // set username and passwords
-        mainHelp->setText("<p><b>" + tr("Default User Login") + "</b><br/>"
-                          + tr("The root user is similar to the Administrator user in some other operating systems."
-                               " You should not use the root user as your daily user account."
-                               " Please enter the name for a new (default) user account that you will use on a daily basis."
-                               " If needed, you can add other user accounts later with %1 User Manager.").arg(PROJECTNAME) + "</p>"
-                          "<p><b>" + tr("Passwords") + "</b><br/>"
-                          + tr("Enter a new password for your default user account and for the root account."
-                               " Each password must be entered twice.") + "</p>"
-                          "<p><b>" + tr("No passwords") + "</b><br/>"
-                          + tr("If you want the default user account to have no password, leave its password fields empty."
-                               " This allows you to log in without requiring a password.") + "<br/>"
-                          + tr("Obviously, this should only be done in situations where the user account"
-                               " does not need to be secure, such as a public terminal.") + "</p>");
-        if (!nextFocus) nextFocus = userNameEdit;
-        backButton->setEnabled(true);
-        userPassValidationChanged();
-        return; // avoid the end that enables both Back and Next buttons
-        break;
-
-    case 10: // deal with an old home directory
-        mainHelp->setText("<p><b>" + tr("Old Home Directory") + "</b><br/>"
-                          + tr("A home directory already exists for the user name you have chosen."
-                               " This screen allows you to choose what happens to this directory.") + "</p>"
-                          "<p><b>" + tr("Re-use it for this installation") + "</b><br/>"
-                          + tr("The old home directory will be used for this user account."
-                               " This is a good choice when upgrading, and your files and settings will be readily available.") + "</p>"
-                          "<p><b>" + tr("Rename it and create a new directory") + "</b><br/>"
-                          + tr("A new home directory will be created for the user, but the old home directory will be renamed."
-                               " Your files and settings will not be immediately visible in the new installation, but can be accessed using the renamed directory.") + "</p>"
-                          "<p>" + tr("The old directory will have a number at the end of it, depending on how many times the directory has been renamed before.") + "</p>"
-                          "<p><b>" + tr("Delete it and create a new directory") + +"</b><br/>"
-                          + tr("The old home directory will be deleted, and a new one will be created from scratch.") + "<br/>"
-                          "<b>" + tr("Warning") + "</b>: "
-                          + tr("All files and settings will be deleted permanently if this option is selected."
-                               " Your chances of recovering them are low.") + "</p>");
-        // disable the Next button if none of the old home options are selected
-        on_radioOldHomeUse_toggled(false);
-        // if the Next button is disabled, avoid enabling both Back and Next at the end
-        if(nextButton->isEnabled() == false) {
-            backButton->setEnabled(true);
-            return;
-        }
-        break;
-
-    case 11: // installation step
-        if(ixTipStart >= 0) {
-            iLastProgress = progressBar->value();
-            on_progressBar_valueChanged(iLastProgress);
-        }
-        mainHelp->setText("<p><b>" + tr("Installation in Progress") + "</b><br/>"
-                          + tr("%1 is installing. For a fresh install, this will probably take 3-20 minutes, depending on the speed of your system and the size of any partitions you are reformatting.").arg(PROJECTNAME)
-                          + "</p><p>"
-                          + tr("If you click the Abort button, the installation will be stopped as soon as possible.")
-                          + "</p><p>"
-                          + "<b>" + tr("Change settings while you wait") + "</b><br/>"
-                          + tr("While %1 is being installed, you can click on the <b>Next</b> or <b>Back</b> buttons to enter other information required for the installation.").arg(PROJECTNAME)
-                          + "</p><p>"
-                          + tr("Complete these steps at your own pace. The installer will wait for your input if necessary.")
-                          + "</p>");
-        backButton->setEnabled(true);
-        nextButton->setEnabled(false);
-        return; // avoid enabling both Back and Next buttons at the end
-        break;
-
-    case 12: // done
-        closeButton->setEnabled(false);
-        mainHelp->setText(tr("<p><b>Congratulations!</b><br/>You have completed the installation of %1</p>"
-                             "<p><b>Finding Applications</b><br/>There are hundreds of excellent applications installed with %1 "
-                             "The best way to learn about them is to browse through the Menu and try them. "
-                             "Many of the apps were developed specifically for the %1 project. "
-                             "These are shown in the main menus. "
-                             "<p>In addition %1 includes many standard Linux applications that are run only from the command line and therefore do not show up in the Menu.</p>").arg(PROJECTNAME));
-        break;
-
-    default:
-        // case 1 or any other
-        mainHelp->setText("<p><b>" + tr("Enjoy using %1</b></p>").arg(PROJECTNAME) + "\n\n "
-                          + tr("<p><b>Support %1</b><br/>"
-                               "%1 is supported by people like you. Some help others at the "
-                               "support forum - %2 - or translate help files into different "
-                               "languages, or make suggestions, write documentation, or help test new software.</p>").arg(PROJECTNAME).arg(PROJECTFORUM));
-        nextButton->setDefault(true);
-        break;
-    }
-
-    backButton->setEnabled(true);
-    nextButton->setEnabled(true);
-}
-
-void MInstall::gotoPage(int next)
-{
-    backButton->setEnabled(false);
-    nextButton->setEnabled(false);
-    widgetStack->setEnabled(false);
-    int curr = widgetStack->currentIndex();
-    next = showPage(curr, next);
-
-    // modify ui for standard cases
-    closeButton->setHidden(next == 0);
-    backButton->setHidden(next <= 1);
-    nextButton->setHidden(next == 0);
-
-    int c = widgetStack->count();
-    QSize isize = nextButton->iconSize();
-    isize.setWidth(isize.height());
-    if (next >= c-1) {
-        // entering the last page
-        backButton->hide();
-        nextButton->setText(tr("Finish"));
-    } else if (next == 4 || next == 6){
-        // Advanced Encryption Settings and Services pages
-        isize.setWidth(0);
-        nextButton->setText(tr("OK"));
-    } else {
-        nextButton->setText(tr("Next"));
-    }
-    nextButton->setIconSize(isize);
-    if (next > c-1) {
-        // finished
-        updateCursor(Qt::WaitCursor);
-        if (!pretend && checkBoxExitReboot->isChecked()) {
-            proc.exec("/usr/local/bin/persist-config --shutdown --command reboot &", false);
-        }
-        qApp->exit(EXIT_SUCCESS);
-        return;
-    }
-    // display the next page
-    widgetStack->setCurrentIndex(next);
-    qApp->processEvents();
-
-    // anything to do after displaying the page
-    pageDisplayed(next);
-    widgetStack->setEnabled(true);
-    if (nextFocus) {
-        nextFocus->setFocus();
-        nextFocus = nullptr;
-    }
-
-    // automatic installation
-    if (automatic) {
-        if (!MSettings::isBadWidget(widgetStack->currentWidget())
-            && next > curr) nextButton->click();
-        else automatic = false; // failed validation
-    }
-
-    // process next installation phase
-    if (next == widgetStack->indexOf(Step_Boot) || next == widgetStack->indexOf(Step_Progress)) {
-        if (oobe) {
-            updateCursor(Qt::BusyCursor);
-            labelSplash->setText(tr("Configuring sytem. Please wait."));
-            gotoPage(0);
-            if(processOOBE()) {
-                labelSplash->setText(tr("Configuration complete. Restarting system."));
-                proc.exec("/usr/sbin/reboot", true);
-                qApp->exit(EXIT_SUCCESS);
-            } else {
-                labelSplash->setText(tr("Could not complete configuration."));
-                closeButton->show();
-            }
-            updateCursor();
-        } else if (!processNextPhase() && phase > -2) {
-            cleanup(false);
-            gotoPage(2);
-        }
-    }
-}
-
-void MInstall::updatePartitionWidgets()
-{
-    proc.log(__PRETTY_FUNCTION__);
-
-    diskCombo->setEnabled(false);
-    diskCombo->clear();
-    diskCombo->addItem(tr("Loading..."));
-    listBlkDevs.build(proc);
-    if (mactest) {
-        for (BlockDeviceInfo &bdinfo : listBlkDevs) {
-            if (bdinfo.name.startsWith("sda")) bdinfo.isNasty = true;
-        }
-    }
-
-    // disk combo box
-    diskCombo->clear();
-    for (const BlockDeviceInfo &bdinfo : listBlkDevs) {
-        if (bdinfo.isDrive && bdinfo.size >= rootSpaceNeeded
-                && (!bdinfo.isBoot || INSTALL_FROM_ROOT_DEVICE)) {
-            bdinfo.addToCombo(diskCombo);
-        }
-    }
-    diskCombo->setCurrentIndex(0);
-    diskCombo->setEnabled(true);
-
-    // whole-disk vs custom-partition radio buttons
-    existing_partitionsButton->hide();
-    entireDiskButton->setChecked(true);
-    for (const BlockDeviceInfo &bdinfo : listBlkDevs) {
-        if (!bdinfo.isDrive) {
-            // found at least one partition
-            existing_partitionsButton->show();
-            existing_partitionsButton->setChecked(true);
-            break;
-        }
-    }
-
-    // partition tree
-    partman.populate();
-}
-
-void MInstall::buildServiceList()
-{
-    proc.log(__PRETTY_FUNCTION__);
-
-    //setup csView
-    csView->header()->setMinimumSectionSize(150);
-    csView->header()->resizeSection(0,150);
-
-    QSettings services_desc("/usr/share/gazelle-installer-data/services.list", QSettings::NativeFormat);
-
-    for (const QString &service : qAsConst(ENABLE_SERVICES)) {
-        const QString &lang = QLocale::system().bcp47Name().toLower();
-        QString lang_str = (lang == "en")? "" : "_" + lang;
-        QStringList list = services_desc.value(service + lang_str).toStringList();
-        if (list.size() != 2) {
-            list = services_desc.value(service).toStringList(); // Use English definition
-            if (list.size() != 2) {
-                continue;
-            }
-        }
-        QString category, description;
-        category = list.at(0);
-        description = list.at(1);
-
-        if (QFile("/etc/init.d/" + service).exists()) {
-            QList<QTreeWidgetItem *> found_items = csView->findItems(category, Qt::MatchExactly, 0);
-            QTreeWidgetItem *top_item;
-            QTreeWidgetItem *item;
-            QTreeWidgetItem *parent;
-            if (found_items.size() == 0) { // add top item if no top items found
-                top_item = new QTreeWidgetItem(csView);
-                top_item->setText(0, category);
-                parent = top_item;
-            } else {
-                parent = found_items.last();
-            }
-            item = new QTreeWidgetItem(parent);
-            item->setText(0, service);
-            item->setText(1, description);
-            item->setCheckState(0, Qt::Checked);
-        }
-    }
-    csView->expandAll();
-    csView->resizeColumnToContents(0);
-    csView->resizeColumnToContents(1);
-}
-
-/////////////////////////////////////////////////////////////////////////
-// event handlers
-
-void MInstall::changeEvent(QEvent *event)
-{
-    const QEvent::Type etype = event->type();
-    if (etype == QEvent::ApplicationPaletteChange
-        || etype == QEvent::PaletteChange || etype == QEvent::StyleChange)
-    {
-        QPalette pal = qApp->palette(mainHelp);
-        QColor col = pal.color(QPalette::Base);
-        col.setAlpha(200);
-        pal.setColor(QPalette::Base, col);
-        mainHelp->setPalette(pal);
-        resizeEvent(nullptr);
-    }
-}
-
-void MInstall::resizeEvent(QResizeEvent *)
-{
-    mainHelp->resize(tabHelp->size());
-    helpbackdrop->resize(mainHelp->size());
-}
-
-void MInstall::closeEvent(QCloseEvent *event)
-{
-    if (abort(true)) {
-        event->accept();
-        if (!oobe) cleanup();
-        else if (!pretend) {
-            proc.unhalt();
-            proc.exec("/usr/sbin/shutdown -hP now");
-        }
-        QWidget::closeEvent(event);
-        if (widgetStack->currentWidget() != Step_End) {
-            qApp->exit(EXIT_FAILURE);
-        } else {
-            proc.waitForFinished();
-            qApp->exit(EXIT_SUCCESS);
-        }
-    } else {
-        event->ignore();
-    }
-}
-
-void MInstall::reject()
-{
-    // dummy (overrides QDialog::reject() so Escape won't close the window)
-}
-
-/////////////////////////////////////////////////////////////////////////
-// slots
-
-void MInstall::on_mainTabs_currentChanged(int index)
-{
-    // Make the help widgets the correct size.
-    if(index == 0) resizeEvent(nullptr);
-}
-
-void MInstall::diskPassValidationChanged(bool valid)
-{
-    nextButton->setEnabled(valid);
-}
-void MInstall::userPassValidationChanged()
-{
-    nextButton->setEnabled(!(userNameEdit->text().isEmpty())
-        && userPasswordEdit->isValid() && rootPasswordEdit->isValid());
-}
-
-void MInstall::on_passwordCheckBox_stateChanged(int state)
-{
-    if (state == Qt::Unchecked) {
-        // don't show
-        userPasswordEdit->setEchoMode(QLineEdit::Password);
-        userPasswordEdit2->setEchoMode(QLineEdit::Password);
-        rootPasswordEdit->setEchoMode(QLineEdit::Password);
-        rootPasswordEdit2->setEchoMode(QLineEdit::Password);
-    } else {
-        // show
-        userPasswordEdit->setEchoMode(QLineEdit::Normal);
-        userPasswordEdit2->setEchoMode(QLineEdit::Normal);
-        rootPasswordEdit->setEchoMode(QLineEdit::Normal);
-        rootPasswordEdit2->setEchoMode(QLineEdit::Normal);
-    }
-}
-
-void MInstall::on_nextButton_clicked()
-{
-    gotoPage(widgetStack->currentIndex() + 1);
-}
-
-void MInstall::on_backButton_clicked()
-{
-    gotoPage(widgetStack->currentIndex() - 1);
-}
-
-void MInstall::on_abortInstallButton_clicked()
-{
-    abort(false);
-    QApplication::beep();
-}
-
-// clicking advanced button to go to Services page
-void MInstall::on_viewServicesButton_clicked()
-{
-    gotoPage(6);
-}
-
-void MInstall::on_qtpartedButton_clicked()
-{
-    updateCursor(Qt::WaitCursor);
-    nextButton->setEnabled(false);
-    qtpartedButton->setEnabled(false);
-    proc.exec("[ -f /usr/sbin/gparted ] && /usr/sbin/gparted || /usr/bin/partitionmanager", false);
-    updatePartitionWidgets();
-    qtpartedButton->setEnabled(true);
-    nextButton->setEnabled(true);
-    updateCursor();
-}
-
-void MInstall::on_buttonBenchmarkFDE_clicked()
-{
-    proc.exec("x-terminal-emulator -e bash -c \"/sbin/cryptsetup benchmark"
-            " && echo && read -n 1 -srp 'Press any key to close the benchmark window.'\"");
-}
-
-bool MInstall::abort(bool onclose)
-{
-    proc.log(__PRETTY_FUNCTION__);
-    this->setEnabled(false);
-    // ask for confirmation when installing (except for some steps that don't need confirmation)
-    if (phase > 0 && phase < 4) {
-        const QMessageBox::StandardButton rc = QMessageBox::warning(this,
-            tr("Confirmation"), tr("The installation and configuration"
-                " is incomplete.\nDo you really want to stop now?"),
-            QMessageBox::Yes | QMessageBox::No, QMessageBox::No);
-        if(rc == QMessageBox::No) {
-            this->setEnabled(true);
-            return false;
-        }
-    }
-    updateCursor(Qt::WaitCursor);
-    proc.halt();
-    // help the installer if it was stuck at the config pages
-    if (onclose) {
-        phase = -2;
-    } else if (phase == 2 && widgetStack->currentWidget() != Step_Progress) {
-        phase = -1;
-        gotoPage(2);
-    } else {
-        phase = -1;
-    }
-    if (!onclose) this->setEnabled(true);
-    return true;
-}
-
-// run before closing the app, do some cleanup
-void MInstall::cleanup(bool endclean)
-{
-    proc.log(__PRETTY_FUNCTION__);
-    if (pretend) return;
-
-    proc.unhalt();
-    if (endclean) {
-        setupAutoMount(true);
-        proc.exec("/bin/cp /var/log/minstall.log /mnt/antiX/var/log >/dev/null 2>&1", false);
-        proc.exec("/bin/rm -rf /mnt/antiX/mnt/antiX >/dev/null 2>&1", false);
-    }
-    proc.exec("/bin/umount -l /mnt/antiX/boot/efi", true);
-    proc.exec("/bin/umount -l /mnt/antiX/proc", true);
-    proc.exec("/bin/umount -l /mnt/antiX/sys", true);
-    proc.exec("/bin/umount -l /mnt/antiX/dev/shm", true);
-    proc.exec("/bin/umount -l /mnt/antiX/dev", true);
-    partman.unmount(true);
-}
-
-void MInstall::on_progressBar_valueChanged(int value)
-{
-    if (ixTipStart < 0 || widgetStack->currentWidget() != Step_Progress) {
-        return; // no point displaying a new hint if it will be invisible
-    }
-
-    const int tipcount = 6;
-    ixTip = tipcount;
-    if (ixTipStart < tipcount) {
-        int imax = (progressBar->maximum() - iLastProgress) / (tipcount - ixTipStart);
-        if (imax != 0) {
-            ixTip = ixTipStart + (value - iLastProgress) / imax;
-        }
-    }
-
-    switch(ixTip)
-    {
-    case 0:
-        tipsEdit->setText(tr("<p><b>Getting Help</b><br/>"
-                             "Basic information about %1 is at %2.</p><p>"
-                             "There are volunteers to help you at the %3 forum, %4</p>"
-                             "<p>If you ask for help, please remember to describe your problem and your computer "
-                             "in some detail. Usually statements like 'it didn't work' are not helpful.</p>").arg(PROJECTNAME).arg(PROJECTURL).arg(PROJECTSHORTNAME).arg(PROJECTFORUM));
-        break;
-
-    case 1:
-        tipsEdit->setText(tr("<p><b>Repairing Your Installation</b><br/>"
-                             "If %1 stops working from the hard drive, sometimes it's possible to fix the problem by booting from LiveDVD or LiveUSB and running one of the included utilities in %1 or by using one of the regular Linux tools to repair the system.</p>"
-                             "<p>You can also use your %1 LiveDVD or LiveUSB to recover data from MS-Windows systems!</p>").arg(PROJECTNAME));
-        break;
-
-    case 2:
-        tipsEdit->setText(tr("<p><b>Support %1</b><br/>"
-                             "%1 is supported by people like you. Some help others at the "
-                             "support forum - %2 - or translate help files into different "
-                             "languages, or make suggestions, write documentation, or help test new software.</p>").arg(PROJECTNAME).arg(PROJECTFORUM));
-
-        break;
-
-    case 3:
-        tipsEdit->setText(tr("<p><b>Adjusting Your Sound Mixer</b><br/>"
-                             " %1 attempts to configure the sound mixer for you but sometimes it will be "
-                             "necessary for you to turn up volumes and unmute channels in the mixer "
-                             "in order to hear sound.</p> "
-                             "<p>The mixer shortcut is located in the menu. Click on it to open the mixer. </p>").arg(PROJECTNAME));
-        break;
-
-    case 4:
-        tipsEdit->setText(tr("<p><b>Keep Your Copy of %1 up-to-date</b><br/>"
-                             "For more information and updates please visit</p><p> %2</p>").arg(PROJECTNAME).arg(PROJECTFORUM));
-        break;
-
-    default:
-        tipsEdit->setText(tr("<p><b>Special Thanks</b><br/>Thanks to everyone who has chosen to support %1 with their time, money, suggestions, work, praise, ideas, promotion, and/or encouragement.</p>"
-                             "<p>Without you there would be no %1.</p>"
-                             "<p>%2 Dev Team</p>").arg(PROJECTNAME).arg(PROJECTSHORTNAME));
-        break;
-    }
-}
-
-void MInstall::on_closeButton_clicked()
-{
-    close();
-}
-
-void MInstall::setupkeyboardbutton()
-{
-    proc.log(__PRETTY_FUNCTION__);
-    QFile file("/etc/default/keyboard");
-    if (file.open(QFile::ReadOnly | QFile::Text)) {
-        while (!file.atEnd()) {
-            QString line(file.readLine().trimmed());
-            QLabel *plabel = nullptr;
-            if (line.startsWith("XKBMODEL")) plabel = labelModel;
-            else if (line.startsWith("XKBLAYOUT")) plabel = labelLayout;
-            else if (line.startsWith("XKBVARIANT")) plabel = labelVariant;
-            if (plabel != nullptr) {
-                line = line.section('=', 1);
-                line.replace(",", " ");
-                line.remove(QChar('"'));
-                plabel->setText(line);
-            }
-        }
-        file.close();
-    }
-}
-
-void MInstall::on_buttonSetKeyboard_clicked()
-{
-    hide();
-    proc.exec("env GTK_THEME='Adwaita' fskbsetting", false);
-    show();
-    setupkeyboardbutton();
-}
-
-void MInstall::on_checkBoxEncryptAuto_toggled(bool checked)
-{
-    FDEpassword->clear();
-    nextButton->setDisabled(checked);
-    FDEpassword->setVisible(checked);
-    FDEpassword2->setVisible(checked);
-    labelFDEpass->setVisible(checked);
-    labelFDEpass2->setVisible(checked);
-    pbFDEpassMeter->setVisible(checked);
-    buttonAdvancedFDE->setVisible(checked);
-    grubPbrButton->setDisabled(checked);
-    if (checked) FDEpassword->setFocus();
-}
-
-void MInstall::on_existing_partitionsButton_clicked(bool checked)
-{
-    checkBoxEncryptAuto->setChecked(!checked);
-}
-
-<<<<<<< HEAD
-void MInstall::on_FDEpassword_textChanged()
-{
-    FDEpassword2->clear();
-    FDEpassword->setPalette(QApplication::palette());
-    FDEpassword2->setPalette(QApplication::palette());
-    nextButton->setDisabled(true);
-}
-
-void MInstall::on_FDEpassword2_textChanged(const QString &arg1)
-{
-    QPalette pal = FDEpassword->palette();
-    if (arg1 != FDEpassword->text()) {
-        pal.setColor(QPalette::Base, QColor(255, 0, 0, 70));
-        nextButton->setDisabled(true);
-    } else {
-        pal.setColor(QPalette::Base, QColor(0, 255, 0, 40));
-        nextButton->setEnabled(true);
-    }
-    FDEpassword->setPalette(pal);
-    FDEpassword2->setPalette(pal);
-}
-
-void MInstall::on_FDEpassCust_textChanged()
-{
-    FDEpassCust2->clear();
-    FDEpassCust->setPalette(QApplication::palette());
-    FDEpassCust2->setPalette(QApplication::palette());
-    nextButton->setDisabled(true);
-}
-
-void MInstall::on_FDEpassCust2_textChanged(const QString &arg1)
-{
-    QPalette pal = FDEpassCust->palette();
-    if (arg1 != FDEpassCust->text()) {
-        pal.setColor(QPalette::Base, QColor(255, 0, 0, 70));
-        nextButton->setDisabled(true);
-    } else {
-        pal.setColor(QPalette::Base, QColor(0, 255, 0, 40));
-        nextButton->setEnabled(true);
-    }
-    FDEpassCust->setPalette(pal);
-    FDEpassCust2->setPalette(pal);
-=======
-void MInstall::on_checkBoxEncryptRoot_toggled(bool checked)
-{
-    if (homeCombo->currentText() == "root") { // if home on root set disable home encryption checkbox and set same encryption option
-        checkBoxEncryptHome->setEnabled(false);
-        checkBoxEncryptHome->setChecked(checked);
-    }
-    checkBoxEncryptSwap->setChecked(checked || checkBoxEncryptHome->isChecked());
-    on_checkBoxEncryptSwap_toggled();
-}
-
-void MInstall::on_checkBoxEncryptHome_toggled(bool checked)
-{
-    checkBoxEncryptSwap->setChecked(checked || checkBoxEncryptRoot->isChecked());
-    on_checkBoxEncryptSwap_toggled();
-}
-
-void MInstall::on_checkBoxEncryptSwap_toggled()
-{
-    const bool encrypt = checkBoxEncryptRoot->isChecked()
-            || checkBoxEncryptHome->isChecked()
-            || checkBoxEncryptSwap->isChecked();
-    nextButton->setDisabled(encrypt);
-    if (!encrypt) gbEncrPass->hide();
-    else if(gbEncrPass->isHidden()) {
-        gbEncrPass->show();
-        FDEpassCust->clear();
-        FDEpassCust->setFocus();
-    }
->>>>>>> 498bc9ce
-}
-
-void MInstall::on_buttonAdvancedFDE_clicked()
-{
-    ixPageRefAdvancedFDE = widgetStack->currentIndex();
-    gotoPage(4);
-}
-
-void MInstall::on_buttonAdvancedFDECust_clicked()
-{
-    ixPageRefAdvancedFDE = widgetStack->currentIndex();
-    gotoPage(4);
-}
-
-void MInstall::on_comboFDEcipher_currentIndexChanged(const QString &arg1)
-{
-    int hashgroup = 1;
-    if (arg1 == "Blowfish") {
-        hashgroup = 7;
-        comboFDEchain->clear();
-        comboFDEchain->addItem("CBC");
-        comboFDEchain->addItem("ECB");
-    } else {
-        if (arg1 == "Serpent" || arg1 == "CAST6") hashgroup = 3;
-        comboFDEchain->clear();
-        comboFDEchain->addItem("XTS");
-        comboFDEchain->addItem("CBC");
-        comboFDEchain->addItem("ECB");
-    }
-    on_comboFDEchain_currentIndexChanged(comboFDEchain->currentText());
-
-    comboFDEivhash->clear();
-    if (hashgroup & 4) comboFDEivhash->addItem("SHA-384", QVariant("sha384"));
-    if (hashgroup & 1) comboFDEivhash->addItem("SHA-256", QVariant("sha256"));
-    if (hashgroup & 2) comboFDEivhash->addItem("SHA-224", QVariant("sha224"));
-    if (hashgroup & 4) comboFDEivhash->addItem("Whirlpool-384", QVariant("wp384"));
-    if (hashgroup & 1) comboFDEivhash->addItem("Whirlpool-256", QVariant("wp256"));
-    if (hashgroup & 1) comboFDEivhash->addItem("Tiger", QVariant("tgr192"));
-    if (hashgroup & 2) comboFDEivhash->addItem("Tiger/160", QVariant("tgr160"));
-    if (hashgroup & 1) comboFDEivhash->addItem("Tiger/128", QVariant("tgr128"));
-    if (hashgroup & 4) comboFDEivhash->addItem("RIPEMD-320", QVariant("rmd320"));
-    if (hashgroup & 1) comboFDEivhash->addItem("RIPEMD-256", QVariant("rmd256"));
-    comboFDEivhash->insertSeparator(100);
-    if (hashgroup & 2) comboFDEivhash->addItem("RIPEMD-160", QVariant("rmd160"));
-    if (hashgroup & 1) comboFDEivhash->addItem("RIPEMD-128", QVariant("rmd128"));
-    if (hashgroup & 2) comboFDEivhash->addItem("SHA-1", QVariant("sha1"));
-    if (hashgroup & 1) comboFDEivhash->addItem("MD5", QVariant("md5"));
-    if (hashgroup & 1) comboFDEivhash->addItem("MD4", QVariant("md4"));
-}
-
-void MInstall::on_comboFDEchain_currentIndexChanged(const QString &arg1)
-{
-    int multKey = 1; // Multiplier for key sizes.
-
-    if (arg1 == "ECB") {
-        labelFDEivgen->setEnabled(false);
-        comboFDEivgen->setEnabled(false);
-        comboFDEivhash->setEnabled(false);
-        comboFDEivgen->setCurrentIndex(-1);
-    } else {
-        int ixIVGen = -1;
-        if (arg1 == "XTS") {
-            multKey = 2;
-            ixIVGen = comboFDEivgen->findText("Plain64");
-        } else if (arg1 == "CBC") {
-            ixIVGen = comboFDEivgen->findText("ESSIV");
-        }
-        if (ixIVGen >= 0) comboFDEivgen->setCurrentIndex(ixIVGen);
-        labelFDEivgen->setEnabled(true);
-        comboFDEivgen->setEnabled(true);
-        comboFDEivhash->setEnabled(true);
-    }
-
-    const QString &strCipher = comboFDEcipher->currentText();
-    if (strCipher == "Blowfish") {
-        spinFDEkeysize->setSingleStep(multKey*8);
-        spinFDEkeysize->setRange(multKey*64, multKey*448);
-    } else if (strCipher == "Twofish" || strCipher == "AES") {
-        spinFDEkeysize->setSingleStep(multKey*64);
-        spinFDEkeysize->setRange(multKey*128, multKey*256);
-    } else {
-        spinFDEkeysize->setSingleStep(multKey*16);
-        spinFDEkeysize->setRange(multKey*128, multKey*256);
-    }
-    spinFDEkeysize->setValue(65536);
-}
-
-void MInstall::on_comboFDEivgen_currentIndexChanged(const QString &arg1)
-{
-    if (arg1 == "ESSIV") {
-        comboFDEivhash->show();
-        comboFDEivhash->setCurrentIndex(0);
-    } else {
-        comboFDEivhash->hide();
-    }
-}
-
-void MInstall::on_spinFDEkeysize_valueChanged(int i)
-{
-    bool entered = false;
-    if (!entered) {
-        entered = true;
-        int iSingleStep = spinFDEkeysize->singleStep();
-        int iMod = i % iSingleStep;
-        if (iMod) spinFDEkeysize->setValue(i + (iSingleStep-iMod));
-    }
-}
-
-void MInstall::on_grubCheckBox_toggled(bool checked)
-{
-    grubEspButton->setEnabled(checked && canESP);
-    grubMbrButton->setEnabled(checked && canMBR);
-    grubPbrButton->setEnabled(checked && canPBR);
-    grubInsLabel->setEnabled(checked);
-    grubBootLabel->setEnabled(checked);
-    grubBootCombo->setEnabled(checked);
-}
-
-void MInstall::on_grubMbrButton_toggled()
-{
-    grubBootCombo->clear();
-    for (const BlockDeviceInfo &bdinfo : listBlkDevs) {
-        if (bdinfo.isDrive && (!bdinfo.isBoot || INSTALL_FROM_ROOT_DEVICE)) {
-            if (!bdinfo.isNasty || brave) bdinfo.addToCombo(grubBootCombo, true);
-        }
-    }
-    grubBootLabel->setText(tr("System boot disk:"));
-}
-
-void MInstall::on_grubPbrButton_toggled()
-{
-    grubBootCombo->clear();
-    for (const BlockDeviceInfo &bdinfo : listBlkDevs) {
-        if (!(bdinfo.isDrive || bdinfo.fs=="swap" || bdinfo.isESP)
-            && (!bdinfo.isBoot || INSTALL_FROM_ROOT_DEVICE)
-            && bdinfo.isNative && bdinfo.fs != "crypto_LUKS") {
-            // list only Linux partitions excluding crypto_LUKS partitions
-            if (!bdinfo.isNasty || brave) bdinfo.addToCombo(grubBootCombo, true);
-        }
-    }
-    grubBootLabel->setText(tr("Partition to use:"));
-}
-
-void MInstall::on_grubEspButton_toggled()
-{
-    grubBootCombo->clear();
-    for (const BlockDeviceInfo &bdinfo : listBlkDevs) {
-        if (bdinfo.isESP && (!bdinfo.isBoot || INSTALL_FROM_ROOT_DEVICE)) bdinfo.addToCombo(grubBootCombo);
-    }
-    grubBootLabel->setText(tr("Partition to use:"));
-}
-
-// build ESP list available to install GRUB
-void MInstall::buildBootLists()
-{
-    // refresh lists and enable or disable options according to device presence
-    on_grubMbrButton_toggled();
-    canMBR = (grubBootCombo->count() > 0);
-    grubMbrButton->setEnabled(canMBR);
-    on_grubPbrButton_toggled();
-    canPBR = (grubBootCombo->count() > 0);
-    grubPbrButton->setEnabled(canPBR);
-    on_grubEspButton_toggled();
-    canESP = (uefi && grubBootCombo->count() > 0);
-    grubEspButton->setEnabled(canESP);
-
-    // load one as the default in preferential order: ESP, MBR, PBR
-    if (canESP) grubEspButton->setChecked(true);
-    else if (canMBR) {
-        on_grubMbrButton_toggled();
-        grubMbrButton->setChecked(true);
-    } else if (canPBR) {
-        on_grubPbrButton_toggled();
-        grubPbrButton->setChecked(true);
-    }
-}
-
-void MInstall::on_localeCombo_currentIndexChanged(int index)
-{
-    // riot control
-    QLocale locale(localeCombo->itemData(index).toString());
-    if (locale.timeFormat().startsWith('h')) radio12h->setChecked(true);
-    else radio24h->setChecked(true);
-}
-
-// return 0 = success, 1 = bad area, 2 = bad zone
-int MInstall::selectTimeZone(const QString &zone)
-{
-    int index = cmbTimeArea->findData(QVariant(zone.section('/', 0, 0)));
-    if (index < 0) return 1;
-    cmbTimeArea->setCurrentIndex(index);
-    qApp->processEvents();
-    index = cmbTimeZone->findData(QVariant(zone));
-    if (index < 0) return 2;
-    cmbTimeZone->setCurrentIndex(index);
-    return 0;
-}
-void MInstall::on_cmbTimeArea_currentIndexChanged(int index)
-{
-    if (index < 0 || index >= cmbTimeArea->count()) return;
-    const QString &area = cmbTimeArea->itemData(index).toString();
-    cmbTimeZone->clear();
-    for (const QString &zone : listTimeZones) {
-        if (zone.startsWith(area)) {
-            QString text(QString(zone).section('/', 1));
-            text.replace('_', ' ');
-            cmbTimeZone->addItem(text, QVariant(zone));
-        }
-    }
-    cmbTimeZone->model()->sort(0);
-}
-
-void MInstall::on_radioOldHomeUse_toggled(bool)
-{
-    nextButton->setEnabled(radioOldHomeUse->isChecked()
-                           || radioOldHomeSave->isChecked()
-                           || radioOldHomeDelete->isChecked());
-}
-void MInstall::on_radioOldHomeSave_toggled(bool)
-{
-    on_radioOldHomeUse_toggled(false);
-}
-void MInstall::on_radioOldHomeDelete_toggled(bool)
-{
-    on_radioOldHomeUse_toggled(false);
-}
-
-void MInstall::clearpartitiontables(const QString &dev)
-{
-    //setup block size and offsets info
-    QString bytes = proc.execOut("parted --script /dev/" + dev + " unit B print 2>/dev/null | sed -rn 's/^Disk.*: ([0-9]+)B$/\\1/ip\'");
-    qDebug() << "bytes is " << bytes;
-    int block_size = 512;
-    int pt_size = 17 * 1024;
-    int pt_count = pt_size / block_size;
-    int total_blocks = bytes.toLongLong() / block_size;
-    qDebug() << "total blocks is " << total_blocks;
-
-    //clear primary partition table
-    proc.exec("dd if=/dev/zero of=/dev/" + dev + " bs=" + QString::number(block_size) + " count=" + QString::number(pt_count));
-
-    // Clear out sneaky iso-hybrid partition table
-    proc.exec("dd if=/dev/zero of=/dev/" + dev +" bs=" + QString::number(block_size) + " count=" + QString::number(pt_count) + " seek=64");
-
-    // clear secondary partition table
-
-    if ( ! bytes.isEmpty()) {
-        int offset = total_blocks - pt_count;
-        proc.exec("dd conv=notrunc if=/dev/zero of=/dev/" + dev + " bs=" + QString::number(block_size) + " count=" + QString::number(pt_count) + " seek=" + QString::number(offset));
-    }
-
-}
-
-bool MInstall::checkForSnapshot()
-{
-    // test if there's another user than demo in /home, indicating a possible snapshot or complicated live-usb
-    qDebug() << "check for possible snapshot";
-    return proc.exec("/bin/ls -1 /home | grep -Ev '(lost\\+found|demo|snapshot)' | grep -q [a-zA-Z0-9]", false);
-}
-
-bool MInstall::checkForRemaster()
-{
-    // check the linuxfs squashfs for a home/demo folder, which indicates a remaster perserving /home.
-    qDebug() << "check for remastered home demo folder";
-    return proc.exec("test -d /live/linux/home/demo", true);
-}
-
-void MInstall::rsynchomefolder(QString dpath)
-{
-    QString cmd = ("rsync -a --info=name1 /home/demo/ %1"
-                  " --exclude '.cache' --exclude '.gvfs' --exclude '.dbus' --exclude '.Xauthority' --exclude '.ICEauthority'"
-                  " --exclude '.mozilla' --exclude 'Installer.desktop' --exclude 'minstall.desktop' --exclude 'Desktop/antixsources.desktop'"
-                  " --exclude '.jwm/menu' --exclude '.icewm/menu' --exclude '.fluxbox/menu'"
-                  " --exclude '.config/rox.sourceforge.net/ROX-Filer/pb_antiX-fluxbox' --exclude '.config/rox.sourceforge.net/ROX-Filer/pb_antiX-icewm'"
-                  " --exclude '.config/rox.sourceforge.net/ROX-Filer/pb_antiX-jwm' | xargs -I '$' sed -i 's|home/demo|home/" + userNameEdit->text() + "|g' %1/$").arg(dpath);
-    proc.exec(cmd);
-}
-
-void MInstall::changeRemasterdemoToNewUser(QString dpath)
-{
-    QString cmd = ("find " + dpath + " -maxdepth 1 -type f -name '.*' -print0 | xargs -0 sed -i 's|home/demo|home/" + userNameEdit->text() + "|g'").arg(dpath);
-    proc.exec(cmd);
-    cmd = ("find " + dpath + "/.config -type f -print0 | xargs -0 sed -i 's|home/demo|home/" + userNameEdit->text() + "|g'").arg(dpath);
-    proc.exec(cmd);
-    cmd = ("find " + dpath + "/.local -type f  -print0 | xargs -0 sed -i 's|home/demo|home/" + userNameEdit->text() + "|g'").arg(dpath);
-    proc.exec(cmd);
-}
-
-void MInstall::resetBlueman()
-{
-    proc.exec("runuser -l demo -c 'dconf reset /org/blueman/transfer/shared-path'"); //reset blueman path
-}
+//
+//  Copyright (C) 2003-2010 by Warren Woodford
+//  Heavily edited, with permision, by anticapitalista for antiX 2011-2014.
+//  Heavily revised by dolphin oracle, adrian, and anticaptialista 2018.
+//  additional mount and compression oftions for btrfs by rob 2018
+//  Major GUI update and user experience improvements by AK-47 2019.
+//   Licensed under the Apache License, Version 2.0 (the "License");
+//   you may not use this file except in compliance with the License.
+//   You may obtain a copy of the License at
+//
+//       http://www.apache.org/licenses/LICENSE-2.0
+//
+//   Unless required by applicable law or agreed to in writing, software
+//   distributed under the License is distributed on an "AS IS" BASIS,
+//   WITHOUT WARRANTIES OR CONDITIONS OF ANY KIND, either express or implied.
+//   See the License for the specific language governing permissions and
+//   limitations under the License.
+//
+
+#include <QDebug>
+#include <QFileInfo>
+#include <QTimer>
+#include <QProcess>
+#include <QProcessEnvironment>
+#include <QTimeZone>
+#include <fcntl.h>
+#include <sys/statvfs.h>
+#include <sys/stat.h>
+
+#include "version.h"
+#include "minstall.h"
+
+MInstall::MInstall(const QCommandLineParser &args, const QString &cfgfile)
+    : proc(this), partman(proc, listBlkDevs, *this, this)
+{
+    setupUi(this);
+    listLog->addItem("Version " VERSION);
+    proc.setupUI(listLog, progressBar);
+    updateCursor(Qt::WaitCursor);
+    setWindowFlags(Qt::Window); // for the close, min and max buttons
+    installBox->hide();
+
+    oobe = args.isSet("oobe");
+    pretend = args.isSet("pretend");
+    nocopy = args.isSet("nocopy");
+    sync = args.isSet("sync");
+    if(!oobe) {
+        brave = args.isSet("brave");
+        automatic = args.isSet("auto");
+        oem = args.isSet("oem");
+        gptoverride = args.isSet("gpt-override");
+    } else {
+        brave = automatic = oem = gptoverride = false;
+        closeButton->setText(tr("Shutdown"));
+        phase = 2;
+        // dark palette for the OOBE screen
+        QColor charcoal(56, 56, 56);
+        QPalette pal;
+        pal.setColor(QPalette::Window, charcoal);
+        pal.setColor(QPalette::WindowText, Qt::white);
+        pal.setColor(QPalette::Base, charcoal.darker());
+        pal.setColor(QPalette::AlternateBase, charcoal);
+        pal.setColor(QPalette::Text, Qt::white);
+        pal.setColor(QPalette::Button, charcoal);
+        pal.setColor(QPalette::ButtonText, Qt::white);
+        pal.setColor(QPalette::Active, QPalette::Button, charcoal);
+        pal.setColor(QPalette::Disabled, QPalette::Light, charcoal.darker());
+        pal.setColor(QPalette::Disabled, QPalette::Text, Qt::darkGray);
+        pal.setColor(QPalette::Disabled, QPalette::WindowText, Qt::darkGray);
+        pal.setColor(QPalette::Disabled, QPalette::ButtonText, Qt::darkGray);
+        pal.setColor(QPalette::Highlight, Qt::lightGray);
+        pal.setColor(QPalette::HighlightedText, Qt::black);
+        pal.setColor(QPalette::ToolTipBase, Qt::black);
+        pal.setColor(QPalette::ToolTipText, Qt::white);
+        pal.setColor(QPalette::Link, Qt::cyan);
+        qApp->setPalette(pal);
+    }
+    //if (pretend) listHomes = qApp->arguments(); // dummy existing homes
+
+    // setup system variables
+    QSettings settings("/usr/share/gazelle-installer-data/installer.conf", QSettings::NativeFormat);
+    PROJECTNAME = settings.value("PROJECT_NAME").toString();
+    PROJECTSHORTNAME = settings.value("PROJECT_SHORTNAME").toString();
+    PROJECTVERSION = settings.value("VERSION").toString();
+    PROJECTURL = settings.value("PROJECT_URL").toString();
+    PROJECTFORUM = settings.value("FORUM_URL").toString();
+    INSTALL_FROM_ROOT_DEVICE = settings.value("INSTALL_FROM_ROOT_DEVICE").toBool();
+    DEFAULT_HOSTNAME = settings.value("DEFAULT_HOSTNAME").toString();
+    ENABLE_SERVICES = settings.value("ENABLE_SERVICES").toStringList();
+    POPULATE_MEDIA_MOUNTPOINTS = settings.value("POPULATE_MEDIA_MOUNTPOINTS").toBool();
+    MIN_INSTALL_SIZE = settings.value("MIN_INSTALL_SIZE").toString();
+    PREFERRED_MIN_INSTALL_SIZE = settings.value("PREFERRED_MIN_INSTALL_SIZE").toString();
+    REMOVE_NOSPLASH = settings.value("REMOVE_NOSPLASH", "false").toBool();
+    setWindowTitle(tr("%1 Installer").arg(PROJECTNAME));
+
+    gotoPage(0);
+
+    // config file
+    config = new MSettings(cfgfile, this);
+
+    // Link block
+    QString link_block;
+    settings.beginGroup("LINKS");
+    QStringList links = settings.childKeys();
+    for (const QString &link : links) {
+        link_block += "\n\n" + tr(link.toUtf8().constData()) + ": " + settings.value(link).toString();
+    }
+    settings.endGroup();
+
+    // set some distro-centric text
+    remindersBrowser->setPlainText(tr("Support %1\n\n%1 is supported by people like you. Some help others at the support forum - %2, or translate help files into different languages, or make suggestions, write documentation, or help test new software.").arg(PROJECTNAME, PROJECTFORUM)
+                        + "\n" + link_block);
+
+    // ensure the help widgets are displayed correctly when started
+    // Qt will delete the heap-allocated event object when posted
+    qApp->postEvent(this, new QEvent(QEvent::PaletteChange));
+    QTimer::singleShot(0, this, &MInstall::startup);
+}
+
+MInstall::~MInstall() {
+}
+
+// meant to be run after the installer becomes visible
+void MInstall::startup()
+{
+    proc.log(__PRETTY_FUNCTION__);
+    if (oobe) {
+        containsSystemD = QFileInfo("/usr/bin/systemctl").isExecutable();
+        saveDesktopCheckBox->hide();
+    } else {
+        containsSystemD = QFileInfo("/live/aufs/bin/systemctl").isExecutable();
+
+        rootSources = "/live/aufs/bin /live/aufs/dev"
+                      " /live/aufs/etc /live/aufs/lib /live/aufs/lib64 /live/aufs/media /live/aufs/mnt"
+                      " /live/aufs/opt /live/aufs/root /live/aufs/sbin /live/aufs/selinux /live/aufs/usr"
+                      " /live/aufs/var /live/aufs/home";
+
+        //load some live variables
+        QSettings livesettings("/live/config/initrd.out",QSettings::NativeFormat);
+        SQFILE_FULL = livesettings.value("SQFILE_FULL", "/live/boot-dev/antiX/linuxfs").toString();
+        isRemasteredDemoPresent = checkForRemaster();
+
+        // calculate required disk space
+        bootSource = "/live/aufs/boot";
+        bootSpaceNeeded = proc.execOut("du -sb " + bootSource).section('\t', 0, 0).toLongLong();
+
+        //rootspaceneeded is the size of the linuxfs file * a compression factor + contents of the rootfs.  conservative but fast
+        //factors are same as used in live-remaster
+
+        //get compression factor by reading the linuxfs squasfs file, if available
+        qDebug() << "linuxfs file is at : " << SQFILE_FULL;
+        long long compression_factor;
+        QString linuxfs_compression_type = "xz"; //default conservative
+        if (QFileInfo::exists(SQFILE_FULL)) {
+            linuxfs_compression_type = proc.execOut("dd if=" + SQFILE_FULL + " bs=1 skip=20 count=2 status=none 2>/dev/null| od -An -tdI");
+        }
+        //gzip, xz, or lz4
+        if ( linuxfs_compression_type == "1") {
+            compression_factor = 37; // gzip
+        } else if (linuxfs_compression_type == "2") {
+            compression_factor = 52; //lzo, not used by antiX
+        } else if (linuxfs_compression_type == "3") {
+            compression_factor = 52;  //lzma, not used by antiX
+        } else if (linuxfs_compression_type == "4") {
+            compression_factor = 31; //xz
+        } else if (linuxfs_compression_type == "5") {
+            compression_factor = 52; // lz4
+        } else {
+            compression_factor = 30; //anythng else or linuxfs not reachable (toram), should be pretty conservative
+        }
+
+        qDebug() << "linuxfs compression type is " << linuxfs_compression_type << "compression factor is " << compression_factor;
+
+        long long rootfs_file_size = 0;
+        long long linuxfs_file_size = proc.execOut("df /live/linux --output=used --total |tail -n1").toLongLong() * 1024 * 100 / compression_factor;
+        if (QFileInfo::exists("/live/perist-root")) {
+            rootfs_file_size = proc.execOut("df /live/persist-root --output=used --total |tail -n1").toLongLong() * 1024;
+        }
+
+        qDebug() << "linuxfs file size is " << linuxfs_file_size << " rootfs file size is " << rootfs_file_size;
+
+        //add rootfs file size to the calculated linuxfs file size.  probaby conservative, as rootfs will likely have some overlap with linuxfs
+        long long safety_factor = 128 * 1024 * 1024; // 128 MB safety factor
+        rootSpaceNeeded = linuxfs_file_size + rootfs_file_size + safety_factor;
+
+        if (!pretend && bootSpaceNeeded==0) {
+            QMessageBox::warning(this, windowTitle(),
+                 tr("Cannot access source medium.\nActivating pretend installation."));
+            pretend = true;
+        }
+        const long long spaceBlock = 134217728; // 128MB
+        bootSpaceNeeded += 2*spaceBlock - (bootSpaceNeeded % spaceBlock);
+
+        qDebug() << "Minimum space:" << bootSpaceNeeded << "(boot)," << rootSpaceNeeded << "(root)";
+
+        // uefi = false if not uefi, or if a bad combination, like 32 bit iso and 64 bit uefi)
+        if (proc.exec("uname -m | grep -q i686", false) && proc.exec("grep -q 64 /sys/firmware/efi/fw_platform_size")) {
+            uefi = false;
+        } else {
+            uefi = proc.exec("test -d /sys/firmware/efi", true);
+        }
+        qDebug() << "uefi =" << uefi;
+
+        autoMountEnabled = true; // disable auto mount by force
+        if (!pretend) setupAutoMount(false);
+
+        // advanced encryption settings page defaults
+        on_comboFDEcipher_currentIndexChanged(comboFDEcipher->currentText());
+        on_comboFDEchain_currentIndexChanged(comboFDEchain->currentText());
+        on_comboFDEivgen_currentIndexChanged(comboFDEivgen->currentText());
+
+        partman.defaultLabels["/boot"] = "boot";
+        partman.defaultLabels["/"] = "root" + PROJECTSHORTNAME + PROJECTVERSION;
+        partman.defaultLabels["/home"] = "home" + PROJECTSHORTNAME;
+        partman.defaultLabels["swap"] = "swap" + PROJECTSHORTNAME;
+
+        FDEpassword->hide();
+        FDEpassword2->hide();
+        labelFDEpass->hide();
+        labelFDEpass2->hide();
+        pbFDEpassMeter->hide();
+        buttonAdvancedFDE->hide();
+        gbEncrPass->hide();
+        existing_partitionsButton->hide();
+
+        //disable encryption in gui if cryptsetup not present
+        QFileInfo cryptsetup("/sbin/cryptsetup");
+        QFileInfo crypsetupinitramfs("/usr/share/initramfs-tools/conf-hooks.d/cryptsetup");
+        if ( !cryptsetup.exists() && !cryptsetup.isExecutable() && !crypsetupinitramfs.exists()) {
+            checkBoxEncryptAuto->hide();
+            buttonAdvancedFDE->hide();
+            buttonAdvancedFDECust->hide();
+            treePartitions->setColumnHidden(4, true);
+        }
+
+        // Detect snapshot-backup account(s)
+        haveSnapshotUserAccounts = checkForSnapshot();
+    }
+
+    // Password box setup
+    FDEpassword->setup(FDEpassword2, pbFDEpassMeter, 1, 32, 9);
+    FDEpassCust->setup(FDEpassCust2, pbFDEpassMeterCust, 1, 32, 9);
+    userPasswordEdit->setup(userPasswordEdit2, pbUserPassMeter);
+    rootPasswordEdit->setup(rootPasswordEdit2, pbRootPassMeter);
+    connect(FDEpassword, &MLineEdit::validationChanged, this, &MInstall::diskPassValidationChanged);
+    connect(FDEpassCust, &MLineEdit::validationChanged, this, &MInstall::diskPassValidationChanged);
+    connect(userPasswordEdit, &MLineEdit::validationChanged, this, &MInstall::userPassValidationChanged);
+    connect(rootPasswordEdit, &MLineEdit::validationChanged, this, &MInstall::userPassValidationChanged);
+    // User name is required
+    connect(userNameEdit, &QLineEdit::textChanged, this, &MInstall::userPassValidationChanged);
+
+    // set default host name
+    computerNameEdit->setText(DEFAULT_HOSTNAME);
+
+    setupkeyboardbutton();
+
+    // timezone lists
+    listTimeZones = proc.execOutLines("find -L /usr/share/zoneinfo/posix -mindepth 2 -type f -printf %P\\n", true);
+    cmbTimeArea->clear();
+    for (const QString &zone : listTimeZones) {
+        const QString &area = zone.section('/', 0, 0);
+        if (cmbTimeArea->findData(QVariant(area)) < 0) {
+            QString text(area);
+            if (area == "Indian" || area == "Pacific"
+                || area == "Atlantic" || area == "Arctic") text.append(" Ocean");
+            cmbTimeArea->addItem(text, area);
+        }
+    }
+    cmbTimeArea->model()->sort(0);
+
+    // locale list
+    localeCombo->clear();
+    QStringList loclist = proc.execOutLines("locale -a | grep -Ev '^(C|POSIX)\\.?' | grep -E 'utf8|UTF-8'");
+    for (QString &strloc : loclist) {
+        strloc.replace("utf8", "UTF-8", Qt::CaseInsensitive);
+        QLocale loc(strloc);
+        localeCombo->addItem(loc.nativeCountryName() + " - " + loc.nativeLanguageName(), QVariant(strloc));
+    }
+    localeCombo->model()->sort(0);
+    // default locale selection
+    int ixLocale = localeCombo->findData(QVariant(QLocale::system().name() + ".UTF-8"));
+    if (localeCombo->currentIndex() != ixLocale) localeCombo->setCurrentIndex(ixLocale);
+    else on_localeCombo_currentIndexChanged(ixLocale);
+
+    // if it looks like an apple...
+    if (proc.exec("grub-probe -d /dev/sda2 2>/dev/null | grep hfsplus", false)) {
+        mactest = true;
+        localClockCheckBox->setChecked(true);
+    }
+
+    //check for samba
+    QFileInfo info("/etc/init.d/smbd");
+    if (!info.exists()) {
+        computerGroupLabel->setEnabled(false);
+        computerGroupEdit->setEnabled(false);
+        computerGroupEdit->setText("");
+        sambaCheckBox->setChecked(false);
+        sambaCheckBox->setEnabled(false);
+    }
+
+    // check for the Samba server
+    QString val = proc.execOut("dpkg -s samba | grep '^Status.*ok.*' | sed -e 's/.*ok //'");
+    haveSamba = (val.compare("installed") == 0);
+
+    buildServiceList();
+    if (oobe) manageConfig(ConfigLoadB);
+    else {
+        updatePartitionWidgets();
+        manageConfig(ConfigLoadA);
+        stashAdvancedFDE(true);
+    }
+    stashServices(true);
+
+    if (oobe) gotoPage(7); // go to Network page
+    else {
+        copyrightBrowser->setPlainText(tr("%1 is an independent Linux distribution based on Debian Stable.\n\n"
+            "%1 uses some components from MEPIS Linux which are released under an Apache free license."
+            " Some MEPIS components have been modified for %1.\n\nEnjoy using %1").arg(PROJECTNAME));
+        gotoPage(1);
+    }
+    updateCursor();
+
+    // automatic installation
+    if (automatic) nextButton->click();
+}
+
+// turn auto-mount off and on
+void MInstall::setupAutoMount(bool enabled)
+{
+    proc.log(__PRETTY_FUNCTION__);
+
+    if (autoMountEnabled == enabled) return;
+    QFileInfo finfo;
+    // check if the systemctl program is present
+    bool have_sysctl = false;
+    const QStringList &envpath = QProcessEnvironment::systemEnvironment().value("PATH").split(':');
+    for(const QString &path : envpath) {
+        finfo.setFile(path + "/systemctl");
+        if (finfo.isExecutable()) {
+            have_sysctl = true;
+            break;
+        }
+    }
+    // check if udisksd is running.
+    bool udisksd_running = false;
+    if (proc.exec("ps -e | grep 'udisksd'")) udisksd_running = true;
+    // create a list of rules files that are being temporarily overridden
+    QStringList udev_temp_mdadm_rules;
+    finfo.setFile("/run/udev");
+    if (finfo.isDir()) {
+        udev_temp_mdadm_rules = proc.execOutLines("egrep -l '^[^#].*mdadm (-I|--incremental)' /lib/udev/rules.d");
+        for (QString &rule : udev_temp_mdadm_rules) {
+            rule.replace("/lib/udev", "/run/udev");
+        }
+    }
+
+    // auto-mount setup
+    if (!enabled) {
+        // disable auto-mount
+        if (have_sysctl) {
+            // Use systemctl to prevent automount by masking currently unmasked mount points
+            listMaskedMounts = proc.execOutLines("systemctl list-units --full --all -t mount --no-legend 2>/dev/null | grep -v masked | cut -f1 -d' '"
+                " | egrep -v '^(dev-hugepages|dev-mqueue|proc-sys-fs-binfmt_misc|run-user-.*-gvfs|sys-fs-fuse-connections|sys-kernel-config|sys-kernel-debug)'").join(' ');
+            if (!listMaskedMounts.isEmpty()) {
+                proc.exec("systemctl --runtime mask --quiet -- " + listMaskedMounts);
+            }
+        }
+        // create temporary blank overrides for all udev rules which
+        // automatically start Linux Software RAID array members
+        proc.exec("mkdir -p /run/udev/rules.d");
+        for (const QString &rule : udev_temp_mdadm_rules) {
+            proc.exec("touch " + rule);
+        }
+        if (udisksd_running) {
+            proc.exec("echo 'SUBSYSTEM==\"block\", ENV{UDISKS_IGNORE}=\"1\"' > /run/udev/rules.d/91-mx-udisks-inhibit.rules");
+            proc.exec("udevadm control --reload");
+            proc.exec("udevadm trigger --subsystem-match=block");
+        }
+    } else {
+        // enable auto-mount
+        if (udisksd_running) {
+            proc.exec("rm -f /run/udev/rules.d/91-mx-udisks-inhibit.rules");
+            proc.exec("udevadm control --reload");
+            proc.exec("partprobe -s");
+            proc.sleep(1000);
+        }
+        // clear the rules that were temporarily overridden
+        for (const QString &rule : udev_temp_mdadm_rules) {
+            proc.exec("rm -f " + rule);
+        }
+        // Use systemctl to restore that status of any mount points changed above
+        if (have_sysctl && !listMaskedMounts.isEmpty()) {
+            proc.exec("systemctl --runtime unmask --quiet -- $MOUNTLIST");
+        }
+    }
+    autoMountEnabled = enabled;
+}
+
+/////////////////////////////////////////////////////////////////////////
+// util functions
+
+// Check if running inside VirtualBox
+bool MInstall::isInsideVB()
+{
+    return proc.exec("lspci -d 80ee:beef  | grep -q .", false);
+}
+
+bool MInstall::replaceStringInFile(const QString &oldtext, const QString &newtext, const QString &filepath)
+{
+    QString cmd = QString("sed -i 's/%1/%2/g' %3").arg(oldtext, newtext, filepath);
+    return proc.exec(cmd);
+}
+
+void MInstall::updateCursor(const Qt::CursorShape shape)
+{
+    if (shape != Qt::ArrowCursor) {
+        qApp->setOverrideCursor(QCursor(shape));
+    } else {
+        while (qApp->overrideCursor() != nullptr) {
+            qApp->restoreOverrideCursor();
+        }
+    }
+    qApp->processEvents();
+}
+
+bool MInstall::pretendToInstall(int start, int stop)
+{
+    for (int ixi = start; ixi <= stop; ++ixi) {
+        proc.status(tr("Pretending to install %1").arg(PROJECTNAME), ixi);
+        proc.sleep(phase == 1 ? 100 : 1000, true);
+        if (phase < 0) return false;
+    }
+    return true;
+}
+
+// write out crypttab if encrypting for auto-opening
+void MInstall::writeKeyFile()
+{
+    if (phase < 0) return;
+    // create keyfile
+    // add key file to luks containers
+    // get uuid of devices
+    // write out crypttab
+    // if encrypt-auto, add home and swap
+    // if encrypt just home, just add swap
+    // blkid -s UUID -o value devicename for UUID
+    // containerName     /dev/disk/by-uuid/UUID_OF_PARTITION  /root/keyfile  luks >>/etc/crypttab
+    // for auto install, only need to add swap
+    // for root and home, need to add home and swap
+    // for root only, add swap
+    // for home only, add swap
+
+    QString rngfile = "/dev/" + comboFDErandom->currentText();
+    const unsigned int keylength = 4096;
+    const QLineEdit *passedit = checkBoxEncryptAuto->isChecked() ? FDEpassword : FDEpassCust;
+    const QByteArray password(passedit->text().toUtf8());
+    if (isRootEncrypted) { // if encrypting root
+        bool newkey = (key.length() == 0);
+
+        //create keyfile
+        if (newkey) key.load(rngfile.toUtf8(), keylength);
+        key.save("/mnt/antiX/root/keyfile", 0400);
+
+        //add keyfile to container
+        QString swapUUID;
+        if (!swapDevice.isEmpty()) {
+            swapUUID = proc.execOut("blkid -s UUID -o value " + swapDevice);
+
+            proc.exec("cryptsetup luksAddKey " + swapDevice + " /mnt/antiX/root/keyfile",
+                    true, &password);
+        }
+
+        if (isHomeEncrypted && newkey) { // if encrypting separate /home
+            proc.exec("cryptsetup luksAddKey " + homeDevice + " /mnt/antiX/root/keyfile",
+                    true, &password);
+        }
+        QString rootUUID = proc.execOut("blkid -s UUID -o value " + rootDevice);
+        //write crypttab keyfile entry
+        QFile file("/mnt/antiX/etc/crypttab");
+        if (file.open(QIODevice::WriteOnly)) {
+            QTextStream out(&file);
+            out << "rootfs /dev/disk/by-uuid/" + rootUUID +" none luks \n";
+            if (isHomeEncrypted) {
+                QString homeUUID =  proc.execOut("blkid -s UUID -o value " + homeDevice);
+                out << "homefs /dev/disk/by-uuid/" + homeUUID +" /root/keyfile luks \n";
+            }
+            if (!swapDevice.isEmpty()) {
+                out << "swapfs /dev/disk/by-uuid/" + swapUUID +" /root/keyfile luks,nofail \n";
+            }
+        }
+        file.close();
+    } else if (isHomeEncrypted) { // if encrypting /home without encrypting root
+        QString swapUUID;
+        if (!swapDevice.isEmpty()) {
+            //create keyfile
+            key.load(rngfile.toUtf8(), keylength);
+            key.save("/mnt/antiX/home/.keyfileDONOTdelete", 0400);
+            key.erase();
+
+            //add keyfile to container
+            swapUUID = proc.execOut("blkid -s UUID -o value " + swapDevice);
+
+            proc.exec("cryptsetup luksAddKey " + swapDevice + " /mnt/antiX/home/.keyfileDONOTdelete",
+                    true, &password);
+        }
+        QString homeUUID = proc.execOut("blkid -s UUID -o value " + homeDevice);
+        //write crypttab keyfile entry
+        QFile file("/mnt/antiX/etc/crypttab");
+        if (file.open(QIODevice::WriteOnly)) {
+            QTextStream out(&file);
+            out << "homefs /dev/disk/by-uuid/" + homeUUID +" none luks \n";
+            if (!swapDevice.isEmpty()) {
+                out << "swapfs /dev/disk/by-uuid/" + swapUUID +" /home/.keyfileDONOTdelete luks,nofail \n";
+                proc.exec("sed -i 's/^CRYPTDISKS_MOUNT.*$/CRYPTDISKS_MOUNT=\"\\/home\"/' /mnt/antiX/etc/default/cryptdisks", false);
+            }
+        }
+        file.close();
+    }
+}
+
+// disable hibernate when using encrypted swap
+void MInstall::disablehiberanteinitramfs()
+{
+    if (phase < 0) return;
+    if (isSwapEncrypted) {
+        proc.exec("touch /mnt/antiX/initramfs-tools/conf.d/resume");
+        QFile file("/mnt/antiX/etc/initramfs-tools/conf.d/resume");
+        if (file.open(QIODevice::WriteOnly)) {
+            QTextStream out(&file);
+            out << "RESUME=none";
+        }
+        file.close();
+    }
+}
+
+bool MInstall::mountPartition(const QString dev, const QString point, const QString mntops)
+{
+    proc.log(__PRETTY_FUNCTION__);
+    if (phase < 0) return -1;
+    mkdir(point.toUtf8(), 0755);
+    QString cmd = QString("/bin/mount %1 %2 -o %3").arg(dev).arg(point).arg(mntops);
+    return proc.exec(cmd);
+}
+
+// process the next phase of installation if possible
+bool MInstall::processNextPhase()
+{
+    widgetStack->setEnabled(true);
+    const int progPhase23 = 94; // start of Phase 2/3 progress bar space
+    // Phase < 0 = install has been aborted (Phase -2 on close)
+    if (phase < 0) return false;
+    // Phase 0 = install not started yet, Phase 1 = install in progress
+    // Phase 2 = waiting for operator input, Phase 3 = post-install steps
+    if (phase == 0) { // no install started yet
+        proc.status(tr("Preparing to install %1").arg(PROJECTNAME), 0);
+        if (!partman.checkTargetDrivesOK()) return false;
+        phase = 1; // installation.
+
+        // cleanup previous mounts
+        cleanup(false);
+
+        // the core of the installation
+        if (!pretend) {
+            bool ok = makePartitions();
+            if (ok) ok = formatPartitions();
+            if (!ok) {
+                failUI(tr("Failed to format required partitions."));
+                return false;
+            }
+            //run blkid -c /dev/null to freshen UUID cache
+            proc.exec("blkid -c /dev/null", true);
+            if (!installLinux(progPhase23 - 1)) return false;
+        } else if (!pretendToInstall(1, progPhase23 - 1)) {
+            return false;
+        }
+        if (widgetStack->currentWidget() != Step_Progress) {
+            progressBar->setEnabled(false);
+            proc.status(tr("Paused for required operator input"), progPhase23);
+            QApplication::beep();
+        }
+        phase = 2;
+    }
+    if (phase == 2 && widgetStack->currentWidget() == Step_Progress) {
+        phase = 3;
+        progressBar->setEnabled(true);
+        backButton->setEnabled(false);
+        if (!pretend) {
+            proc.status(tr("Setting system configuration"), progPhase23);
+            if (!isInsideVB() && !oobe) {
+                proc.exec("/bin/mv -f /mnt/antiX/etc/rc5.d/S*virtualbox-guest-utils /mnt/antiX/etc/rc5.d/K01virtualbox-guest-utils >/dev/null 2>&1", false);
+                proc.exec("/bin/mv -f /mnt/antiX/etc/rc4.d/S*virtualbox-guest-utils /mnt/antiX/etc/rc4.d/K01virtualbox-guest-utils >/dev/null 2>&1", false);
+                proc.exec("/bin/mv -f /mnt/antiX/etc/rc3.d/S*virtualbox-guest-utils /mnt/antiX/etc/rc3.d/K01virtualbox-guest-utils >/dev/null 2>&1", false);
+                proc.exec("/bin/mv -f /mnt/antiX/etc/rc2.d/S*virtualbox-guest-utils /mnt/antiX/etc/rc2.d/K01virtualbox-guest-utils >/dev/null 2>&1", false);
+                proc.exec("/bin/mv -f /mnt/antiX/etc/rcS.d/S*virtualbox-guest-x11 /mnt/antiX/etc/rcS.d/K21virtualbox-guest-x11 >/dev/null 2>&1", false);
+            }
+            if (oem) enableOOBE();
+            else if(!processOOBE()) return false;
+            manageConfig(ConfigSave);
+            config->dumpDebug();
+            proc.exec("/bin/sync", true); // the sync(2) system call will block the GUI
+            if (!installLoader()) return false;
+        } else if (!pretendToInstall(progPhase23, 99)){
+            return false;
+        }
+        phase = 4;
+        proc.status(tr("Cleaning up"), 100);
+        cleanup();
+        gotoPage(widgetStack->indexOf(Step_End));
+    }
+    return true;
+}
+
+void MInstall::manageConfig(enum ConfigAction mode)
+{
+    if (mode == ConfigSave) {
+        delete config;
+        config = new MSettings("/mnt/antiX/etc/minstall.conf", this);
+    }
+    if (!config) return;
+    config->bad = false;
+
+    if (mode == ConfigSave) {
+        config->setSave(true);
+        config->clear();
+        config->setValue("Version", VERSION);
+        config->setValue("Product", PROJECTNAME + " " + PROJECTVERSION);
+    }
+    if ((mode == ConfigSave || mode == ConfigLoadA) && !oobe) {
+        config->startGroup("Storage", Step_Disk);
+        const char *diskChoices[] = {"Drive", "Partitions"};
+        QRadioButton *diskRadios[] = {entireDiskButton, existing_partitionsButton};
+        config->manageRadios("Target", 2, diskChoices, diskRadios);
+        const bool targetDrive = entireDiskButton->isChecked();
+
+        if (targetDrive) {
+            // Disk drive setup
+            config->manageComboBox("Drive", diskCombo, true);
+            config->manageCheckBox("DriveEncrypt", checkBoxEncryptAuto);
+        } else {
+            // Partition step
+            config->setGroupWidget(Step_Partitions);
+            config->manageCheckBox("SaveHome", saveHomeCheck);
+            config->manageCheckBox("BadBlocksCheck", badblocksCheck);
+            // Swap space
+            //config->manageComboBox("Swap/Device", swapCombo, true);
+            //config->manageCheckBox("Swap/Encrypt", checkBoxEncryptSwap);
+            //config->manageLineEdit("Swap/Label", swapLabelEdit);
+            // Tree starting with root (/)
+            config->beginGroup("Tree");
+            //config->manageComboBox("Device", rootCombo, true);
+            //config->manageCheckBox("Encrypt", checkBoxEncryptRoot);
+            //config->manageComboBox("Type", rootTypeCombo, false);
+            //config->manageLineEdit("Label", rootLabelEdit);
+            // Boot (/boot)
+            //config->manageComboBox("boot/Device", bootCombo, true);
+            // Home (/home)
+            //config->manageComboBox("home/Device", homeCombo, true);
+            //config->manageComboBox("home/Type", homeTypeCombo, false);
+            //config->manageCheckBox("home/Encrypt", checkBoxEncryptHome);
+            //config->manageLineEdit("home/Label", homeLabelEdit);
+            config->endGroup();
+        }
+        config->endGroup();
+
+        // AES step
+        config->startGroup("Encryption", Step_FDE);
+        if (mode != ConfigSave) {
+            const QString &epass = config->value("Pass").toString();
+            if (entireDiskButton->isChecked()) {
+                FDEpassword->setText(epass);
+                FDEpassword2->setText(epass);
+            } else {
+                FDEpassCust->setText(epass);
+                FDEpassCust2->setText(epass);
+            }
+        }
+        config->manageComboBox("Cipher", comboFDEcipher, false);
+        config->manageComboBox("ChainMode", comboFDEchain, false);
+        config->manageComboBox("IVgenerator", comboFDEivgen, false);
+        config->manageComboBox("IVhash", comboFDEivhash, false);
+        config->manageSpinBox("KeySize", spinFDEkeysize);
+        config->manageComboBox("LUKSkeyHash", comboFDEhash, false);
+        config->manageComboBox("KernelRNG", comboFDErandom, false);
+        config->manageSpinBox("KDFroundTime", spinFDEroundtime);
+        config->endGroup();
+        if (config->isBadWidget(Step_FDE)) {
+            config->setGroupWidget(targetDrive ? Step_Disk : Step_Partitions);
+            config->markBadWidget(buttonAdvancedFDE);
+            config->markBadWidget(buttonAdvancedFDECust);
+        }
+    }
+
+    if (mode == ConfigSave || mode == ConfigLoadB) {
+        if (!oobe) {
+            // GRUB step
+            config->startGroup("GRUB", Step_Boot);
+            if(grubCheckBox->isChecked()) {
+                const char *grubChoices[] = {"MBR", "PBR", "ESP"};
+                QRadioButton *grubRadios[] = {grubMbrButton, grubPbrButton, grubEspButton};
+                config->manageRadios("Install", 3, grubChoices, grubRadios);
+            }
+            config->manageComboBox("Location", grubBootCombo, true);
+            config->endGroup();
+        }
+
+        // Services step
+        config->startGroup("Services", Step_Services);
+        QTreeWidgetItemIterator it(csView);
+        while (*it) {
+            if ((*it)->parent() != nullptr) {
+                const QString &itext = (*it)->text(0);
+                const QVariant checkval((*it)->checkState(0) == Qt::Checked);
+                if (mode == ConfigSave) config->setValue(itext, checkval);
+                else {
+                    const bool val = config->value(itext, checkval).toBool();
+                    (*it)->setCheckState(0, val ? Qt::Checked : Qt::Unchecked);
+                }
+            }
+            ++it;
+        }
+        config->endGroup();
+
+        // Network step
+        config->startGroup("Network", Step_Network);
+        config->manageLineEdit("ComputerName", computerNameEdit);
+        config->manageLineEdit("Domain", computerDomainEdit);
+        config->manageLineEdit("Workgroup", computerGroupEdit);
+        config->manageCheckBox("Samba", sambaCheckBox);
+        config->endGroup();
+
+        // Localization step
+        config->startGroup("Localization", Step_Localization);
+        config->manageComboBox("Locale", localeCombo, true);
+        config->manageCheckBox("LocalClock", localClockCheckBox);
+        const char *clockChoices[] = {"24", "12"};
+        QRadioButton *clockRadios[] = {radio24h, radio12h};
+        config->manageRadios("ClockHours", 2, clockChoices, clockRadios);
+        if (mode == ConfigSave) {
+            config->setValue("Timezone", cmbTimeZone->currentData().toString());
+        } else {
+            QVariant def(QString(QTimeZone::systemTimeZoneId()));
+            const int rc = selectTimeZone(config->value("Timezone", def).toString());
+            if (rc == 1) config->markBadWidget(cmbTimeArea);
+            else if (rc == 2) config->markBadWidget(cmbTimeZone);
+        }
+        config->manageComboBox("Timezone", cmbTimeZone, true);
+        config->endGroup();
+
+        // User Accounts step
+        config->startGroup("User", Step_User_Accounts);
+        config->manageLineEdit("Username", userNameEdit);
+        config->manageCheckBox("Autologin", autologinCheckBox);
+        config->manageCheckBox("SaveDesktop", saveDesktopCheckBox);
+        if(oobe) saveDesktopCheckBox->setCheckState(Qt::Unchecked);
+        const char *oldHomeActions[] = {"Use", "Save", "Delete"};
+        QRadioButton *oldHomeRadios[] = {radioOldHomeUse, radioOldHomeSave, radioOldHomeDelete};
+        config->manageRadios("OldHomeAction", 3, oldHomeActions, oldHomeRadios);
+        if (mode != ConfigSave) {
+            const QString &upass = config->value("UserPass").toString();
+            userPasswordEdit->setText(upass);
+            userPasswordEdit2->setText(upass);
+            const QString &rpass = config->value("RootPass").toString();
+            rootPasswordEdit->setText(rpass);
+            rootPasswordEdit2->setText(rpass);
+        }
+        config->endGroup();
+    }
+
+    if (mode == ConfigSave) {
+        config->sync();
+        QFile::copy(config->fileName(), "/etc/minstalled.conf");
+    }
+
+    if (config->bad) {
+        QMessageBox::critical(this, windowTitle(),
+            tr("Invalid settings found in configuration file (%1)."
+               " Please review marked fields as you encounter them.").arg(config->fileName()));
+    }
+}
+
+void MInstall::stashAdvancedFDE(bool save)
+{
+    if (save) {
+        indexFDEcipher = comboFDEcipher->currentIndex();
+        indexFDEchain = comboFDEchain->currentIndex();
+        indexFDEivgen = comboFDEivgen->currentIndex();
+        indexFDEivhash = comboFDEivhash->currentIndex();
+        iFDEkeysize = spinFDEkeysize->value();
+        indexFDEhash = comboFDEhash->currentIndex();
+        indexFDErandom = comboFDErandom->currentIndex();
+        iFDEroundtime = spinFDEroundtime->value();
+    } else {
+        comboFDEcipher->setCurrentIndex(indexFDEcipher);
+        comboFDEchain->setCurrentIndex(indexFDEchain);
+        comboFDEivgen->setCurrentIndex(indexFDEivgen);
+        comboFDEivhash->setCurrentIndex(indexFDEivhash);
+        spinFDEkeysize->setValue(iFDEkeysize);
+        comboFDEhash->setCurrentIndex(indexFDEhash);
+        comboFDErandom->setCurrentIndex(indexFDErandom);
+        spinFDEroundtime->setValue(iFDEroundtime);
+    }
+}
+
+bool MInstall::formatPartitions()
+{
+    proc.log(__PRETTY_FUNCTION__);
+    if (phase < 0) return false;
+    QString rootdev = rootDevice;
+    QString swapdev = swapDevice;
+    QString homedev = homeDevice;
+
+    // set up LUKS containers
+    const QByteArray &encPass = (entireDiskButton->isChecked()
+                                 ? FDEpassword : FDEpassCust)->text().toUtf8();
+    const QString &statup = tr("Setting up LUKS encrypted containers");
+    if (isSwapEncrypted) {
+        if (swapFormatSize) {
+            proc.status(statup);
+            if (!partman.luksMake(swapdev, encPass)) return false;
+        }
+        proc.status(statup);
+        if (!partman.luksOpen(swapdev, "swapfs", encPass)) return false;
+        swapdev = "/dev/mapper/swapfs";
+    }
+    if (isRootEncrypted) {
+        if (rootFormatSize) {
+            proc.status(statup);
+            if (!partman.luksMake(rootdev, encPass)) return false;
+        }
+        proc.status(statup);
+        if (!partman.luksOpen(rootdev, "rootfs", encPass)) return false;
+        rootdev = "/dev/mapper/rootfs";
+    }
+    if (isHomeEncrypted) {
+        if (homeFormatSize) {
+            proc.status(statup);
+            if (!partman.luksMake(homedev, encPass)) return false;
+        }
+        proc.status(statup);
+        if (!partman.luksOpen(homedev, "homefs", encPass)) return false;
+        homedev = "/dev/mapper/homefs";
+    }
+
+    //if no swap is chosen do nothing
+    if (swapFormatSize) {
+        proc.status(tr("Formatting swap partition"));
+        QString cmd("/sbin/mkswap " + swapdev);
+        //const QString &mkswaplabel = swapLabelEdit->text();
+        //if (!mkswaplabel.isEmpty()) cmd.append(" -L \"" + mkswaplabel + "\"");
+        if (!proc.exec(cmd, true)) return false;
+    }
+
+    // maybe format root (if not saving /home on root), or if using --sync option
+    if (rootFormatSize) {
+        proc.status(tr("Formatting the / (root) partition"));
+        if (!makeLinuxPartition(rootdev, "ext4", //rootTypeCombo->currentText(),
+                                badblocksCheck->isChecked(), "")) { // rootLabelEdit->text())) {
+            return false;
+        }
+    }
+    if (!mountPartition(rootdev, "/mnt/antiX", root_mntops)) return false;
+
+    // format and mount /boot if different than root
+    if (bootFormatSize) {
+        proc.status(tr("Formatting boot partition"));
+        if (!makeLinuxPartition(bootDevice, "ext4", false, "boot")) return false;
+    }
+
+    // format ESP if necessary
+    if (espFormatSize) {
+        proc.status(tr("Formatting EFI System Partition"));
+        if (!proc.exec("mkfs.msdos -F 32 " + espDevice)) return false;
+        proc.exec("parted -s /dev/" + BlockDeviceInfo::split(espDevice).at(0) + " set 1 esp on"); // sets boot flag and esp flag
+        proc.sleep(1000);
+    }
+    // maybe format home
+    if (homeFormatSize) {
+        proc.status(tr("Formatting the /home partition"));
+        if (!makeLinuxPartition(homedev, "ext4", //homeTypeCombo->currentText(),
+                                badblocksCheck->isChecked(), "")) { //homeLabelEdit->text())) {
+            return false;
+        }
+        proc.exec("/bin/rm -r /mnt/antiX/home", true);
+    }
+    mkdir("/mnt/antiX/home", 0755);
+    if (homedev != rootDevice) {
+        // not on root
+        proc.status(tr("Mounting the /home partition"));
+        if (!mountPartition(homedev, "/mnt/antiX/home", home_mntops)) return false;
+    }
+
+    return true;
+}
+
+bool MInstall::makeLinuxPartition(const QString &dev, const QString &type, bool chkBadBlocks, const QString &label)
+{
+    proc.log(__PRETTY_FUNCTION__);
+    if (phase < 0) return false;
+    QString homedev = homeDevice;
+    boot_mntops = "defaults,noatime";
+    if (homedev == dev || dev == "/dev/mapper/homefs") {  // if formatting /home partition
+        home_mntops = "defaults,noatime";
+    } else {
+        root_mntops = "defaults,noatime";
+    }
+
+    QString cmd;
+    if (type == "reiserfs") {
+        cmd = "mkfs.reiserfs -q";
+    } else if (type == "reiser4") {
+        cmd = "mkfs.reiser4 -f -y";
+    } else if (type.startsWith("btrfs")) {
+        // btrfs and set up fsck
+        proc.exec("/bin/cp -fp /bin/true /sbin/fsck.auto");
+        // set creation options for small drives using btrfs
+        QString size_str = proc.execOut("/sbin/sfdisk -s " + dev);
+        long long size = size_str.toLongLong();
+        size = size / 1024; // in MiB
+        // if drive is smaller than 6GB, create in mixed mode
+        if (size < 6000) {
+            cmd = "mkfs.btrfs -f -M -O skinny-metadata";
+        } else {
+            cmd = "mkfs.btrfs -f";
+        }
+        // if compression has been selected by user, set flag
+        if (type == "btrfs-zlib") {
+            if (homedev == dev || dev == "/dev/mapper/homefs") { // if formatting /home partition
+                home_mntops = "defaults,noatime,compress-force=zlib";
+            } else {
+                root_mntops = "defaults,noatime,compress-force=zlib";
+            }
+        } else if (type == "btrfs-lzo") {
+            if (homedev == dev || dev == "/dev/mapper/homefs") {  // if formatting /home partition
+                home_mntops = "defaults,noatime,compress-force=lzo";
+            } else {
+                root_mntops = "defaults,noatime,compress-force=lzo";
+            }
+        }
+    } else if (type == "xfs" || type == "f2fs") {
+        cmd = "mkfs." + type + " -f";
+    } else { // jfs, ext2, ext3, ext4
+        cmd = "mkfs." + type;
+        if (type == "jfs") cmd.append(" -q");
+        else cmd.append(" -F");
+        if (chkBadBlocks) cmd.append(" -c");
+    }
+
+    cmd.append(" " + dev);
+    if (!label.isEmpty()) {
+        if (type == "reiserfs" || type == "f2fs") cmd.append(" -l \"");
+        else cmd.append(" -L \"");
+        cmd.append(label + "\"");
+    }
+    if (!proc.exec(cmd)) return false;
+
+    if (type.startsWith("ext")) {
+        // ext4 tuning
+        proc.exec("/sbin/tune2fs -c0 -C0 -i1m " + dev);
+    }
+    proc.sleep(1000);
+    return true;
+}
+
+///////////////////////////////////////////////////////////////////////////
+// Make the chosen partitions and mount them
+
+bool MInstall::makePartitions()
+{
+    proc.log(__PRETTY_FUNCTION__);
+    if (phase < 0) return false;
+
+    // detach all existing partitions on the selected drive
+    for (const QString &strdev : listToUnmount) {
+        proc.exec("swapoff /dev/" + strdev, true);
+        proc.exec("/bin/umount /dev/" + strdev, true);
+    }
+    listToUnmount.clear();
+
+    long long start = 1; // start with 1 MB to aid alignment
+
+    auto lambdaPreparePart = [this, &start]
+            (const QString &strdev, long long size, const QString &type) -> bool {
+        const QStringList devsplit = BlockDeviceInfo::split(strdev);
+        bool rc = true;
+        // size=0 = nothing, size>0 = creation, size<0 = allocation.
+        if (size > 0) {
+            const long long end = start + size;
+            rc = proc.exec("parted -s --align optimal /dev/" + devsplit.at(0) + " mkpart " + type
+                         + " " + QString::number(start) + "MiB " + QString::number(end) + "MiB");
+            start = end;
+        } else if (size < 0){
+            // command to set the partition type
+            QString cmd;
+            const int ixdev = listBlkDevs.findDevice(devsplit.at(0));
+            if (ixdev >= 0 && listBlkDevs.at(ixdev).isGPT) {
+                cmd = "/sbin/sgdisk /dev/%1 --typecode=%2:8303";
+            } else {
+                cmd = "/sbin/sfdisk /dev/%1 --part-type %2 83";
+            }
+            rc = proc.exec(cmd.arg(devsplit.at(0), devsplit.at(1)));
+        }
+        proc.sleep(1000);
+        return rc;
+    };
+
+    qDebug() << " ---- PARTITION FORMAT SCHEDULE ----";
+    qDebug() << "Root:" << rootDevice << rootFormatSize;
+    qDebug() << "Home:" << homeDevice << homeFormatSize;
+    qDebug() << "Swap:" << swapDevice << swapFormatSize;
+    qDebug() << "Boot:" << bootDevice << bootFormatSize;
+    qDebug() << "ESP:" << espDevice << espFormatSize;
+    qDebug() << "BIOS-GRUB:" << biosGrubDevice;
+
+    if (entireDiskButton->isChecked()) {
+        const QString &drv = diskCombo->currentData().toString();
+        proc.status(tr("Creating required partitions"));
+        //proc.exec(QStringLiteral("/bin/dd if=/dev/zero of=/dev/%1 bs=512 count=100").arg(drv));
+        clearpartitiontables(drv);
+        const bool useGPT = listBlkDevs.at(listBlkDevs.findDevice(drv)).isGPT;
+        if (!proc.exec("parted -s /dev/" + drv + " mklabel " + (useGPT ? "gpt" : "msdos"))) return false;
+    } else {
+        proc.status(tr("Preparing required partitions"));
+    }
+    proc.sleep(1000);
+
+    // any new partitions they will appear in this order on the disk
+    if (!biosGrubDevice.isEmpty()) {
+        if (!lambdaPreparePart(biosGrubDevice, 1, "primary")) return false;
+    }
+    if (!lambdaPreparePart(espDevice, espFormatSize, "ESP")) return false;
+    if (!lambdaPreparePart(bootDevice, bootFormatSize, "primary")) return false;
+    if (!lambdaPreparePart(rootDevice, rootFormatSize, "primary ext4")) return false;
+    if (!lambdaPreparePart(homeDevice, homeFormatSize, "primary")) return false;
+    if (!lambdaPreparePart(swapDevice, swapFormatSize, "primary")) return false;
+    proc.exec("partprobe -s", true);
+    proc.sleep(1000);
+    return true;
+}
+
+bool MInstall::saveHomeBasic()
+{
+    proc.log(__PRETTY_FUNCTION__);
+    if (!(saveHomeCheck->isChecked())) return true;
+    cleanup(false); // cleanup previous mounts
+    // if preserving /home, obtain some basic information
+    bool ok = false;
+    const QByteArray &pass = FDEpassCust->text().toUtf8();
+    QString rootdev = rootDevice;
+    QString homedev = homeDevice;
+    // mount the root partition
+    if (isRootEncrypted) {
+        if (!partman.luksOpen(rootdev, "rootfs", pass, "--readonly")) return false;
+        rootdev = "/dev/mapper/rootfs";
+    }
+    if (!mountPartition(rootdev, "/mnt/antiX", "ro")) goto ending2;
+    // mount the home partition
+    if (homedev != rootDevice) {
+        if (isHomeEncrypted) {
+            if (!partman.luksOpen(homedev, "homefs", pass, "--readonly")) goto ending2;
+            homedev = "/dev/mapper/homefs";
+        }
+        if (!mountPartition(homedev, "/mnt/home-tmp", "ro")) goto ending1;
+    }
+
+    // store a listing of /home to compare with the user name given later
+    listHomes = proc.execOutLines("/bin/ls -1 /mnt/home-tmp/");
+    // recycle the old key for /home if possible
+    key.load("/mnt/antiX/root/keyfile", -1);
+
+    ok = true;
+ ending1:
+    // unmount partitions
+    if (homedev != rootDevice) {
+        proc.exec("/bin/umount -l /mnt/home-tmp", false);
+        if (isHomeEncrypted) proc.exec("cryptsetup close homefs", true);
+        proc.exec("rmdir /mnt/home-tmp");
+    }
+ ending2:
+    proc.exec("/bin/umount -l /mnt/antiX", false);
+    if (isRootEncrypted) proc.exec("cryptsetup close rootfs", true);
+    return ok;
+}
+
+bool MInstall::installLinux(const int progend)
+{
+    proc.log(__PRETTY_FUNCTION__);
+    QString rootdev = (isRootEncrypted ? "/dev/mapper/rootfs" : rootDevice);
+    if (phase < 0) return false;
+
+    if (!(rootFormatSize || sync)) {
+        // if root was not formatted and not using --sync option then re-use it
+        proc.status(tr("Mounting the / (root) partition"));
+        mountPartition(rootdev, "/mnt/antiX", root_mntops);
+        // remove all folders in root except for /home
+        proc.status(tr("Deleting old system"));
+        proc.exec("find /mnt/antiX -mindepth 1 -maxdepth 1 ! -name home -exec rm -r {} \\;", false);
+
+        if (proc.exitStatus() != QProcess::NormalExit) {
+            failUI(tr("Failed to delete old %1 on destination.\nReturning to Step 1.").arg(PROJECTNAME));
+            return false;
+        }
+    }
+
+    // make empty dirs for opt, dev, proc, sys, run,
+    // home already done
+    proc.status(tr("Creating system directories"));
+    mkdir("/mnt/antiX/opt", 0755);
+    mkdir("/mnt/antiX/dev", 0755);
+    mkdir("/mnt/antiX/proc", 0755);
+    mkdir("/mnt/antiX/sys", 0755);
+    mkdir("/mnt/antiX/run", 0755);
+
+    //if separate /boot in use, mount that to /mnt/antiX/boot
+    if (!bootDevice.isEmpty() && bootDevice != rootDevice) {
+        mkdir("/mnt/antiX/boot", 0755);
+        proc.exec("fsck.ext4 -y " + bootDevice); // needed to run fsck because sfdisk --part-type can mess up the partition
+        if (!mountPartition(bootDevice, "/mnt/antiX/boot", boot_mntops)) {
+            qDebug() << "Could not mount /boot on " + bootDevice;
+            return false;
+        }
+    }
+
+    setupAutoMount(true);
+    if(!copyLinux(progend - 1)) return false;
+
+    proc.status(tr("Fixing configuration"), progend);
+    mkdir("/mnt/antiX/tmp", 01777);
+    chmod("/mnt/antiX/tmp", 01777);
+
+    // Copy live set up to install and clean up.
+    proc.exec("/usr/sbin/live-to-installed /mnt/antiX", false);
+    qDebug() << "Desktop menu";
+    proc.exec("chroot /mnt/antiX desktop-menu --write-out-global", false);
+
+    makeFstab();
+    writeKeyFile();
+    disablehiberanteinitramfs();
+
+    //remove home unless a demo home is found in remastered linuxfs
+    if (!isRemasteredDemoPresent) {
+        proc.exec("/bin/rm -rf /mnt/antiX/home/demo");
+    }
+
+    // if POPULATE_MEDIA_MOUNTPOINTS is true in gazelle-installer-data, don't clean /media folder
+    // not sure if this is still needed with the live-to-installed change but OK
+    if (!POPULATE_MEDIA_MOUNTPOINTS) {
+        proc.exec("/bin/rm -rf /mnt/antiX/media/sd*", false);
+        proc.exec("/bin/rm -rf /mnt/antiX/media/hd*", false);
+    }
+
+    // guess localtime vs UTC
+    if (proc.execOut("guess-hwclock") == "localtime") {
+        localClockCheckBox->setChecked(true);
+    }
+
+    return true;
+}
+
+// create /etc/fstab file
+void MInstall::makeFstab()
+{
+    if (phase < 0) return;
+
+    // get config
+    QString rootdev = rootDevice;
+    QString homedev = homeDevice;
+    QString swapdev = swapDevice;
+
+    //get UUIDs
+    const QString cmdBlkID("blkid -o value UUID -s UUID ");
+    QString rootdevUUID = "UUID=" + proc.execOut(cmdBlkID + rootDevice);
+    QString homedevUUID = "UUID=" + proc.execOut(cmdBlkID + homeDevice);
+    QString swapdevUUID = "UUID=" + proc.execOut(cmdBlkID + swapDevice);
+    const QString bootdevUUID = "UUID=" + proc.execOut(cmdBlkID + bootDevice);
+
+    // if encrypting, modify devices to /dev/mapper categories
+    if (isRootEncrypted){
+        rootdev = "/dev/mapper/rootfs";
+        rootdevUUID = rootdev;
+    }
+    if (isHomeEncrypted) {
+        homedev = "/dev/mapper/homefs";
+        homedevUUID = homedev;
+    }
+    if (isSwapEncrypted) {
+        swapdev = "/dev/mapper/swapfs";
+        swapdevUUID = swapdev;
+    }
+    qDebug() << "Create fstab entries for:";
+    qDebug() << "rootdev" << rootdev << rootdevUUID;
+    qDebug() << "homedev" << homedev << homedevUUID;
+    qDebug() << "swapdev" << swapdev << swapdevUUID;
+    qDebug() << "bootdev" << bootDevice << bootdevUUID;
+
+    QString fstype = proc.execOut("blkid " + rootdev + " -o value -s TYPE");
+    QString dump_pass = "1 1";
+
+    if (fstype.startsWith("btrfs")) {
+        dump_pass = "1 0";
+    } else if (fstype.startsWith("reiser") ) {
+        root_mntops += ",notail";
+        dump_pass = "0 0";
+    }
+
+    QFile file("/mnt/antiX/etc/fstab");
+    if (file.open(QIODevice::WriteOnly)) {
+        QTextStream out(&file);
+        out << "# Pluggable devices are handled by uDev, they are not in fstab\n";
+        out << rootdevUUID + " / " + fstype + " " + root_mntops + " " + dump_pass + "\n";
+        //add bootdev if present
+        //only ext4 (for now) for max compatibility with other linuxes
+        if (!bootDevice.isEmpty() && bootDevice != rootDevice) {
+            out << bootdevUUID + " /boot ext4 " + boot_mntops + " 1 1\n";
+        }
+        if (grubEspButton->isChecked()) {
+            const QString espdev = "/dev/" + grubBootCombo->currentData().toString();
+            const QString espdevUUID = "UUID=" + proc.execOut(cmdBlkID + espdev);
+            qDebug() << "espdev" << espdev << espdevUUID;
+            out << espdevUUID + " /boot/efi vfat defaults,noatime,dmask=0002,fmask=0113 0 0\n";
+        }
+        if (!homedev.isEmpty() && homedev != rootDevice) {
+            fstype = proc.execOut("blkid " + homedev + " -o value -s TYPE");
+            if (homeFormatSize) {
+                dump_pass = "1 2";
+                if (fstype.startsWith("btrfs")) {
+                    dump_pass = "1 2";
+                } else if (fstype.startsWith("reiser") ) {
+                    home_mntops += ",notail";
+                    dump_pass = "0 0";
+                }
+                out << homedevUUID + " /home " + fstype + " " + home_mntops + " " + dump_pass + "\n";
+            } else { // if not formatted
+                out << homedevUUID + " /home " + fstype + " defaults,noatime 1 2\n";
+            }
+        }
+        if (!swapdev.isEmpty()) {
+            out << swapdevUUID +" swap swap defaults 0 0 \n";
+        }
+        file.close();
+    }
+    // if POPULATE_MEDIA_MOUNTPOINTS is true in gazelle-installer-data, then use the --mntpnt switch
+    if (POPULATE_MEDIA_MOUNTPOINTS) {
+        proc.exec("/sbin/make-fstab -O --install=/mnt/antiX --mntpnt=/media");
+    }
+}
+
+bool MInstall::copyLinux(const int progend)
+{
+    proc.log(__PRETTY_FUNCTION__);
+    if (phase < 0) return false;
+
+    // copy most except usr, mnt and home
+    // must copy boot even if saving, the new files are required
+    // media is already ok, usr will be done next, home will be done later
+    proc.status(tr("Copying new system"));
+    int progstart = progressBar->value();
+    // setup and start the process
+    QString cmd;
+    cmd = "/bin/cp -av";
+    if (sync) {
+        cmd = "rsync -av --delete";
+        if (saveHomeCheck->isChecked()) {
+            cmd.append(" --filter 'protect home/*'");
+        }
+    }
+    cmd.append(" " + bootSource + " " + rootSources + " /mnt/antiX");
+    struct statvfs svfs;
+
+    fsfilcnt_t sourceInodes = 1;
+    fsfilcnt_t targetInodes = 1;
+    if (statvfs("/live/linux", &svfs) == 0) {
+        sourceInodes = svfs.f_files - svfs.f_ffree;
+        if(statvfs("/mnt/antiX", &svfs) == 0) {
+            targetInodes = svfs.f_files - svfs.f_ffree;
+        }
+    }
+
+    if (!nocopy) {
+        if (phase < 0) return false;
+        qDebug() << "Exec COPY:" << cmd;
+        QListWidgetItem *logEntry = proc.log(cmd, MProcess::Exec);
+
+        QEventLoop eloop;
+        connect(&proc, static_cast<void(QProcess::*)(int, QProcess::ExitStatus)>(&QProcess::finished), &eloop, &QEventLoop::quit);
+        connect(&proc, static_cast<void(QProcess::*)()>(&QProcess::readyRead), &eloop, &QEventLoop::quit);
+        proc.start(cmd);
+        const int progspace = progend - progstart;
+        const int progdiv = (progspace != 0) ? (sourceInodes / progspace) : 0;
+        while (proc.state() != QProcess::NotRunning) {
+            eloop.exec();
+            proc.readAllStandardOutput();
+            if(statvfs("/mnt/antiX", &svfs) == 0 && progdiv != 0) {
+                int i = (svfs.f_files - svfs.f_ffree - targetInodes) / progdiv;
+                if (i > progspace) i = progspace;
+                progressBar->setValue(i + progstart);
+            } else {
+                proc.status(tr("Copy progress unknown. No file system statistics."));
+            }
+        }
+        disconnect(&proc, static_cast<void(QProcess::*)()>(&QProcess::readyRead), nullptr, nullptr);
+        disconnect(&proc, static_cast<void(QProcess::*)(int, QProcess::ExitStatus)>(&QProcess::finished), nullptr, nullptr);
+
+        qDebug() << "Exit COPY:" << proc.exitCode() << proc.exitStatus();
+        if (proc.exitStatus() != QProcess::NormalExit) {
+            proc.log(logEntry, -1);
+            failUI(tr("Failed to write %1 to destination.\nReturning to Step 1.").arg(PROJECTNAME));
+            return false;
+        }
+        proc.log(logEntry, proc.exitCode() ? 0 : 1);
+    }
+
+    return true;
+}
+
+///////////////////////////////////////////////////////////////////////////
+// install loader
+
+// build a grub configuration and install grub
+bool MInstall::installLoader()
+{
+    proc.log(__PRETTY_FUNCTION__);
+    if (phase < 0) return false;
+
+    const QString &statup = tr("Installing GRUB");
+    proc.status(statup);
+    QString cmd;
+    QString val = proc.execOut("/bin/ls /mnt/antiX/boot | grep 'initrd.img-3.6'");
+
+    // the old initrd is not valid for this hardware
+    if (!val.isEmpty()) {
+        proc.exec("/bin/rm -f /mnt/antiX/boot/" + val);
+    }
+
+    if (!grubCheckBox->isChecked()) {
+        // skip it
+        //if useing f2fs, then add modules to /etc/initramfs-tools/modules
+        qDebug() << "Update initramfs";
+        //if (rootTypeCombo->currentText() == "f2fs" || homeTypeCombo->currentText() == "f2fs") {
+            //proc.exec("grep -q f2fs /mnt/antiX/etc/initramfs-tools/modules || echo f2fs >> /mnt/antiX/etc/initramfs-tools/modules");
+            //proc.exec("grep -q crypto-crc32 /mnt/antiX/etc/initramfs-tools/modules || echo crypto-crc32 >> /mnt/antiX/etc/initramfs-tools/modules");
+        //}
+        proc.exec("chroot /mnt/antiX update-initramfs -u -t -k all");
+        return true;
+    }
+
+    //add switch to change root partition info
+    QString boot = grubBootCombo->currentData().toString();
+    const int ixboot = listBlkDevs.findDevice(boot);
+    boot.insert(0, "/dev/");
+
+    if (grubMbrButton->isChecked() && ixboot >= 0) {
+        QString part_num;
+        if (bootDevice.startsWith(boot)) part_num = bootDevice;
+        else if (rootDevice.startsWith(boot)) part_num = rootDevice;
+        else if (homeDevice.startsWith(boot)) part_num = homeDevice;
+        if (!part_num.isEmpty()) {
+            // remove the non-digit part to get the number of the root partition
+            part_num.remove(QRegularExpression("\\D+\\d*\\D+"));
+        }
+        const char *bootflag = nullptr;
+        if (listBlkDevs.at(ixboot).isGPT) {
+            if (!part_num.isEmpty()) bootflag = " legacy_boot on";
+            if (!biosGrubDevice.isEmpty()) {
+                QStringList devsplit(BlockDeviceInfo::split(biosGrubDevice));
+                proc.exec("parted -s /dev/" + devsplit.at(0) + " set " + devsplit.at(1) + " bios_grub on", true);
+            }
+        } else if (entireDiskButton->isChecked()) {
+            if (!part_num.isEmpty()) bootflag = " boot on";
+        }
+        if (bootflag) proc.exec("parted -s " + boot + " set " + part_num + bootflag, true);
+    }
+
+    proc.sleep(1000);
+
+    // set mounts for chroot
+    proc.exec("/bin/mount -o bind /dev /mnt/antiX/dev", true);
+    proc.exec("/bin/mount -o bind /sys /mnt/antiX/sys", true);
+    proc.exec("/bin/mount -o bind /proc /mnt/antiX/proc", true);
+    proc.exec("/bin/mount -o bind /run /mnt/antiX/run", true);
+
+    QString arch;
+
+    // install new Grub now
+    if (!grubEspButton->isChecked()) {
+        cmd = QString("grub-install --target=i386-pc --recheck --no-floppy --force --boot-directory=/mnt/antiX/boot %1").arg(boot);
+    } else {
+        mkdir("/mnt/antiX/boot/efi", 0755);
+        QString mount = QString("/bin/mount %1 /mnt/antiX/boot/efi").arg(boot);
+        proc.exec(mount);
+        // rename arch to match grub-install target
+        arch = proc.execOut("cat /sys/firmware/efi/fw_platform_size");
+        if (arch == "32") {
+            arch = "i386";
+        } else if (arch == "64") {
+            arch = "x86_64";
+        }
+
+        cmd = QString("chroot /mnt/antiX grub-install --no-nvram --force-extra-removable --target=%1-efi --efi-directory=/boot/efi --bootloader-id=%2%3 --recheck").arg(arch, PROJECTSHORTNAME, PROJECTVERSION);
+    }
+
+    qDebug() << "Installing Grub";
+    if (!proc.exec(cmd)) {
+        // error
+        QMessageBox::critical(this, windowTitle(),
+                              tr("GRUB installation failed. You can reboot to the live medium and use the GRUB Rescue menu to repair the installation."));
+        proc.exec("/bin/umount /mnt/antiX/proc", true);
+        proc.exec("/bin/umount /mnt/antiX/sys", true);
+        proc.exec("/bin/umount /mnt/antiX/dev", true);
+        proc.exec("/bin/umount /mnt/antiX/run", true);
+        if (proc.exec("mountpoint -q /mnt/antiX/boot/efi", true)) {
+            proc.exec("/bin/umount /mnt/antiX/boot/efi", true);
+        }
+        return false;
+    }
+
+    // update NVRAM boot entries (only if installing on ESP)
+    proc.status(statup);
+    if (grubEspButton->isChecked()) {
+        cmd = QString("chroot /mnt/antiX grub-install --force-extra-removable --target=%1-efi --efi-directory=/boot/efi --bootloader-id=%2%3 --recheck").arg(arch, PROJECTSHORTNAME, PROJECTVERSION);
+        if (!proc.exec(cmd)) {
+            QMessageBox::warning(this, windowTitle(), tr("NVRAM boot variable update failure. The system may not boot, but it can be repaired with the GRUB Rescue boot menu."));
+        }
+    }
+
+    //added non-live boot codes to those in /etc/default/grub, remove duplicates
+    //get non-live boot codes
+    QString cmdline = proc.execOut("/live/bin/non-live-cmdline");
+
+    //get /etc/default/grub codes
+    QSettings grubSettings("/etc/default/grub", QSettings::NativeFormat);
+    QString grubDefault=grubSettings.value("GRUB_CMDLINE_LINUX_DEFAULT").toString();
+    qDebug() << "grubDefault is " << grubDefault;
+
+    //covert qstrings to qstringlists and join the default and non-live lists together
+    QStringList finalcmdline=cmdline.split(" ");
+    finalcmdline.append(grubDefault.split(" "));
+    qDebug() << "intermediate" << finalcmdline;
+
+    //remove any duplicate codes in list (typically splash)
+    finalcmdline.removeDuplicates();
+
+    //remove vga=ask
+    finalcmdline.removeAll("vga=ask");
+
+    //remove boot_image code
+    finalcmdline.removeAll("BOOT_IMAGE=/antiX/vmlinuz");
+
+    //remove nosplash boot code if configured in installer.conf
+    if (REMOVE_NOSPLASH) {
+        finalcmdline.removeAll("nosplash");
+    }
+    //remove in null or empty strings that might have crept in
+    finalcmdline.removeAll({});
+    qDebug() << "Add cmdline options to Grub" << finalcmdline;
+
+    //convert qstringlist back into normal qstring
+    QString finalcmdlinestring = finalcmdline.join(" ");
+    qDebug() << "cmdlinestring" << finalcmdlinestring;
+
+    //get qstring boot codes read for sed command
+    finalcmdlinestring.replace('\\', "\\\\");
+    finalcmdlinestring.replace('|', "\\|");
+
+    //do the replacement in /etc/default/grub
+    qDebug() << "Add cmdline options to Grub";
+    cmd = QString("sed -i -r 's|^(GRUB_CMDLINE_LINUX_DEFAULT=).*|\\1\"%1\"|' /mnt/antiX/etc/default/grub").arg(finalcmdlinestring);
+    proc.exec(cmd, false);
+
+    //copy memtest efi files if needed
+
+    if (uefi) {
+        mkdir("/mnt/antiX/boot/uefi-mt", 0755);
+        if (arch == "i386") {
+            proc.exec("/bin/cp /live/boot-dev/boot/uefi-mt/mtest-32.efi /mnt/antiX/boot/uefi-mt", true);
+        } else {
+            proc.exec("/bin/cp /live/boot-dev/boot/uefi-mt/mtest-64.efi /mnt/antiX/boot/uefi-mt", true);
+        }
+    }
+    proc.status(statup);
+
+    //update grub with new config
+
+    qDebug() << "Update Grub";
+    proc.exec("chroot /mnt/antiX update-grub");
+    proc.status(statup);
+
+    qDebug() << "Update initramfs";
+    //if useing f2fs, then add modules to /etc/initramfs-tools/modules
+    //if (rootTypeCombo->currentText() == "f2fs" || homeTypeCombo->currentText() == "f2fs") {
+        //proc.exec("grep -q f2fs /mnt/antiX/etc/initramfs-tools/modules || echo f2fs >> /mnt/antiX/etc/initramfs-tools/modules");
+        //proc.exec("grep -q crypto-crc32 /mnt/antiX/etc/initramfs-tools/modules || echo crypto-crc32 >> /mnt/antiX/etc/initramfs-tools/modules");
+    //}
+    proc.exec("chroot /mnt/antiX update-initramfs -u -t -k all");
+    proc.status(statup);
+    qDebug() << "clear chroot env";
+    proc.exec("/bin/umount /mnt/antiX/proc", true);
+    proc.exec("/bin/umount /mnt/antiX/sys", true);
+    proc.exec("/bin/umount /mnt/antiX/dev", true);
+    proc.exec("/bin/umount /mnt/antiX/run", true);
+    if (proc.exec("mountpoint -q /mnt/antiX/boot/efi", true)) {
+        proc.exec("/bin/umount /mnt/antiX/boot/efi", true);
+    }
+
+    return true;
+}
+
+// out-of-box experience
+void MInstall::enableOOBE()
+{
+    setServices(); // Disable services to speed up the OOBE boot.
+    proc.exec("chroot /mnt/antiX/ update-rc.d oobe defaults", true);
+}
+bool MInstall::processOOBE()
+{
+    setServices();
+    if (!setComputerName()) return false;
+    setLocale();
+    if (haveSnapshotUserAccounts) { // skip user account creation
+        QString cmd = "rsync -a /home/ /mnt/antiX/home/ --exclude '.cache' --exclude '.gvfs' --exclude '.dbus' --exclude '.Xauthority' --exclude '.ICEauthority'";
+        proc.exec(cmd);
+    } else {
+        if (!setUserInfo()) return false;
+    }
+    if(oobe) proc.exec("update-rc.d oobe disable", false);
+    return true;
+}
+
+/////////////////////////////////////////////////////////////////////////
+// user account functions
+
+bool MInstall::validateUserInfo()
+{
+    const QString &userName = userNameEdit->text();
+    nextFocus = userNameEdit;
+    // see if username is reasonable length
+    if (!userName.contains(QRegExp("^[a-zA-Z_][a-zA-Z0-9_-]*[$]?$"))) {
+        QMessageBox::critical(this, windowTitle(),
+                              tr("The user name cannot contain special characters or spaces.\n"
+                                 "Please choose another name before proceeding."));
+        return false;
+    }
+    // check that user name is not already used
+    QFile file("/etc/passwd");
+    if (file.open(QFile::ReadOnly | QFile::Text)) {
+        const QByteArray &match = QString("%1:").arg(userName).toUtf8();
+        while (!file.atEnd()) {
+            if (file.readLine().startsWith(match)) {
+                QMessageBox::critical(this, windowTitle(),
+                                      tr("Sorry, that name is in use.\n"
+                                         "Please select a different name."));
+                return false;
+            }
+        }
+    }
+
+    if (!automatic && rootPasswordEdit->text().isEmpty()) {
+        // Confirm that an empty root password is not accidental.
+        const QMessageBox::StandardButton ans = QMessageBox::warning(this,
+            windowTitle(), tr("You did not provide a password for the root account."
+                " Do you want to continue?"), QMessageBox::Yes|QMessageBox::No, QMessageBox::No);
+        if (ans!=QMessageBox::Yes) return false;
+    }
+
+    // Check for pre-existing /home directory
+    // see if user directory already exists
+    haveOldHome = listHomes.contains(userName);
+    if (haveOldHome) {
+        const QString &str = tr("The home directory for %1 already exists.");
+        labelOldHome->setText(str.arg(userName));
+    }
+    nextFocus = nullptr;
+    return true;
+}
+
+// setup the user, cannot be rerun
+bool MInstall::setUserInfo()
+{
+    if (nocopy) return true;
+    if (phase < 0) return false;
+
+    // set the user passwords first
+    bool ok = true;
+    QString cmdChRoot;
+    if(!oobe) cmdChRoot = "chroot /mnt/antiX ";
+    const QString &userPass = userPasswordEdit->text();
+    const QString &rootPass = rootPasswordEdit->text();
+    QByteArray userinfo = QString("root:" + rootPasswordEdit->text()).toUtf8();
+
+    if(rootPass.isEmpty()) ok = proc.exec(cmdChRoot + "passwd -d root", true);
+    else userinfo.append(QString("root:" + rootPass).toUtf8());
+    if(ok && userPass.isEmpty()) ok = proc.exec(cmdChRoot + "passwd -d demo", true);
+    else {
+        if(!userinfo.isEmpty()) userinfo.append('\n');
+        userinfo.append(QString("demo:" + userPass).toUtf8());
+    }
+    if(ok && !userinfo.isEmpty()) ok = proc.exec(cmdChRoot + "chpasswd", true, &userinfo);
+
+    if(!ok) {
+        failUI(tr("Failed to set user account passwords."));
+        return false;
+    }
+
+    QString rootpath;
+    if (!oobe) rootpath = "/mnt/antiX";
+    QString skelpath = rootpath + "/etc/skel";
+    QString cmd;
+
+    QString dpath = rootpath + "/home/" + userNameEdit->text();
+
+    if (QFileInfo::exists(dpath.toUtf8())) {
+        if (radioOldHomeSave->isChecked()) {
+            // save the old directory
+            bool ok = false;
+            cmd = QString("/bin/mv -f %1 %1.00%2").arg(dpath);
+            for (int ixi = 1; ixi < 10 && !ok; ++ixi) {
+                ok = proc.exec(cmd.arg(ixi));
+            }
+            if (!ok) {
+                failUI(tr("Failed to save old home directory."));
+                return false;
+            }
+        } else if (radioOldHomeDelete->isChecked()) {
+            // delete the directory
+            cmd = QString("/bin/rm -rf %1").arg(dpath);
+            if (!proc.exec(cmd)) {
+                failUI(tr("Failed to delete old home directory."));
+                return false;
+            }
+        }
+        //now that directory is moved or deleted, make new one
+        if (!QFileInfo::exists(dpath.toUtf8())) {
+            proc.exec("/usr/bin/mkdir -p " + dpath, true);
+        }
+        // clean up directory
+        proc.exec("/bin/cp -n " + skelpath + "/.bash_profile " + dpath, true);
+        proc.exec("/bin/cp -n " + skelpath + "/.bashrc " + dpath, true);
+        proc.exec("/bin/cp -n " + skelpath + "/.gtkrc " + dpath, true);
+        proc.exec("/bin/cp -n " + skelpath + "/.gtkrc-2.0 " + dpath, true);
+        proc.exec("/bin/cp -Rn " + skelpath + "/.config " + dpath, true);
+        proc.exec("/bin/cp -Rn " + skelpath + "/.local " + dpath, true);
+    } else { // dir does not exist, must create it
+        // copy skel to demo
+        // don't copy skel to demo if found demo folder in remastered linuxfs
+        if (!isRemasteredDemoPresent) {
+            if (!proc.exec("/bin/cp -a " + skelpath + " " + rootpath + "/home")) {
+                failUI(tr("Sorry, failed to create user directory."));
+                return false;
+            }
+            cmd = QString("/bin/mv -f " + rootpath + "/home/skel %1").arg(dpath);
+        } else { // still rename the demo directory even if remastered demo home folder is detected
+            cmd = QString("/bin/mv -f " + rootpath + "/home/demo %1").arg(dpath);
+        }
+        if (!proc.exec(cmd)) {
+            failUI(tr("Sorry, failed to name user directory."));
+            return false;
+        }
+    }
+
+    // saving Desktop changes
+    if (saveDesktopCheckBox->isChecked()) {
+        resetBlueman();
+        rsynchomefolder(dpath);
+    }
+
+    // check if remaster exists and saveDesktopCheckbox not checked, modify the remastered demo folder
+    if (isRemasteredDemoPresent && ! saveDesktopCheckBox->isChecked())
+    {
+        resetBlueman();
+        changeRemasterdemoToNewUser(dpath);
+    }
+
+    // fix the ownership, demo=newuser
+    cmd = QString("chown -R demo:demo %1").arg(dpath);
+    if (!proc.exec(cmd)) {
+        failUI(tr("Sorry, failed to set ownership of user directory."));
+        return false;
+    }
+
+    // change in files
+    replaceStringInFile("demo", userNameEdit->text(), rootpath + "/etc/group");
+    replaceStringInFile("demo", userNameEdit->text(), rootpath + "/etc/gshadow");
+    replaceStringInFile("demo", userNameEdit->text(), rootpath + "/etc/passwd");
+    replaceStringInFile("demo", userNameEdit->text(), rootpath + "/etc/shadow");
+    replaceStringInFile("demo", userNameEdit->text(), rootpath + "/etc/slim.conf");
+    replaceStringInFile("demo", userNameEdit->text(), rootpath + "/etc/lightdm/lightdm.conf");
+    replaceStringInFile("demo", userNameEdit->text(), rootpath + "/home/*/.gtkrc-2.0");
+    replaceStringInFile("demo", userNameEdit->text(), rootpath + "/root/.gtkrc-2.0");
+    if (autologinCheckBox->isChecked()) {
+        replaceStringInFile("#auto_login", "auto_login", rootpath + "/etc/slim.conf");
+        replaceStringInFile("#default_user ", "default_user ", rootpath + "/etc/slim.conf");
+        replaceStringInFile("User=", "User=" + userNameEdit->text(), rootpath + "/etc/sddm.conf");
+    }
+    else {
+        replaceStringInFile("auto_login", "#auto_login", rootpath + "/etc/slim.conf");
+        replaceStringInFile("default_user ", "#default_user ", rootpath + "/etc/slim.conf");
+        replaceStringInFile("autologin-user=", "#autologin-user=", rootpath + "/etc/lightdm/lightdm.conf");
+        replaceStringInFile("User=.*", "User=", rootpath + "/etc/sddm.conf");
+    }
+    cmd = QString("touch " + rootpath + "/var/mail/%1").arg(userNameEdit->text());
+    proc.exec(cmd);
+
+    return true;
+}
+
+/////////////////////////////////////////////////////////////////////////
+// computer name functions
+
+bool MInstall::validateComputerName()
+{
+    // see if name is reasonable
+    nextFocus = computerNameEdit;
+    if (computerNameEdit->text().isEmpty()) {
+        QMessageBox::critical(this, windowTitle(), tr("Please enter a computer name."));
+        return false;
+    } else if (computerNameEdit->text().contains(QRegExp("[^0-9a-zA-Z-.]|^[.-]|[.-]$|\\.\\."))) {
+        QMessageBox::critical(this, windowTitle(),
+                              tr("Sorry, your computer name contains invalid characters.\nYou'll have to select a different\nname before proceeding."));
+        return false;
+    }
+    // see if name is reasonable
+    nextFocus = computerDomainEdit;
+    if (computerDomainEdit->text().isEmpty()) {
+        QMessageBox::critical(this, windowTitle(), tr("Please enter a domain name."));
+        return false;
+    } else if (computerDomainEdit->text().contains(QRegExp("[^0-9a-zA-Z-.]|^[.-]|[.-]$|\\.\\."))) {
+        QMessageBox::critical(this, windowTitle(),
+                              tr("Sorry, your computer domain contains invalid characters.\nYou'll have to select a different\nname before proceeding."));
+        return false;
+    }
+
+    if (haveSamba) {
+        // see if name is reasonable
+        if (computerGroupEdit->text().isEmpty()) {
+            QMessageBox::critical(this, windowTitle(), tr("Please enter a workgroup."));
+            nextFocus = computerGroupEdit;
+            return false;
+        }
+    } else {
+        computerGroupEdit->clear();
+    }
+
+    nextFocus = nullptr;
+    return true;
+}
+
+// set the computer name, can not be rerun
+bool MInstall::setComputerName()
+{
+    if (phase < 0) return false;
+    QString etcpath = oobe ? "/etc" : "/mnt/antiX/etc";
+    if (haveSamba) {
+        //replaceStringInFile(PROJECTSHORTNAME + "1", computerNameEdit->text(), "/mnt/antiX/etc/samba/smb.conf");
+        replaceStringInFile("WORKGROUP", computerGroupEdit->text(), etcpath + "/samba/smb.conf");
+    }
+    if (sambaCheckBox->isChecked()) {
+        proc.exec("/bin/mv -f " + etcpath + "/rc5.d/K*smbd " + etcpath + "/rc5.d/S06smbd >/dev/null 2>&1", false);
+        proc.exec("/bin/mv -f " + etcpath + "/rc4.d/K*smbd " + etcpath + "/rc4.d/S06smbd >/dev/null 2>&1", false);
+        proc.exec("/bin/mv -f " + etcpath + "/rc3.d/K*smbd " + etcpath + "/rc3.d/S06smbd >/dev/null 2>&1", false);
+        proc.exec("/bin/mv -f " + etcpath + "/rc2.d/K*smbd " + etcpath + "/rc2.d/S06smbd >/dev/null 2>&1", false);
+        proc.exec("/bin/mv -f " + etcpath + "/rc5.d/K*samba-ad-dc " + etcpath + "/rc5.d/S01samba-ad-dc >/dev/null 2>&1", false);
+        proc.exec("/bin/mv -f " + etcpath + "/rc4.d/K*samba-ad-dc " + etcpath + "/rc4.d/S01samba-ad-dc >/dev/null 2>&1", false);
+        proc.exec("/bin/mv -f " + etcpath + "/rc3.d/K*samba-ad-dc " + etcpath + "/rc3.d/S01samba-ad-dc >/dev/null 2>&1", false);
+        proc.exec("/bin/mv -f " + etcpath + "/rc2.d/K*samba-ad-dc " + etcpath + "/rc2.d/S01samba-ad-dc >/dev/null 2>&1", false);
+        proc.exec("/bin/mv -f " + etcpath + "/rc5.d/K*nmbd " + etcpath + "/rc5.d/S01nmbd >/dev/null 2>&1", false);
+        proc.exec("/bin/mv -f " + etcpath + "/rc4.d/K*nmbd " + etcpath + "/rc4.d/S01nmbd >/dev/null 2>&1", false);
+        proc.exec("/bin/mv -f " + etcpath + "/rc3.d/K*nmbd " + etcpath + "/rc3.d/S01nmbd >/dev/null 2>&1", false);
+        proc.exec("/bin/mv -f " + etcpath + "/rc2.d/K*nmbd " + etcpath + "/rc2.d/S01nmbd >/dev/null 2>&1", false);
+    } else {
+        proc.exec("/bin/mv -f " + etcpath + "/rc5.d/S*smbd " + etcpath + "/rc5.d/K01smbd >/dev/null 2>&1", false);
+        proc.exec("/bin/mv -f " + etcpath + "/rc4.d/S*smbd " + etcpath + "/rc4.d/K01smbd >/dev/null 2>&1", false);
+        proc.exec("/bin/mv -f " + etcpath + "/rc3.d/S*smbd " + etcpath + "/rc3.d/K01smbd >/dev/null 2>&1", false);
+        proc.exec("/bin/mv -f " + etcpath + "/rc2.d/S*smbd " + etcpath + "/rc2.d/K01smbd >/dev/null 2>&1", false);
+        proc.exec("/bin/mv -f " + etcpath + "/rc5.d/S*samba-ad-dc " + etcpath + "/rc5.d/K01samba-ad-dc >/dev/null 2>&1", false);
+        proc.exec("/bin/mv -f " + etcpath + "/rc4.d/S*samba-ad-dc " + etcpath + "/rc4.d/K01samba-ad-dc >/dev/null 2>&1", false);
+        proc.exec("/bin/mv -f " + etcpath + "/rc3.d/S*samba-ad-dc " + etcpath + "/rc3.d/K01samba-ad-dc >/dev/null 2>&1", false);
+        proc.exec("/bin/mv -f " + etcpath + "/rc2.d/S*samba-ad-dc " + etcpath + "/rc2.d/K01samba-ad-dc >/dev/null 2>&1", false);
+        proc.exec("/bin/mv -f " + etcpath + "/rc5.d/S*nmbd " + etcpath + "/rc5.d/K01nmbd >/dev/null 2>&1", false);
+        proc.exec("/bin/mv -f " + etcpath + "/rc4.d/S*nmbd " + etcpath + "/rc4.d/K01nmbd >/dev/null 2>&1", false);
+        proc.exec("/bin/mv -f " + etcpath + "/rc3.d/S*nmbd " + etcpath + "/rc3.d/K01nmbd >/dev/null 2>&1", false);
+        proc.exec("/bin/mv -f " + etcpath + "/rc2.d/S*nmbd " + etcpath + "/rc2.d/K01nmbd >/dev/null 2>&1", false);
+    }
+
+    if (containsSystemD && !sambaCheckBox->isChecked()) {
+        proc.exec("chroot /mnt/antiX systemctl disable smbd");
+        proc.exec("chroot /mnt/antiX systemctl disable nmbd");
+        proc.exec("chroot /mnt/antiX systemctl disable samba-ad-dc");
+        proc.exec("chroot /mnt/antiX systemctl mask smbd");
+        proc.exec("chroot /mnt/antiX systemctl mask nmbd");
+        proc.exec("chroot /mnt/antiX systemctl mask samba-ad-dc");
+    }
+
+    //replaceStringInFile(PROJECTSHORTNAME + "1", computerNameEdit->text(), "/mnt/antiX/etc/hosts");
+    const QString &compname = computerNameEdit->text();
+    QString cmd("sed -i 's/'\"$(grep 127.0.0.1 /etc/hosts | grep -v localhost"
+        " | head -1 | awk '{print $2}')\"'/" + compname + "/' ");
+    if (!oobe) proc.exec(cmd + "/mnt/antiX/etc/hosts", false);
+    else {
+        proc.exec(cmd + "/tmp/hosts", false);
+        proc.exec("/bin/mv -f /tmp/hosts " + etcpath, true);
+    }
+    proc.exec("echo \"" + compname + "\" | cat > " + etcpath + "/hostname", false);
+    proc.exec("echo \"" + compname + "\" | cat > " + etcpath + "/mailname", false);
+    proc.exec("sed -i 's/.*send host-name.*/send host-name \""
+        + compname + "\";/g' " + etcpath + "/dhcp/dhclient.conf", false);
+    proc.exec("echo \"" + compname + "\" | cat > " + etcpath + "/defaultdomain", false);
+    return true;
+}
+
+void MInstall::setLocale()
+{
+    proc.log(__PRETTY_FUNCTION__);
+    if (phase < 0) return;
+    QString cmd2;
+    QString cmd;
+
+    //locale
+    if (!oobe) cmd = "chroot /mnt/antiX ";
+    cmd += QString("/usr/sbin/update-locale \"LANG=%1\"").arg(localeCombo->currentData().toString());
+    qDebug() << "Update locale";
+    proc.exec(cmd);
+    cmd = QString("Language=%1").arg(localeCombo->currentData().toString());
+
+    // /etc/localtime is either a file or a symlink to a file in /usr/share/zoneinfo. Use the one selected by the user.
+    //replace with link
+    if (!oobe) {
+        cmd = QString("/bin/ln -nfs /usr/share/zoneinfo/%1 /mnt/antiX/etc/localtime").arg(cmbTimeZone->currentData().toString());
+        proc.exec(cmd, false);
+    }
+    cmd = QString("/bin/ln -nfs /usr/share/zoneinfo/%1 /etc/localtime").arg(cmbTimeZone->currentData().toString());
+    proc.exec(cmd, false);
+    // /etc/timezone is text file with the timezone written in it. Write the user-selected timezone in it now.
+    if (!oobe) {
+        cmd = QString("echo %1 > /mnt/antiX/etc/timezone").arg(cmbTimeZone->currentData().toString());
+        proc.exec(cmd, false);
+    }
+    cmd = QString("echo %1 > /etc/timezone").arg(cmbTimeZone->currentData().toString());
+    proc.exec(cmd, false);
+
+    // Set clock to use LOCAL
+    if (localClockCheckBox->isChecked()) {
+        proc.exec("echo '0.0 0 0.0\n0\nLOCAL' > /etc/adjtime", false);
+    } else {
+        proc.exec("echo '0.0 0 0.0\n0\nUTC' > /etc/adjtime", false);
+    }
+    proc.exec("hwclock --hctosys");
+    if (!oobe) {
+        proc.exec("/bin/cp -f /etc/adjtime /mnt/antiX/etc/");
+        proc.exec("/bin/cp -f /etc/default/rcS /mnt/antiX/etc/default");
+    }
+
+    // Set clock format
+    QString skelpath = oobe ? "/etc/skel" : "/mnt/antiX/etc/skel";
+    if (radio12h->isChecked()) {
+        //mx systems
+        proc.exec("sed -i '/data0=/c\\data0=%l:%M' /home/demo/.config/xfce4/panel/xfce4-orageclock-plugin-1.rc", false);
+        proc.exec("sed -i '/data0=/c\\data0=%l:%M' " + skelpath + "/.config/xfce4/panel/xfce4-orageclock-plugin-1.rc", false);
+        proc.exec("sed -i '/time_format=/c\\time_format=%l:%M' /home/demo/.config/xfce4/panel/datetime-1.rc", false);
+        proc.exec("sed -i '/time_format=/c\\time_format=%l:%M' " + skelpath + "/.config/xfce4/panel/datetime-1.rc", false);
+
+        //mx kde
+        proc.exec("sed -i '/use24hFormat=/c\\use24hFormat=0' /home/demo/.config/plasma-org.kde.plasma.desktop-appletsrc", false);
+        proc.exec("sed -i '/use24hFormat=/c\\use24hFormat=0' " + skelpath + "/.config/plasma-org.kde.plasma.desktop-appletsrc", false);
+
+        //antix systems
+        proc.exec("sed -i 's/%H:%M/%l:%M/g' " + skelpath + "/.icewm/preferences", false);
+        proc.exec("sed -i 's/%k:%M/%l:%M/g' " + skelpath + "/.fluxbox/init", false);
+        proc.exec("sed -i 's/%k:%M/%l:%M/g' " + skelpath + "/.jwm/tray", false);
+    } else {
+        //mx systems
+        proc.exec("sed -i '/data0=/c\\data0=%H:%M' /home/demo/.config/xfce4/panel/xfce4-orageclock-plugin-1.rc", false);
+        proc.exec("sed -i '/data0=/c\\data0=%H:%M' " + skelpath + "/.config/xfce4/panel/xfce4-orageclock-plugin-1.rc", false);
+        proc.exec("sed -i '/time_format=/c\\time_format=%H:%M' /home/demo/.config/xfce4/panel/datetime-1.rc", false);
+        proc.exec("sed -i '/time_format=/c\\time_format=%H:%M' " + skelpath + "/.config/xfce4/panel/datetime-1.rc", false);
+
+        //mx kde
+        proc.exec("sed -i '/use24hFormat=/c\\use24hFormat=2' /home/demo/.config/plasma-org.kde.plasma.desktop-appletsrc", false);
+        proc.exec("sed -i '/use24hFormat=/c\\use24hFormat=2' " + skelpath + "/.config/plasma-org.kde.plasma.desktop-appletsrc", false);
+
+        //antix systems
+        proc.exec("sed -i 's/%H:%M/%H:%M/g' " + skelpath + "/.icewm/preferences", false);
+        proc.exec("sed -i 's/%k:%M/%k:%M/g' " + skelpath + "/.fluxbox/init", false);
+        proc.exec("sed -i 's/%k:%M/%k:%M/g' " + skelpath + "/.jwm/tray", false);
+    }
+
+    // localize repo
+    qDebug() << "Localize repo";
+    if (oobe) proc.exec("localize-repo default");
+    else proc.exec("chroot /mnt/antiX localize-repo default");
+}
+
+void MInstall::stashServices(bool save)
+{
+    QTreeWidgetItemIterator it(csView);
+    while (*it) {
+        if ((*it)->parent() != nullptr) {
+            (*it)->setCheckState(save?2:0, (*it)->checkState(save?0:2));
+        }
+        ++it;
+    }
+}
+
+void MInstall::setServices()
+{
+    proc.log(__PRETTY_FUNCTION__);
+    if (phase < 0) return;
+
+    QString chroot;
+    if (!oobe) chroot = "chroot /mnt/antiX ";
+    QTreeWidgetItemIterator it(csView);
+    while (*it) {
+        if ((*it)->parent() != nullptr) {
+            QString service = (*it)->text(0);
+            qDebug() << "Service: " << service;
+            if (!oem && (*it)->checkState(0) == Qt::Checked) {
+                proc.exec(chroot + "update-rc.d " + service + " enable");
+                if (containsSystemD) {
+                    proc.exec(chroot + "systemctl enable " + service);
+                }
+            } else { // In OEM mode, disable the services for the OOBE.
+                proc.exec(chroot + "update-rc.d " + service + " disable");
+                if (containsSystemD) {
+                    proc.exec(chroot + "systemctl disable " + service);
+                    proc.exec(chroot + "systemctl mask " + service);
+                }
+            }
+        }
+        ++it;
+    }
+}
+
+void MInstall::failUI(const QString &msg)
+{
+    if (phase >= 0) {
+        this->setEnabled(false);
+        QMessageBox::critical(this, windowTitle(), msg);
+        updateCursor(Qt::WaitCursor);
+    }
+}
+
+
+// logic displaying pages
+int MInstall::showPage(int curr, int next)
+{
+    if (next == 4 && ixPageRefAdvancedFDE != 0) { // at Step_FDE
+        return next;
+    }
+
+    if (next == 3 && curr == 2) { // at Step_Disk (forward)
+        if (entireDiskButton->isChecked()) {
+            if (!automatic) {
+                QString msg = tr("OK to format and use the entire disk (%1) for %2?");
+                if (!uefi) {
+                    const int bdindex = listBlkDevs.findDevice(diskCombo->currentData().toString());
+                    if (bdindex >= 0 && listBlkDevs.at(bdindex).size >= (2048LL*1073741824LL)) {
+                        msg += "\n\n" + tr("WARNING: The selected drive has a capacity of at least 2TB and must be formatted using GPT."
+                                           " On some systems, a GPT-formatted disk will not boot.");
+                        return curr;
+                    }
+                }
+                int ans = QMessageBox::warning(this, windowTitle(),
+                                               msg.arg(diskCombo->currentData().toString(), PROJECTNAME),
+                                               QMessageBox::Yes, QMessageBox::No);
+                if (ans != QMessageBox::Yes) {
+                    return curr; // don't format - stop install
+                }
+            }
+            partman.layoutDefault();
+            return 5; // Go to Step_Boot
+        }
+    } else if (next == 4 && curr == 3) { // at Step_Partition (fwd)
+        QWidget *nf = partman.composeValidate(MIN_INSTALL_SIZE, PROJECTNAME);
+        if (nf) {
+            nextFocus = nf;
+            return curr;
+        }
+        if (!pretend && !saveHomeBasic()) {
+            const QString &msg = tr("The data in /home cannot be preserved because the required information could not be obtained.") + "\n"
+                    + tr("If the partition containing /home is encrypted, please ensure the correct \"Encrypt\" boxes are selected, and that the entered password is correct.") + "\n"
+                    + tr("The installer cannot encrypt an existing /home directory or partition.");
+            QMessageBox::critical(this, windowTitle(), msg);
+            return curr;
+        }
+        return 5; // Go to Step_Boot
+    } else if (curr == 4) { // at Step_FDE
+        stashAdvancedFDE(next >= 5);
+        next = ixPageRefAdvancedFDE;
+        ixPageRefAdvancedFDE = 0;
+        return next;
+    } else if (next == 6 && curr == 5) { // at Step_Boot (forward)
+        if (oem) return 11; // straight to Step_Progress
+        return next + 1; // skip Services screen
+    } else if (next == 10 && curr == 9) { // at Step_User_Accounts (forward)
+        if (!validateUserInfo()) return curr;
+        if (!haveOldHome) return next + 1; // skip Step_Old_Home
+    } else if (next == 8 && curr == 7) { // at Step_Network (forward)
+        if (!validateComputerName()) return curr;
+    } else if (next == 6 && curr == 7) { // at Step_Network (backward)
+        return next - 1; // skip Services screen
+    } else if (next == 9 && curr == 8) { // at Step_Localization (forward)
+        if (!pretend && haveSnapshotUserAccounts) {
+            return 11; // skip Step_User_Accounts and go to Step_Progress
+        }
+    } else if (next == 9 && curr == 10) { // at Step_Old_Home (backward)
+        if (!pretend && haveSnapshotUserAccounts) {
+            return 8; // skip Step_User_Accounts and go to Step_Localization
+        }
+    } else if (next == 10 && curr == 11) { // at Step_Progress (backward)
+        if (oem) return 5; // go back to Step_Boot
+        if (!haveOldHome) {
+            // skip Step_Old_Home
+            if (!pretend && haveSnapshotUserAccounts) {
+                return 8; // go to Step_Localization
+            }
+            return 9; // go to Step_User_Accounts
+        }
+    } else if (curr == 6) { // at Step_Services
+        stashServices(next >= 7);
+        return 8; // goes back to the screen that called Services screen
+    }
+    return next;
+}
+
+void MInstall::pageDisplayed(int next)
+{
+    if (!oobe) {
+        const int ixProgress = widgetStack->indexOf(Step_Progress);
+        // progress bar shown only for install and configuration pages.
+        installBox->setVisible(next >= widgetStack->indexOf(Step_Boot) && next <= ixProgress);
+        // save the last tip and stop it updating when the progress page is hidden.
+        if(next != ixProgress) ixTipStart = ixTip;
+    }
+
+    switch (next) {
+    case 2: // choose disk
+        mainHelp->setText("<p><b>" + tr("General Instructions") + "</b><br/>"
+                          + tr("BEFORE PROCEEDING, CLOSE ALL OTHER APPLICATIONS.") + "</p>"
+                          "<p>" + tr("On each page, please read the instructions, make your selections, and then click on Next when you are ready to proceed."
+                                     " You will be prompted for confirmation before any destructive actions are performed.") + "</p>"
+                          "<p>" + tr("Installation requires about %1 of space. %2 or more is preferred."
+                                     " You can use the entire disk or you can put the installation on existing partitions.").arg(MIN_INSTALL_SIZE, PREFERRED_MIN_INSTALL_SIZE) + "</p>"
+                          "<p>" + tr("If you are running Mac OS or Windows OS (from Vista onwards), you may have to use that system's software to set up partitions and boot manager before installing.") + "</p>"
+                          "<p>" + tr("The ext2, ext3, ext4, jfs, xfs, btrfs and reiserfs Linux filesystems are supported and ext4 is recommended.") + "</p>"
+                          "<p>" + tr("Autoinstall will place home on the root partition.") + "</p>"
+                          "<p><b>" + tr("Encryption") + "</b><br/>"
+                          + tr("Encryption is possible via LUKS. A password is required.") + "</p>"
+                          "<p>" + tr("A separate unencrypted boot partition is required."
+                                     " For additional settings including cipher selection, use the <b>Advanced encryption settings</b> button.") + "</p>"
+                          "<p>" + tr("When encryption is used with autoinstall, the separate boot partition will be automatically created.") + "</p>");
+        if (phase < 0) {
+            updateCursor(Qt::WaitCursor);
+            phase = 0;
+            proc.unhalt();
+            updatePartitionWidgets();
+            listToUnmount.clear();
+            updateCursor();
+        }
+        break;
+
+    case 3:  // choose partition
+        mainHelp->setText("<p><b>" + tr("Limitations") + "</b><br/>"
+                          + tr("Remember, this software is provided AS-IS with no warranty what-so-ever."
+                               " It is solely your responsibility to backup your data before proceeding.") + "</p>"
+                          "<p><b>" + tr("Choose Partitions") + "</b><br/>"
+                          + tr("%1 requires a root partition. The swap partition is optional but highly recommended."
+                               " If you want to use the Suspend-to-Disk feature of %1, you will need a swap partition that is larger than your physical memory size.").arg(PROJECTNAME) + "</p>"
+                          "<p>" + tr("If you choose a separate /home partition it will be easier for you to upgrade in the future, but this will not be possible if you are upgrading from an installation that does not have a separate home partition.") + "</p>"
+                          "<p><b>" + tr("Upgrading") + "</b><br/>"
+                          + tr("To upgrade from an existing Linux installation, select the same home partition as before and check the preference to preserve data in /home.") + "</p>"
+                          "<p>" + tr("If you are preserving an existing /home directory tree located on your root partition, the installer will not reformat the root partition."
+                                     " As a result, the installation will take much longer than usual.") + "</p>"
+                          "<p><b>" + tr("Preferred Filesystem Type") + "</b><br/>"
+                          + tr("For %1, you may choose to format the partitions as ext2, ext3, ext4, f2fs, jfs, xfs, btrfs or reiser.").arg(PROJECTNAME) + "</p>"
+                          "<p>" + tr("Additional compression options are available for drives using btrfs."
+                                     " Lzo is fast, but the compression is lower. Zlib is slower, with higher compression.") + "</p>"
+                          "<p><b>" + tr("Bad Blocks") + "</b><br/>"
+                          + tr("If you choose ext2, ext3 or ext4 as the format type, you have the option of checking and correcting for bad blocks on the drive."
+                               " The badblock check is very time consuming, so you may want to skip this step unless you suspect that your drive has bad blocks.") + "</p>"
+                          "<p><b>" + tr("Encryption") + "</b><br/>"
+                          + tr("Encryption is possible via LUKS. A password is required.") + "</p>"
+                          "<p>" + tr("A separate unencrypted boot partition is required. For additional settings including cipher selection, use the <b>Advanced encryption settings</b> button.") + "</p>");
+        break;
+
+    case 4: // advanced encryption settings
+        mainHelp->setText("<p><b>"
+                          + tr("Advanced Encryption Settings") + "</b><br/>" + tr("This page allows fine-tuning of LUKS encrypted partitions.") + "<br/>"
+                          + tr("In most cases, the defaults provide a practical balance between security and performance that is suitable for sensitive applications.")
+                          + "</p><p>"
+                          + tr("This text covers the basics of the parameters used with LUKS, but is not meant to be a comprehensive guide to cryptography.") + "<br/>"
+                          + tr("Altering any of these settings without a sound knowledge in cryptography may result in weak encryption being used.") + "<br/>"
+                          + tr("Editing a field will often affect the available options below it. The fields below may be automatically changed to recommended values.") + "<br/>"
+                          + tr("Whilst better performance or higher security may be obtained by changing settings from their recommended values, you do so entirely at your own risk.")
+                          + "</p><p>"
+                          + tr("You can use the <b>Benchmark</b> button (which runs <i>cryptsetup benchmark</i> in its own terminal window) to compare the performance of common combinations of hashes, ciphers and chain modes.") + "<br/>"
+                          + tr("Please note that <i>cryptsetup benchmark</i> does not cover all the combinations or selections possible, and generally covers the most commonly used selections.")
+                          + "</p><p>"
+                          + "<b>" + tr("Cipher") + "</b><br/>" + tr("A variety of ciphers are available.") + "<br/>"
+                          + "<b>Serpent</b> " + tr("was one of the five AES finalists. It is considered to have a higher security margin than Rijndael and all the other AES finalists. It performs better on some 64-bit CPUs.") + "<br/>"
+                          + "<b>AES</b> " + tr("(also known as <i>Rijndael</i>) is a very common cipher, and many modern CPUs include instructions specifically for AES, due to its ubiquity. Although Rijndael was selected over Serpent for its performance, no attacks are currently expected to be practical.") + "<br/>"
+                          + "<b>Twofish</b> " + tr("is the successor to Blowfish. It became one of the five AES finalists, although it was not selected for the standard.") + "<br/>"
+                          + "<b>CAST6</b> " + tr("(CAST-256) was a candidate in the AES contest, however it did not become a finalist.") + "<br/>"
+                          + "<b>Blowfish</b> " + tr("is a 64-bit block cipher created by Bruce Schneier. It is not recommended for sensitive applications as only CBC and ECB modes are supported. Blowfish supports key sizes between 32 and 448 bits that are multiples of 8.")
+                          + "</p><p>"
+                          + "<b>" + tr("Chain mode") + "</b><br/>" + tr("If blocks were all encrypted using the same key, a pattern may emerge and be able to predict the plain text.") + "<br />"
+                          + "<b>XTS</b> " + tr("XEX-based Tweaked codebook with ciphertext Stealing) is a modern chain mode, which supersedes CBC and EBC. It is the default (and recommended) chain mode. Using ESSIV over Plain64 will incur a performance penalty, with negligible known security gain.") + "<br />"
+                          + "<b>CBC</b> " + tr("(Cipher Block Chaining) is simpler than XTS, but vulnerable to a padding oracle attack (somewhat mitigated by ESSIV) and is not recommended for sensitive applications.") + "<br />"
+                          + "<b>ECB</b> " + tr("(Electronic CodeBook) is less secure than CBC and should not be used for sensitive applications.")
+                          + "</p><p>"
+                          + "<b>" + tr("IV generator") + "</b><br/>" + tr("For XTS and CBC, this selects how the <b>i</b>nitialisation <b>v</b>ector is generated. <b>ESSIV</b> requires a hash function, and for that reason, a second drop-down box will be available if this is selected. The hashes available depend on the selected cipher.") + "<br/>"
+                          + tr("ECB mode does not use an IV, so these fields will all be disabled if ECB is selected for the chain mode.")
+                          + "</p><p>"
+                          + "<b>" + tr("Key size") + "</b><br/>" + tr("Sets the key size in bits. Available key sizes are limited by the cipher and chain mode.") + "<br/>"
+                          + tr("The XTS cipher chain mode splits the key in half (for example, AES-256 in XTS mode requires a 512-bit key size).")
+                          + "</p><p>"
+                          + "<b>" + tr("LUKS key hash") + "</b><br/>" + tr("The hash used for PBKDF2 and for the AF splitter.") + " <br/>"
+                          + tr("SHA-1 and RIPEMD-160 are no longer recommended for sensitive applications as they have been found to be broken.")
+                          + "</p><p>"
+                          + "<b>" + tr("Kernel RNG") + "</b><br/>" + tr("Sets which kernel random number generator will be used to create the master key volume key (which is a long-term key).") + "<br/>"
+                          + tr("Two options are available: /dev/<b>random</b> which blocks until sufficient entropy is obtained (can take a long time in low-entropy situations), and /dev/<b>urandom</b> which will not block even if there is insufficient entropy (possibly weaker keys).")
+                          + "</p><p>"
+                          + "<b>" + tr("KDF round time</b><br/>The amount of time (in milliseconds) to spend with PBKDF2 passphrase processing.") + "<br/>"
+                          + tr("A value of 0 selects the compiled-in default (run <i>cryptsetup --help</i> for details).") + "<br/>"
+                          + tr("If you have a slow machine, you may wish to increase this value for extra security, in exchange for time taken to unlock a volume after a passphrase is entered.")
+                          + "</p>");
+        break;
+
+    case 5: // set bootloader (start of installation)
+        mainHelp->setText(tr("<p><b>Select Boot Method</b><br/> %1 uses the GRUB bootloader to boot %1 and MS-Windows. "
+                             "<p>By default GRUB2 is installed in the Master Boot Record (MBR) or ESP (EFI System Partition for 64-bit UEFI boot systems) of your boot drive and replaces the boot loader you were using before. This is normal.</p>"
+                             "<p>If you choose to install GRUB2 to Partition Boot Record (PBR) instead, then GRUB2 will be installed at the beginning of the specified partition. This option is for experts only.</p>"
+                             "<p>If you uncheck the Install GRUB box, GRUB will not be installed at this time. This option is for experts only.</p>").arg(PROJECTNAME));
+
+        backButton->setEnabled(false);
+        nextButton->setEnabled(true);
+        if (phase <= 0) {
+            buildBootLists();
+            manageConfig(ConfigLoadB);
+        }
+        return; // avoid the end that enables both Back and Next buttons
+        break;
+
+    case 6: // set services
+        mainHelp->setText(tr("<p><b>Common Services to Enable</b><br/>Select any of these common services that you might need with your system configuration and the services will be started automatically when you start %1.</p>").arg(PROJECTNAME));
+        break;
+
+    case 7: // set computer name
+        mainHelp->setText(tr("<p><b>Computer Identity</b><br/>The computer name is a common unique name which will identify your computer if it is on a network. "
+                             "The computer domain is unlikely to be used unless your ISP or local network requires it.</p>"
+                             "<p>The computer and domain names can contain only alphanumeric characters, dots, hyphens. They cannot contain blank spaces, start or end with hyphens</p>"
+                             "<p>The SaMBa Server needs to be activated if you want to use it to share some of your directories or printer "
+                             "with a local computer that is running MS-Windows or Mac OSX.</p>"));
+        if(oobe) {
+            backButton->setEnabled(false);
+            nextButton->setEnabled(true);
+            return; // avoid the end that enables both Back and Next buttons
+        }
+        break;
+
+    case 8: // set localization, clock, services button
+        mainHelp->setText("<p><b>" + tr("Localization Defaults") + "</b><br/>"
+                          + tr("Set the default locale. This will apply unless they are overridden later by the user.") + "</p>"
+                          "<p><b>" + tr("Configure Clock") + "</b><br/>"
+                          + tr("If you have an Apple or a pure Unix computer, by default the system clock is set to Greenwich Meridian Time (GMT) or Coordinated Universal Time (UTC)."
+                               " To change this, check the \"<b>System clock uses local time</b>\" box.") + "</p>"
+                          "<p>" + tr("The system boots with the timezone preset to GMT/UTC."
+                               " To change the timezone, after you reboot into the new installation, right click on the clock in the Panel and select Properties.") + "</p>"
+                          "<p><b>" + tr("Service Settings") + "</b><br/>"
+                          + tr("Most users should not change the defaults."
+                               " Users with low-resource computers sometimes want to disable unneeded services in order to keep the RAM usage as low as possible."
+                               " Make sure you know what you are doing!"));
+        break;
+
+    case 9: // set username and passwords
+        mainHelp->setText("<p><b>" + tr("Default User Login") + "</b><br/>"
+                          + tr("The root user is similar to the Administrator user in some other operating systems."
+                               " You should not use the root user as your daily user account."
+                               " Please enter the name for a new (default) user account that you will use on a daily basis."
+                               " If needed, you can add other user accounts later with %1 User Manager.").arg(PROJECTNAME) + "</p>"
+                          "<p><b>" + tr("Passwords") + "</b><br/>"
+                          + tr("Enter a new password for your default user account and for the root account."
+                               " Each password must be entered twice.") + "</p>"
+                          "<p><b>" + tr("No passwords") + "</b><br/>"
+                          + tr("If you want the default user account to have no password, leave its password fields empty."
+                               " This allows you to log in without requiring a password.") + "<br/>"
+                          + tr("Obviously, this should only be done in situations where the user account"
+                               " does not need to be secure, such as a public terminal.") + "</p>");
+        if (!nextFocus) nextFocus = userNameEdit;
+        backButton->setEnabled(true);
+        userPassValidationChanged();
+        return; // avoid the end that enables both Back and Next buttons
+        break;
+
+    case 10: // deal with an old home directory
+        mainHelp->setText("<p><b>" + tr("Old Home Directory") + "</b><br/>"
+                          + tr("A home directory already exists for the user name you have chosen."
+                               " This screen allows you to choose what happens to this directory.") + "</p>"
+                          "<p><b>" + tr("Re-use it for this installation") + "</b><br/>"
+                          + tr("The old home directory will be used for this user account."
+                               " This is a good choice when upgrading, and your files and settings will be readily available.") + "</p>"
+                          "<p><b>" + tr("Rename it and create a new directory") + "</b><br/>"
+                          + tr("A new home directory will be created for the user, but the old home directory will be renamed."
+                               " Your files and settings will not be immediately visible in the new installation, but can be accessed using the renamed directory.") + "</p>"
+                          "<p>" + tr("The old directory will have a number at the end of it, depending on how many times the directory has been renamed before.") + "</p>"
+                          "<p><b>" + tr("Delete it and create a new directory") + +"</b><br/>"
+                          + tr("The old home directory will be deleted, and a new one will be created from scratch.") + "<br/>"
+                          "<b>" + tr("Warning") + "</b>: "
+                          + tr("All files and settings will be deleted permanently if this option is selected."
+                               " Your chances of recovering them are low.") + "</p>");
+        // disable the Next button if none of the old home options are selected
+        on_radioOldHomeUse_toggled(false);
+        // if the Next button is disabled, avoid enabling both Back and Next at the end
+        if(nextButton->isEnabled() == false) {
+            backButton->setEnabled(true);
+            return;
+        }
+        break;
+
+    case 11: // installation step
+        if(ixTipStart >= 0) {
+            iLastProgress = progressBar->value();
+            on_progressBar_valueChanged(iLastProgress);
+        }
+        mainHelp->setText("<p><b>" + tr("Installation in Progress") + "</b><br/>"
+                          + tr("%1 is installing. For a fresh install, this will probably take 3-20 minutes, depending on the speed of your system and the size of any partitions you are reformatting.").arg(PROJECTNAME)
+                          + "</p><p>"
+                          + tr("If you click the Abort button, the installation will be stopped as soon as possible.")
+                          + "</p><p>"
+                          + "<b>" + tr("Change settings while you wait") + "</b><br/>"
+                          + tr("While %1 is being installed, you can click on the <b>Next</b> or <b>Back</b> buttons to enter other information required for the installation.").arg(PROJECTNAME)
+                          + "</p><p>"
+                          + tr("Complete these steps at your own pace. The installer will wait for your input if necessary.")
+                          + "</p>");
+        backButton->setEnabled(true);
+        nextButton->setEnabled(false);
+        return; // avoid enabling both Back and Next buttons at the end
+        break;
+
+    case 12: // done
+        closeButton->setEnabled(false);
+        mainHelp->setText(tr("<p><b>Congratulations!</b><br/>You have completed the installation of %1</p>"
+                             "<p><b>Finding Applications</b><br/>There are hundreds of excellent applications installed with %1 "
+                             "The best way to learn about them is to browse through the Menu and try them. "
+                             "Many of the apps were developed specifically for the %1 project. "
+                             "These are shown in the main menus. "
+                             "<p>In addition %1 includes many standard Linux applications that are run only from the command line and therefore do not show up in the Menu.</p>").arg(PROJECTNAME));
+        break;
+
+    default:
+        // case 1 or any other
+        mainHelp->setText("<p><b>" + tr("Enjoy using %1</b></p>").arg(PROJECTNAME) + "\n\n "
+                          + tr("<p><b>Support %1</b><br/>"
+                               "%1 is supported by people like you. Some help others at the "
+                               "support forum - %2 - or translate help files into different "
+                               "languages, or make suggestions, write documentation, or help test new software.</p>").arg(PROJECTNAME).arg(PROJECTFORUM));
+        nextButton->setDefault(true);
+        break;
+    }
+
+    backButton->setEnabled(true);
+    nextButton->setEnabled(true);
+}
+
+void MInstall::gotoPage(int next)
+{
+    backButton->setEnabled(false);
+    nextButton->setEnabled(false);
+    widgetStack->setEnabled(false);
+    int curr = widgetStack->currentIndex();
+    next = showPage(curr, next);
+
+    // modify ui for standard cases
+    closeButton->setHidden(next == 0);
+    backButton->setHidden(next <= 1);
+    nextButton->setHidden(next == 0);
+
+    int c = widgetStack->count();
+    QSize isize = nextButton->iconSize();
+    isize.setWidth(isize.height());
+    if (next >= c-1) {
+        // entering the last page
+        backButton->hide();
+        nextButton->setText(tr("Finish"));
+    } else if (next == 4 || next == 6){
+        // Advanced Encryption Settings and Services pages
+        isize.setWidth(0);
+        nextButton->setText(tr("OK"));
+    } else {
+        nextButton->setText(tr("Next"));
+    }
+    nextButton->setIconSize(isize);
+    if (next > c-1) {
+        // finished
+        updateCursor(Qt::WaitCursor);
+        if (!pretend && checkBoxExitReboot->isChecked()) {
+            proc.exec("/usr/local/bin/persist-config --shutdown --command reboot &", false);
+        }
+        qApp->exit(EXIT_SUCCESS);
+        return;
+    }
+    // display the next page
+    widgetStack->setCurrentIndex(next);
+    qApp->processEvents();
+
+    // anything to do after displaying the page
+    pageDisplayed(next);
+    widgetStack->setEnabled(true);
+    if (nextFocus) {
+        nextFocus->setFocus();
+        nextFocus = nullptr;
+    }
+
+    // automatic installation
+    if (automatic) {
+        if (!MSettings::isBadWidget(widgetStack->currentWidget())
+            && next > curr) nextButton->click();
+        else automatic = false; // failed validation
+    }
+
+    // process next installation phase
+    if (next == widgetStack->indexOf(Step_Boot) || next == widgetStack->indexOf(Step_Progress)) {
+        if (oobe) {
+            updateCursor(Qt::BusyCursor);
+            labelSplash->setText(tr("Configuring sytem. Please wait."));
+            gotoPage(0);
+            if(processOOBE()) {
+                labelSplash->setText(tr("Configuration complete. Restarting system."));
+                proc.exec("/usr/sbin/reboot", true);
+                qApp->exit(EXIT_SUCCESS);
+            } else {
+                labelSplash->setText(tr("Could not complete configuration."));
+                closeButton->show();
+            }
+            updateCursor();
+        } else if (!processNextPhase() && phase > -2) {
+            cleanup(false);
+            gotoPage(2);
+        }
+    }
+}
+
+void MInstall::updatePartitionWidgets()
+{
+    proc.log(__PRETTY_FUNCTION__);
+
+    diskCombo->setEnabled(false);
+    diskCombo->clear();
+    diskCombo->addItem(tr("Loading..."));
+    listBlkDevs.build(proc);
+    if (mactest) {
+        for (BlockDeviceInfo &bdinfo : listBlkDevs) {
+            if (bdinfo.name.startsWith("sda")) bdinfo.isNasty = true;
+        }
+    }
+
+    // disk combo box
+    diskCombo->clear();
+    for (const BlockDeviceInfo &bdinfo : listBlkDevs) {
+        if (bdinfo.isDrive && bdinfo.size >= rootSpaceNeeded
+                && (!bdinfo.isBoot || INSTALL_FROM_ROOT_DEVICE)) {
+            bdinfo.addToCombo(diskCombo);
+        }
+    }
+    diskCombo->setCurrentIndex(0);
+    diskCombo->setEnabled(true);
+
+    // whole-disk vs custom-partition radio buttons
+    existing_partitionsButton->hide();
+    entireDiskButton->setChecked(true);
+    for (const BlockDeviceInfo &bdinfo : listBlkDevs) {
+        if (!bdinfo.isDrive) {
+            // found at least one partition
+            existing_partitionsButton->show();
+            existing_partitionsButton->setChecked(true);
+            break;
+        }
+    }
+
+    // partition tree
+    partman.populate();
+}
+
+void MInstall::buildServiceList()
+{
+    proc.log(__PRETTY_FUNCTION__);
+
+    //setup csView
+    csView->header()->setMinimumSectionSize(150);
+    csView->header()->resizeSection(0,150);
+
+    QSettings services_desc("/usr/share/gazelle-installer-data/services.list", QSettings::NativeFormat);
+
+    for (const QString &service : qAsConst(ENABLE_SERVICES)) {
+        const QString &lang = QLocale::system().bcp47Name().toLower();
+        QString lang_str = (lang == "en")? "" : "_" + lang;
+        QStringList list = services_desc.value(service + lang_str).toStringList();
+        if (list.size() != 2) {
+            list = services_desc.value(service).toStringList(); // Use English definition
+            if (list.size() != 2) {
+                continue;
+            }
+        }
+        QString category, description;
+        category = list.at(0);
+        description = list.at(1);
+
+        if (QFile("/etc/init.d/" + service).exists()) {
+            QList<QTreeWidgetItem *> found_items = csView->findItems(category, Qt::MatchExactly, 0);
+            QTreeWidgetItem *top_item;
+            QTreeWidgetItem *item;
+            QTreeWidgetItem *parent;
+            if (found_items.size() == 0) { // add top item if no top items found
+                top_item = new QTreeWidgetItem(csView);
+                top_item->setText(0, category);
+                parent = top_item;
+            } else {
+                parent = found_items.last();
+            }
+            item = new QTreeWidgetItem(parent);
+            item->setText(0, service);
+            item->setText(1, description);
+            item->setCheckState(0, Qt::Checked);
+        }
+    }
+    csView->expandAll();
+    csView->resizeColumnToContents(0);
+    csView->resizeColumnToContents(1);
+}
+
+/////////////////////////////////////////////////////////////////////////
+// event handlers
+
+void MInstall::changeEvent(QEvent *event)
+{
+    const QEvent::Type etype = event->type();
+    if (etype == QEvent::ApplicationPaletteChange
+        || etype == QEvent::PaletteChange || etype == QEvent::StyleChange)
+    {
+        QPalette pal = qApp->palette(mainHelp);
+        QColor col = pal.color(QPalette::Base);
+        col.setAlpha(200);
+        pal.setColor(QPalette::Base, col);
+        mainHelp->setPalette(pal);
+        resizeEvent(nullptr);
+    }
+}
+
+void MInstall::resizeEvent(QResizeEvent *)
+{
+    mainHelp->resize(tabHelp->size());
+    helpbackdrop->resize(mainHelp->size());
+}
+
+void MInstall::closeEvent(QCloseEvent *event)
+{
+    if (abort(true)) {
+        event->accept();
+        if (!oobe) cleanup();
+        else if (!pretend) {
+            proc.unhalt();
+            proc.exec("/usr/sbin/shutdown -hP now");
+        }
+        QWidget::closeEvent(event);
+        if (widgetStack->currentWidget() != Step_End) {
+            qApp->exit(EXIT_FAILURE);
+        } else {
+            proc.waitForFinished();
+            qApp->exit(EXIT_SUCCESS);
+        }
+    } else {
+        event->ignore();
+    }
+}
+
+void MInstall::reject()
+{
+    // dummy (overrides QDialog::reject() so Escape won't close the window)
+}
+
+/////////////////////////////////////////////////////////////////////////
+// slots
+
+void MInstall::on_mainTabs_currentChanged(int index)
+{
+    // Make the help widgets the correct size.
+    if(index == 0) resizeEvent(nullptr);
+}
+
+void MInstall::diskPassValidationChanged(bool valid)
+{
+    nextButton->setEnabled(valid);
+}
+void MInstall::userPassValidationChanged()
+{
+    nextButton->setEnabled(!(userNameEdit->text().isEmpty())
+        && userPasswordEdit->isValid() && rootPasswordEdit->isValid());
+}
+
+void MInstall::on_passwordCheckBox_stateChanged(int state)
+{
+    if (state == Qt::Unchecked) {
+        // don't show
+        userPasswordEdit->setEchoMode(QLineEdit::Password);
+        userPasswordEdit2->setEchoMode(QLineEdit::Password);
+        rootPasswordEdit->setEchoMode(QLineEdit::Password);
+        rootPasswordEdit2->setEchoMode(QLineEdit::Password);
+    } else {
+        // show
+        userPasswordEdit->setEchoMode(QLineEdit::Normal);
+        userPasswordEdit2->setEchoMode(QLineEdit::Normal);
+        rootPasswordEdit->setEchoMode(QLineEdit::Normal);
+        rootPasswordEdit2->setEchoMode(QLineEdit::Normal);
+    }
+}
+
+void MInstall::on_nextButton_clicked()
+{
+    gotoPage(widgetStack->currentIndex() + 1);
+}
+
+void MInstall::on_backButton_clicked()
+{
+    gotoPage(widgetStack->currentIndex() - 1);
+}
+
+void MInstall::on_abortInstallButton_clicked()
+{
+    abort(false);
+    QApplication::beep();
+}
+
+// clicking advanced button to go to Services page
+void MInstall::on_viewServicesButton_clicked()
+{
+    gotoPage(6);
+}
+
+void MInstall::on_qtpartedButton_clicked()
+{
+    updateCursor(Qt::WaitCursor);
+    nextButton->setEnabled(false);
+    qtpartedButton->setEnabled(false);
+    proc.exec("[ -f /usr/sbin/gparted ] && /usr/sbin/gparted || /usr/bin/partitionmanager", false);
+    updatePartitionWidgets();
+    qtpartedButton->setEnabled(true);
+    nextButton->setEnabled(true);
+    updateCursor();
+}
+
+void MInstall::on_buttonBenchmarkFDE_clicked()
+{
+    proc.exec("x-terminal-emulator -e bash -c \"/sbin/cryptsetup benchmark"
+            " && echo && read -n 1 -srp 'Press any key to close the benchmark window.'\"");
+}
+
+bool MInstall::abort(bool onclose)
+{
+    proc.log(__PRETTY_FUNCTION__);
+    this->setEnabled(false);
+    // ask for confirmation when installing (except for some steps that don't need confirmation)
+    if (phase > 0 && phase < 4) {
+        const QMessageBox::StandardButton rc = QMessageBox::warning(this,
+            tr("Confirmation"), tr("The installation and configuration"
+                " is incomplete.\nDo you really want to stop now?"),
+            QMessageBox::Yes | QMessageBox::No, QMessageBox::No);
+        if(rc == QMessageBox::No) {
+            this->setEnabled(true);
+            return false;
+        }
+    }
+    updateCursor(Qt::WaitCursor);
+    proc.halt();
+    // help the installer if it was stuck at the config pages
+    if (onclose) {
+        phase = -2;
+    } else if (phase == 2 && widgetStack->currentWidget() != Step_Progress) {
+        phase = -1;
+        gotoPage(2);
+    } else {
+        phase = -1;
+    }
+    if (!onclose) this->setEnabled(true);
+    return true;
+}
+
+// run before closing the app, do some cleanup
+void MInstall::cleanup(bool endclean)
+{
+    proc.log(__PRETTY_FUNCTION__);
+    if (pretend) return;
+
+    proc.unhalt();
+    if (endclean) {
+        setupAutoMount(true);
+        proc.exec("/bin/cp /var/log/minstall.log /mnt/antiX/var/log >/dev/null 2>&1", false);
+        proc.exec("/bin/rm -rf /mnt/antiX/mnt/antiX >/dev/null 2>&1", false);
+    }
+    proc.exec("/bin/umount -l /mnt/antiX/boot/efi", true);
+    proc.exec("/bin/umount -l /mnt/antiX/proc", true);
+    proc.exec("/bin/umount -l /mnt/antiX/sys", true);
+    proc.exec("/bin/umount -l /mnt/antiX/dev/shm", true);
+    proc.exec("/bin/umount -l /mnt/antiX/dev", true);
+    partman.unmount(true);
+}
+
+void MInstall::on_progressBar_valueChanged(int value)
+{
+    if (ixTipStart < 0 || widgetStack->currentWidget() != Step_Progress) {
+        return; // no point displaying a new hint if it will be invisible
+    }
+
+    const int tipcount = 6;
+    ixTip = tipcount;
+    if (ixTipStart < tipcount) {
+        int imax = (progressBar->maximum() - iLastProgress) / (tipcount - ixTipStart);
+        if (imax != 0) {
+            ixTip = ixTipStart + (value - iLastProgress) / imax;
+        }
+    }
+
+    switch(ixTip)
+    {
+    case 0:
+        tipsEdit->setText(tr("<p><b>Getting Help</b><br/>"
+                             "Basic information about %1 is at %2.</p><p>"
+                             "There are volunteers to help you at the %3 forum, %4</p>"
+                             "<p>If you ask for help, please remember to describe your problem and your computer "
+                             "in some detail. Usually statements like 'it didn't work' are not helpful.</p>").arg(PROJECTNAME).arg(PROJECTURL).arg(PROJECTSHORTNAME).arg(PROJECTFORUM));
+        break;
+
+    case 1:
+        tipsEdit->setText(tr("<p><b>Repairing Your Installation</b><br/>"
+                             "If %1 stops working from the hard drive, sometimes it's possible to fix the problem by booting from LiveDVD or LiveUSB and running one of the included utilities in %1 or by using one of the regular Linux tools to repair the system.</p>"
+                             "<p>You can also use your %1 LiveDVD or LiveUSB to recover data from MS-Windows systems!</p>").arg(PROJECTNAME));
+        break;
+
+    case 2:
+        tipsEdit->setText(tr("<p><b>Support %1</b><br/>"
+                             "%1 is supported by people like you. Some help others at the "
+                             "support forum - %2 - or translate help files into different "
+                             "languages, or make suggestions, write documentation, or help test new software.</p>").arg(PROJECTNAME).arg(PROJECTFORUM));
+
+        break;
+
+    case 3:
+        tipsEdit->setText(tr("<p><b>Adjusting Your Sound Mixer</b><br/>"
+                             " %1 attempts to configure the sound mixer for you but sometimes it will be "
+                             "necessary for you to turn up volumes and unmute channels in the mixer "
+                             "in order to hear sound.</p> "
+                             "<p>The mixer shortcut is located in the menu. Click on it to open the mixer. </p>").arg(PROJECTNAME));
+        break;
+
+    case 4:
+        tipsEdit->setText(tr("<p><b>Keep Your Copy of %1 up-to-date</b><br/>"
+                             "For more information and updates please visit</p><p> %2</p>").arg(PROJECTNAME).arg(PROJECTFORUM));
+        break;
+
+    default:
+        tipsEdit->setText(tr("<p><b>Special Thanks</b><br/>Thanks to everyone who has chosen to support %1 with their time, money, suggestions, work, praise, ideas, promotion, and/or encouragement.</p>"
+                             "<p>Without you there would be no %1.</p>"
+                             "<p>%2 Dev Team</p>").arg(PROJECTNAME).arg(PROJECTSHORTNAME));
+        break;
+    }
+}
+
+void MInstall::on_closeButton_clicked()
+{
+    close();
+}
+
+void MInstall::setupkeyboardbutton()
+{
+    proc.log(__PRETTY_FUNCTION__);
+    QFile file("/etc/default/keyboard");
+    if (file.open(QFile::ReadOnly | QFile::Text)) {
+        while (!file.atEnd()) {
+            QString line(file.readLine().trimmed());
+            QLabel *plabel = nullptr;
+            if (line.startsWith("XKBMODEL")) plabel = labelModel;
+            else if (line.startsWith("XKBLAYOUT")) plabel = labelLayout;
+            else if (line.startsWith("XKBVARIANT")) plabel = labelVariant;
+            if (plabel != nullptr) {
+                line = line.section('=', 1);
+                line.replace(",", " ");
+                line.remove(QChar('"'));
+                plabel->setText(line);
+            }
+        }
+        file.close();
+    }
+}
+
+void MInstall::on_buttonSetKeyboard_clicked()
+{
+    hide();
+    proc.exec("env GTK_THEME='Adwaita' fskbsetting", false);
+    show();
+    setupkeyboardbutton();
+}
+
+void MInstall::on_checkBoxEncryptAuto_toggled(bool checked)
+{
+    FDEpassword->clear();
+    nextButton->setDisabled(checked);
+    FDEpassword->setVisible(checked);
+    FDEpassword2->setVisible(checked);
+    labelFDEpass->setVisible(checked);
+    labelFDEpass2->setVisible(checked);
+    pbFDEpassMeter->setVisible(checked);
+    buttonAdvancedFDE->setVisible(checked);
+    grubPbrButton->setDisabled(checked);
+    if (checked) FDEpassword->setFocus();
+}
+
+void MInstall::on_existing_partitionsButton_clicked(bool checked)
+{
+    checkBoxEncryptAuto->setChecked(!checked);
+}
+
+void MInstall::on_buttonAdvancedFDE_clicked()
+{
+    ixPageRefAdvancedFDE = widgetStack->currentIndex();
+    gotoPage(4);
+}
+
+void MInstall::on_buttonAdvancedFDECust_clicked()
+{
+    ixPageRefAdvancedFDE = widgetStack->currentIndex();
+    gotoPage(4);
+}
+
+void MInstall::on_comboFDEcipher_currentIndexChanged(const QString &arg1)
+{
+    int hashgroup = 1;
+    if (arg1 == "Blowfish") {
+        hashgroup = 7;
+        comboFDEchain->clear();
+        comboFDEchain->addItem("CBC");
+        comboFDEchain->addItem("ECB");
+    } else {
+        if (arg1 == "Serpent" || arg1 == "CAST6") hashgroup = 3;
+        comboFDEchain->clear();
+        comboFDEchain->addItem("XTS");
+        comboFDEchain->addItem("CBC");
+        comboFDEchain->addItem("ECB");
+    }
+    on_comboFDEchain_currentIndexChanged(comboFDEchain->currentText());
+
+    comboFDEivhash->clear();
+    if (hashgroup & 4) comboFDEivhash->addItem("SHA-384", QVariant("sha384"));
+    if (hashgroup & 1) comboFDEivhash->addItem("SHA-256", QVariant("sha256"));
+    if (hashgroup & 2) comboFDEivhash->addItem("SHA-224", QVariant("sha224"));
+    if (hashgroup & 4) comboFDEivhash->addItem("Whirlpool-384", QVariant("wp384"));
+    if (hashgroup & 1) comboFDEivhash->addItem("Whirlpool-256", QVariant("wp256"));
+    if (hashgroup & 1) comboFDEivhash->addItem("Tiger", QVariant("tgr192"));
+    if (hashgroup & 2) comboFDEivhash->addItem("Tiger/160", QVariant("tgr160"));
+    if (hashgroup & 1) comboFDEivhash->addItem("Tiger/128", QVariant("tgr128"));
+    if (hashgroup & 4) comboFDEivhash->addItem("RIPEMD-320", QVariant("rmd320"));
+    if (hashgroup & 1) comboFDEivhash->addItem("RIPEMD-256", QVariant("rmd256"));
+    comboFDEivhash->insertSeparator(100);
+    if (hashgroup & 2) comboFDEivhash->addItem("RIPEMD-160", QVariant("rmd160"));
+    if (hashgroup & 1) comboFDEivhash->addItem("RIPEMD-128", QVariant("rmd128"));
+    if (hashgroup & 2) comboFDEivhash->addItem("SHA-1", QVariant("sha1"));
+    if (hashgroup & 1) comboFDEivhash->addItem("MD5", QVariant("md5"));
+    if (hashgroup & 1) comboFDEivhash->addItem("MD4", QVariant("md4"));
+}
+
+void MInstall::on_comboFDEchain_currentIndexChanged(const QString &arg1)
+{
+    int multKey = 1; // Multiplier for key sizes.
+
+    if (arg1 == "ECB") {
+        labelFDEivgen->setEnabled(false);
+        comboFDEivgen->setEnabled(false);
+        comboFDEivhash->setEnabled(false);
+        comboFDEivgen->setCurrentIndex(-1);
+    } else {
+        int ixIVGen = -1;
+        if (arg1 == "XTS") {
+            multKey = 2;
+            ixIVGen = comboFDEivgen->findText("Plain64");
+        } else if (arg1 == "CBC") {
+            ixIVGen = comboFDEivgen->findText("ESSIV");
+        }
+        if (ixIVGen >= 0) comboFDEivgen->setCurrentIndex(ixIVGen);
+        labelFDEivgen->setEnabled(true);
+        comboFDEivgen->setEnabled(true);
+        comboFDEivhash->setEnabled(true);
+    }
+
+    const QString &strCipher = comboFDEcipher->currentText();
+    if (strCipher == "Blowfish") {
+        spinFDEkeysize->setSingleStep(multKey*8);
+        spinFDEkeysize->setRange(multKey*64, multKey*448);
+    } else if (strCipher == "Twofish" || strCipher == "AES") {
+        spinFDEkeysize->setSingleStep(multKey*64);
+        spinFDEkeysize->setRange(multKey*128, multKey*256);
+    } else {
+        spinFDEkeysize->setSingleStep(multKey*16);
+        spinFDEkeysize->setRange(multKey*128, multKey*256);
+    }
+    spinFDEkeysize->setValue(65536);
+}
+
+void MInstall::on_comboFDEivgen_currentIndexChanged(const QString &arg1)
+{
+    if (arg1 == "ESSIV") {
+        comboFDEivhash->show();
+        comboFDEivhash->setCurrentIndex(0);
+    } else {
+        comboFDEivhash->hide();
+    }
+}
+
+void MInstall::on_spinFDEkeysize_valueChanged(int i)
+{
+    bool entered = false;
+    if (!entered) {
+        entered = true;
+        int iSingleStep = spinFDEkeysize->singleStep();
+        int iMod = i % iSingleStep;
+        if (iMod) spinFDEkeysize->setValue(i + (iSingleStep-iMod));
+    }
+}
+
+void MInstall::on_grubCheckBox_toggled(bool checked)
+{
+    grubEspButton->setEnabled(checked && canESP);
+    grubMbrButton->setEnabled(checked && canMBR);
+    grubPbrButton->setEnabled(checked && canPBR);
+    grubInsLabel->setEnabled(checked);
+    grubBootLabel->setEnabled(checked);
+    grubBootCombo->setEnabled(checked);
+}
+
+void MInstall::on_grubMbrButton_toggled()
+{
+    grubBootCombo->clear();
+    for (const BlockDeviceInfo &bdinfo : listBlkDevs) {
+        if (bdinfo.isDrive && (!bdinfo.isBoot || INSTALL_FROM_ROOT_DEVICE)) {
+            if (!bdinfo.isNasty || brave) bdinfo.addToCombo(grubBootCombo, true);
+        }
+    }
+    grubBootLabel->setText(tr("System boot disk:"));
+}
+
+void MInstall::on_grubPbrButton_toggled()
+{
+    grubBootCombo->clear();
+    for (const BlockDeviceInfo &bdinfo : listBlkDevs) {
+        if (!(bdinfo.isDrive || bdinfo.fs=="swap" || bdinfo.isESP)
+            && (!bdinfo.isBoot || INSTALL_FROM_ROOT_DEVICE)
+            && bdinfo.isNative && bdinfo.fs != "crypto_LUKS") {
+            // list only Linux partitions excluding crypto_LUKS partitions
+            if (!bdinfo.isNasty || brave) bdinfo.addToCombo(grubBootCombo, true);
+        }
+    }
+    grubBootLabel->setText(tr("Partition to use:"));
+}
+
+void MInstall::on_grubEspButton_toggled()
+{
+    grubBootCombo->clear();
+    for (const BlockDeviceInfo &bdinfo : listBlkDevs) {
+        if (bdinfo.isESP && (!bdinfo.isBoot || INSTALL_FROM_ROOT_DEVICE)) bdinfo.addToCombo(grubBootCombo);
+    }
+    grubBootLabel->setText(tr("Partition to use:"));
+}
+
+// build ESP list available to install GRUB
+void MInstall::buildBootLists()
+{
+    // refresh lists and enable or disable options according to device presence
+    on_grubMbrButton_toggled();
+    canMBR = (grubBootCombo->count() > 0);
+    grubMbrButton->setEnabled(canMBR);
+    on_grubPbrButton_toggled();
+    canPBR = (grubBootCombo->count() > 0);
+    grubPbrButton->setEnabled(canPBR);
+    on_grubEspButton_toggled();
+    canESP = (uefi && grubBootCombo->count() > 0);
+    grubEspButton->setEnabled(canESP);
+
+    // load one as the default in preferential order: ESP, MBR, PBR
+    if (canESP) grubEspButton->setChecked(true);
+    else if (canMBR) {
+        on_grubMbrButton_toggled();
+        grubMbrButton->setChecked(true);
+    } else if (canPBR) {
+        on_grubPbrButton_toggled();
+        grubPbrButton->setChecked(true);
+    }
+}
+
+void MInstall::on_localeCombo_currentIndexChanged(int index)
+{
+    // riot control
+    QLocale locale(localeCombo->itemData(index).toString());
+    if (locale.timeFormat().startsWith('h')) radio12h->setChecked(true);
+    else radio24h->setChecked(true);
+}
+
+// return 0 = success, 1 = bad area, 2 = bad zone
+int MInstall::selectTimeZone(const QString &zone)
+{
+    int index = cmbTimeArea->findData(QVariant(zone.section('/', 0, 0)));
+    if (index < 0) return 1;
+    cmbTimeArea->setCurrentIndex(index);
+    qApp->processEvents();
+    index = cmbTimeZone->findData(QVariant(zone));
+    if (index < 0) return 2;
+    cmbTimeZone->setCurrentIndex(index);
+    return 0;
+}
+void MInstall::on_cmbTimeArea_currentIndexChanged(int index)
+{
+    if (index < 0 || index >= cmbTimeArea->count()) return;
+    const QString &area = cmbTimeArea->itemData(index).toString();
+    cmbTimeZone->clear();
+    for (const QString &zone : listTimeZones) {
+        if (zone.startsWith(area)) {
+            QString text(QString(zone).section('/', 1));
+            text.replace('_', ' ');
+            cmbTimeZone->addItem(text, QVariant(zone));
+        }
+    }
+    cmbTimeZone->model()->sort(0);
+}
+
+void MInstall::on_radioOldHomeUse_toggled(bool)
+{
+    nextButton->setEnabled(radioOldHomeUse->isChecked()
+                           || radioOldHomeSave->isChecked()
+                           || radioOldHomeDelete->isChecked());
+}
+void MInstall::on_radioOldHomeSave_toggled(bool)
+{
+    on_radioOldHomeUse_toggled(false);
+}
+void MInstall::on_radioOldHomeDelete_toggled(bool)
+{
+    on_radioOldHomeUse_toggled(false);
+}
+
+void MInstall::clearpartitiontables(const QString &dev)
+{
+    //setup block size and offsets info
+    QString bytes = proc.execOut("parted --script /dev/" + dev + " unit B print 2>/dev/null | sed -rn 's/^Disk.*: ([0-9]+)B$/\\1/ip\'");
+    qDebug() << "bytes is " << bytes;
+    int block_size = 512;
+    int pt_size = 17 * 1024;
+    int pt_count = pt_size / block_size;
+    int total_blocks = bytes.toLongLong() / block_size;
+    qDebug() << "total blocks is " << total_blocks;
+
+    //clear primary partition table
+    proc.exec("dd if=/dev/zero of=/dev/" + dev + " bs=" + QString::number(block_size) + " count=" + QString::number(pt_count));
+
+    // Clear out sneaky iso-hybrid partition table
+    proc.exec("dd if=/dev/zero of=/dev/" + dev +" bs=" + QString::number(block_size) + " count=" + QString::number(pt_count) + " seek=64");
+
+    // clear secondary partition table
+
+    if ( ! bytes.isEmpty()) {
+        int offset = total_blocks - pt_count;
+        proc.exec("dd conv=notrunc if=/dev/zero of=/dev/" + dev + " bs=" + QString::number(block_size) + " count=" + QString::number(pt_count) + " seek=" + QString::number(offset));
+    }
+
+}
+
+bool MInstall::checkForSnapshot()
+{
+    // test if there's another user than demo in /home, indicating a possible snapshot or complicated live-usb
+    qDebug() << "check for possible snapshot";
+    return proc.exec("/bin/ls -1 /home | grep -Ev '(lost\\+found|demo|snapshot)' | grep -q [a-zA-Z0-9]", false);
+}
+
+bool MInstall::checkForRemaster()
+{
+    // check the linuxfs squashfs for a home/demo folder, which indicates a remaster perserving /home.
+    qDebug() << "check for remastered home demo folder";
+    return proc.exec("test -d /live/linux/home/demo", true);
+}
+
+void MInstall::rsynchomefolder(QString dpath)
+{
+    QString cmd = ("rsync -a --info=name1 /home/demo/ %1"
+                  " --exclude '.cache' --exclude '.gvfs' --exclude '.dbus' --exclude '.Xauthority' --exclude '.ICEauthority'"
+                  " --exclude '.mozilla' --exclude 'Installer.desktop' --exclude 'minstall.desktop' --exclude 'Desktop/antixsources.desktop'"
+                  " --exclude '.jwm/menu' --exclude '.icewm/menu' --exclude '.fluxbox/menu'"
+                  " --exclude '.config/rox.sourceforge.net/ROX-Filer/pb_antiX-fluxbox' --exclude '.config/rox.sourceforge.net/ROX-Filer/pb_antiX-icewm'"
+                  " --exclude '.config/rox.sourceforge.net/ROX-Filer/pb_antiX-jwm' | xargs -I '$' sed -i 's|home/demo|home/" + userNameEdit->text() + "|g' %1/$").arg(dpath);
+    proc.exec(cmd);
+}
+
+void MInstall::changeRemasterdemoToNewUser(QString dpath)
+{
+    QString cmd = ("find " + dpath + " -maxdepth 1 -type f -name '.*' -print0 | xargs -0 sed -i 's|home/demo|home/" + userNameEdit->text() + "|g'").arg(dpath);
+    proc.exec(cmd);
+    cmd = ("find " + dpath + "/.config -type f -print0 | xargs -0 sed -i 's|home/demo|home/" + userNameEdit->text() + "|g'").arg(dpath);
+    proc.exec(cmd);
+    cmd = ("find " + dpath + "/.local -type f  -print0 | xargs -0 sed -i 's|home/demo|home/" + userNameEdit->text() + "|g'").arg(dpath);
+    proc.exec(cmd);
+}
+
+void MInstall::resetBlueman()
+{
+    proc.exec("runuser -l demo -c 'dconf reset /org/blueman/transfer/shared-path'"); //reset blueman path
+}