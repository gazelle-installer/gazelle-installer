--- conflicted
+++ resolved
@@ -564,29 +564,16 @@
         } else if (gui.radioCustomPart->isChecked()) {
             return Step::PARTITIONS;
         }
-<<<<<<< HEAD
     } else if (curr == Step::REPLACE && next > curr) {
-        if (!replacer->composeValidate(automatic)) {
+        if (!replacer->validate(automatic)) {
             nextFocus = gui.tableExistInst;
-=======
-    } else if (curr == Step::PARTITIONS && next > curr) {
-        gui.listConfirm->clear();
-        if (!partman->validate(automatic)) {
-            nextFocus = gui.treePartitions;
-            return curr;
-        }
-        if (!pretend && !(base && base->saveHomeBasic())) {
-            QMessageBox::critical(this, windowTitle(),
-                tr("The data in /home cannot be preserved because"
-                    " the required information could not be obtained."));
->>>>>>> e6b0de4e
             return curr;
         }
         return Step::CONFIRM;
     } else if (curr == Step::PARTITIONS) {
         if (next > curr) {
             gui.listConfirm->clear();
-            if (!partman->composeValidate(automatic)) {
+            if (!partman->validate(automatic)) {
                 nextFocus = gui.treePartitions;
                 return curr;
             }
