--- conflicted
+++ resolved
@@ -116,15 +116,9 @@
     // the installer exemption should only be present in a live environment.
     if (!(parser.isSet("pretend") || parser.isSet("oobe"))) {
         QStringList liveTests;
-<<<<<<< HEAD
-        liveTests << "/live/aufs" << "/live/aufs/boot" << "/live/aufs/dev"
-            << "/live/aufs/etc" << "/live/aufs/var" << "/live/aufs/usr"
-            << "/live/aufs/root" << "/live/aufs/home";
-=======
         liveTests << "/live/linux" << "/live/aufs" << "/live/aufs/boot"
             << "/live/aufs/dev" << "/live/aufs/etc" << "/live/aufs/var"
             << "/live/aufs/usr" << "/live/aufs/root" << "/live/aufs/home";
->>>>>>> e53d2d67
         for(const QString &test : liveTests) {
             if(!QDir(test).exists()) {
                 QApplication::beep();
