<?xml version="1.0" encoding="UTF-8"?>
<ui version="4.0">
 <class>MeInstall</class>
 <widget class="QDialog" name="MeInstall">
  <property name="geometry">
   <rect>
    <x>0</x>
    <y>0</y>
    <width>700</width>
    <height>500</height>
   </rect>
  </property>
  <property name="sizePolicy">
   <sizepolicy hsizetype="Minimum" vsizetype="Minimum">
    <horstretch>0</horstretch>
    <verstretch>0</verstretch>
   </sizepolicy>
  </property>
  <property name="minimumSize">
   <size>
    <width>570</width>
    <height>360</height>
   </size>
  </property>
  <property name="windowTitle">
   <string notr="true">MeInstall</string>
  </property>
  <layout class="QHBoxLayout">
   <item>
    <widget class="QTabWidget" name="mainTabs">
     <property name="sizePolicy">
      <sizepolicy hsizetype="Preferred" vsizetype="Expanding">
       <horstretch>3</horstretch>
       <verstretch>0</verstretch>
      </sizepolicy>
     </property>
     <widget class="QWidget" name="tab">
      <attribute name="title">
       <string>Help</string>
      </attribute>
      <widget class="QTextEdit" name="mainHelp">
       <property name="geometry">
        <rect>
         <x>0</x>
         <y>0</y>
         <width>181</width>
         <height>421</height>
        </rect>
       </property>
       <property name="sizePolicy">
        <sizepolicy hsizetype="Preferred" vsizetype="Preferred">
         <horstretch>0</horstretch>
         <verstretch>0</verstretch>
        </sizepolicy>
       </property>
       <property name="frameShape">
        <enum>QFrame::NoFrame</enum>
       </property>
       <property name="frameShadow">
        <enum>QFrame::Plain</enum>
       </property>
       <property name="lineWidth">
        <number>0</number>
       </property>
       <property name="sizeAdjustPolicy">
        <enum>QAbstractScrollArea::AdjustToContents</enum>
       </property>
       <property name="readOnly">
        <bool>true</bool>
       </property>
      </widget>
      <widget class="QLabel" name="helpbackdrop">
       <property name="geometry">
        <rect>
         <x>0</x>
         <y>0</y>
         <width>181</width>
         <height>421</height>
        </rect>
       </property>
       <property name="lineWidth">
        <number>0</number>
       </property>
       <property name="pixmap">
        <pixmap>/usr/share/gazelle-installer-data/backdrop-textbox.png</pixmap>
       </property>
       <property name="scaledContents">
        <bool>true</bool>
       </property>
      </widget>
      <zorder>helpbackdrop</zorder>
      <zorder>mainHelp</zorder>
     </widget>
    </widget>
   </item>
   <item>
    <widget class="QFrame" name="mainFrame">
     <property name="sizePolicy">
      <sizepolicy hsizetype="Expanding" vsizetype="Expanding">
       <horstretch>8</horstretch>
       <verstretch>0</verstretch>
      </sizepolicy>
     </property>
     <property name="frameShape">
      <enum>QFrame::StyledPanel</enum>
     </property>
     <property name="frameShadow">
      <enum>QFrame::Raised</enum>
     </property>
     <layout class="QGridLayout" name="_2">
      <item row="4" column="0">
       <widget class="QPushButton" name="closeButton">
        <property name="text">
         <string>Close</string>
        </property>
        <property name="icon">
         <iconset theme="window-close">
          <normaloff>.</normaloff>.</iconset>
        </property>
       </widget>
      </item>
      <item row="4" column="5">
       <widget class="QPushButton" name="nextButton">
        <property name="text">
         <string>Next</string>
        </property>
        <property name="icon">
         <iconset theme="go-next">
          <normaloff>.</normaloff>.</iconset>
        </property>
        <property name="shortcut">
         <string>Alt+N</string>
        </property>
        <property name="default">
         <bool>true</bool>
        </property>
       </widget>
      </item>
      <item row="4" column="1" colspan="3">
       <spacer name="horizontalSpacer_6">
        <property name="orientation">
         <enum>Qt::Horizontal</enum>
        </property>
       </spacer>
      </item>
      <item row="2" column="0" colspan="6">
       <widget class="QStackedWidget" name="widgetStack">
        <property name="sizePolicy">
         <sizepolicy hsizetype="MinimumExpanding" vsizetype="MinimumExpanding">
          <horstretch>0</horstretch>
          <verstretch>0</verstretch>
         </sizepolicy>
        </property>
        <property name="minimumSize">
         <size>
          <width>160</width>
          <height>160</height>
         </size>
        </property>
        <property name="currentIndex">
         <number>0</number>
        </property>
        <widget class="QWidget" name="Step_Splash">
         <layout class="QVBoxLayout" name="verticalLayout_3">
          <item>
           <widget class="QLabel" name="labelSplash">
            <property name="font">
             <font>
              <pointsize>36</pointsize>
             </font>
            </property>
            <property name="text">
             <string>Gathering Information, please stand by.</string>
            </property>
            <property name="alignment">
             <set>Qt::AlignCenter</set>
            </property>
            <property name="wordWrap">
             <bool>true</bool>
            </property>
           </widget>
          </item>
         </layout>
        </widget>
        <widget class="QWidget" name="Step_Terms">
         <layout class="QGridLayout" name="_3">
          <property name="leftMargin">
           <number>0</number>
          </property>
          <property name="topMargin">
           <number>0</number>
          </property>
          <property name="rightMargin">
           <number>0</number>
          </property>
          <property name="bottomMargin">
           <number>0</number>
          </property>
          <item row="0" column="0">
           <widget class="QGroupBox" name="copyrightBox">
            <property name="sizePolicy">
             <sizepolicy hsizetype="MinimumExpanding" vsizetype="MinimumExpanding">
              <horstretch>0</horstretch>
              <verstretch>0</verstretch>
             </sizepolicy>
            </property>
            <property name="title">
             <string>Terms of Use</string>
            </property>
            <layout class="QGridLayout" name="gridLayout_3">
             <item row="0" column="0">
              <widget class="QPlainTextEdit" name="copyrightBrowser">
               <property name="sizePolicy">
                <sizepolicy hsizetype="MinimumExpanding" vsizetype="MinimumExpanding">
                 <horstretch>0</horstretch>
                 <verstretch>0</verstretch>
                </sizepolicy>
               </property>
               <property name="acceptDrops">
                <bool>false</bool>
               </property>
               <property name="textInteractionFlags">
                <set>Qt::TextSelectableByKeyboard|Qt::TextSelectableByMouse</set>
               </property>
              </widget>
             </item>
             <item row="1" column="0">
              <layout class="QGridLayout" name="gridLayout_2">
               <item row="4" column="3">
                <widget class="QLabel" name="labelLayout"/>
               </item>
               <item row="1" column="1" rowspan="2" colspan="3">
                <widget class="QLabel" name="labelKeyboardSettings">
                 <property name="text">
                  <string>&lt;html&gt;&lt;head/&gt;&lt;body&gt;&lt;p align=&quot;center&quot;&gt;&lt;span style=&quot; font-weight:600;&quot;&gt;Keyboard Settings&lt;/span&gt;&lt;/p&gt;&lt;/body&gt;&lt;/html&gt;</string>
                 </property>
                </widget>
               </item>
               <item row="3" column="1">
                <widget class="QLabel" name="label_2">
                 <property name="text">
                  <string>&lt;html&gt;&lt;head/&gt;&lt;body&gt;&lt;p align=&quot;right&quot;&gt;&lt;span style=&quot; font-weight:600;&quot;&gt;Model:&lt;/span&gt;&lt;/p&gt;&lt;/body&gt;&lt;/html&gt;</string>
                 </property>
                </widget>
               </item>
               <item row="5" column="1">
                <widget class="QLabel" name="label_4">
                 <property name="text">
                  <string>&lt;html&gt;&lt;head/&gt;&lt;body&gt;&lt;p align=&quot;right&quot;&gt;&lt;span style=&quot; font-weight:600;&quot;&gt;Variant:&lt;/span&gt;&lt;/p&gt;&lt;/body&gt;&lt;/html&gt;</string>
                 </property>
                </widget>
               </item>
               <item row="5" column="3">
                <widget class="QLabel" name="labelVariant"/>
               </item>
               <item row="1" column="0" rowspan="2">
                <spacer name="horizontalSpacer_8">
                 <property name="orientation">
                  <enum>Qt::Horizontal</enum>
                 </property>
                 <property name="sizeHint" stdset="0">
                  <size>
                   <width>40</width>
                   <height>20</height>
                  </size>
                 </property>
                </spacer>
               </item>
               <item row="6" column="1" colspan="3">
                <widget class="QPushButton" name="buttonSetKeyboard">
                 <property name="text">
                  <string>Change Keyboard Settings</string>
                 </property>
                </widget>
               </item>
               <item row="4" column="1">
                <widget class="QLabel" name="label_3">
                 <property name="text">
                  <string>&lt;html&gt;&lt;head/&gt;&lt;body&gt;&lt;p align=&quot;right&quot;&gt;&lt;span style=&quot; font-weight:600;&quot;&gt;Layout:&lt;/span&gt;&lt;/p&gt;&lt;/body&gt;&lt;/html&gt;</string>
                 </property>
                </widget>
               </item>
               <item row="1" column="4" rowspan="2">
                <spacer name="horizontalSpacer_9">
                 <property name="orientation">
                  <enum>Qt::Horizontal</enum>
                 </property>
                 <property name="sizeHint" stdset="0">
                  <size>
                   <width>40</width>
                   <height>20</height>
                  </size>
                 </property>
                </spacer>
               </item>
               <item row="3" column="3">
                <widget class="QLabel" name="labelModel"/>
               </item>
              </layout>
             </item>
            </layout>
           </widget>
          </item>
         </layout>
        </widget>
        <widget class="QWidget" name="Step_Disk">
         <layout class="QGridLayout" name="_4">
          <property name="leftMargin">
           <number>0</number>
          </property>
          <property name="topMargin">
           <number>0</number>
          </property>
          <property name="rightMargin">
           <number>0</number>
          </property>
          <property name="bottomMargin">
           <number>0</number>
          </property>
          <item row="0" column="0" rowspan="2" colspan="2">
           <widget class="QGroupBox" name="rearrangediskBox">
            <property name="sizePolicy">
             <sizepolicy hsizetype="MinimumExpanding" vsizetype="Minimum">
              <horstretch>0</horstretch>
              <verstretch>0</verstretch>
             </sizepolicy>
            </property>
            <property name="title">
             <string>Rearrange disk partitions (optional)</string>
            </property>
            <layout class="QGridLayout">
             <property name="leftMargin">
              <number>9</number>
             </property>
             <property name="topMargin">
              <number>9</number>
             </property>
             <property name="rightMargin">
              <number>9</number>
             </property>
             <property name="bottomMargin">
              <number>9</number>
             </property>
             <property name="spacing">
              <number>6</number>
             </property>
             <item row="0" column="0">
              <widget class="QLabel" name="repartitionLabel">
               <property name="sizePolicy">
                <sizepolicy hsizetype="MinimumExpanding" vsizetype="Minimum">
                 <horstretch>0</horstretch>
                 <verstretch>0</verstretch>
                </sizepolicy>
               </property>
               <property name="text">
                <string>Modify partitions:</string>
               </property>
               <property name="wordWrap">
                <bool>false</bool>
               </property>
              </widget>
             </item>
             <item row="0" column="1">
              <widget class="QPushButton" name="qtpartedButton">
               <property name="sizePolicy">
                <sizepolicy hsizetype="MinimumExpanding" vsizetype="Minimum">
                 <horstretch>0</horstretch>
                 <verstretch>0</verstretch>
                </sizepolicy>
               </property>
               <property name="text">
                <string>Run partition tool...</string>
               </property>
              </widget>
             </item>
            </layout>
           </widget>
          </item>
          <item row="2" column="0" colspan="2">
           <widget class="QGroupBox" name="installationTypeBox">
            <property name="sizePolicy">
             <sizepolicy hsizetype="MinimumExpanding" vsizetype="Minimum">
              <horstretch>0</horstretch>
              <verstretch>0</verstretch>
             </sizepolicy>
            </property>
            <property name="title">
             <string>Select type of installation</string>
            </property>
            <layout class="QGridLayout">
             <item row="0" column="0" colspan="5">
              <widget class="QRadioButton" name="entireDiskButton">
               <property name="sizePolicy">
                <sizepolicy hsizetype="MinimumExpanding" vsizetype="Minimum">
                 <horstretch>0</horstretch>
                 <verstretch>0</verstretch>
                </sizepolicy>
               </property>
               <property name="text">
                <string>Auto-install using entire disk </string>
               </property>
              </widget>
             </item>
             <item row="3" column="1" colspan="2">
              <widget class="QLabel" name="labelFDEpass">
               <property name="text">
                <string>Encryption password:</string>
               </property>
              </widget>
             </item>
             <item row="7" column="1">
              <spacer name="horizontalSpacer_11">
               <property name="orientation">
                <enum>Qt::Horizontal</enum>
               </property>
               <property name="sizeHint" stdset="0">
                <size>
                 <width>40</width>
                 <height>5</height>
                </size>
               </property>
              </spacer>
             </item>
             <item row="5" column="0">
              <spacer>
               <property name="orientation">
                <enum>Qt::Horizontal</enum>
               </property>
               <property name="sizeType">
                <enum>QSizePolicy::Fixed</enum>
               </property>
               <property name="sizeHint" stdset="0">
                <size>
                 <width>12</width>
                 <height>4</height>
                </size>
               </property>
              </spacer>
             </item>
             <item row="5" column="4">
              <widget class="QLabel" name="freeLabel">
               <property name="enabled">
                <bool>false</bool>
               </property>
               <property name="sizePolicy">
                <sizepolicy hsizetype="Minimum" vsizetype="Minimum">
                 <horstretch>0</horstretch>
                 <verstretch>0</verstretch>
                </sizepolicy>
               </property>
               <property name="text">
                <string>MB </string>
               </property>
              </widget>
             </item>
             <item row="4" column="1" colspan="2">
              <widget class="QLabel" name="labelFDEpass2">
               <property name="enabled">
                <bool>true</bool>
               </property>
               <property name="text">
                <string>Confirm password:</string>
               </property>
              </widget>
             </item>
             <item row="5" column="5">
              <spacer name="horizontalSpacer_2">
               <property name="orientation">
                <enum>Qt::Horizontal</enum>
               </property>
               <property name="sizeHint" stdset="0">
                <size>
                 <width>40</width>
                 <height>20</height>
                </size>
               </property>
              </spacer>
             </item>
             <item row="5" column="1" colspan="2">
              <widget class="QLabel" name="leaveLabel">
               <property name="sizePolicy">
                <sizepolicy hsizetype="MinimumExpanding" vsizetype="Minimum">
                 <horstretch>0</horstretch>
                 <verstretch>0</verstretch>
                </sizepolicy>
               </property>
               <property name="text">
                <string>Leave free space up to:</string>
               </property>
               <property name="wordWrap">
                <bool>false</bool>
               </property>
              </widget>
             </item>
             <item row="8" column="0" colspan="5">
              <widget class="QRadioButton" name="existing_partitionsButton">
               <property name="sizePolicy">
                <sizepolicy hsizetype="MinimumExpanding" vsizetype="Minimum">
                 <horstretch>0</horstretch>
                 <verstretch>0</verstretch>
                </sizepolicy>
               </property>
               <property name="text">
                <string>Custom install on existing partitions</string>
               </property>
              </widget>
             </item>
             <item row="5" column="3">
              <widget class="QLineEdit" name="freeSpaceEdit">
               <property name="sizePolicy">
                <sizepolicy hsizetype="MinimumExpanding" vsizetype="Minimum">
                 <horstretch>0</horstretch>
                 <verstretch>0</verstretch>
                </sizepolicy>
               </property>
               <property name="inputMask">
                <string notr="true">00000000</string>
               </property>
               <property name="cursorPosition">
                <number>0</number>
               </property>
               <property name="alignment">
                <set>Qt::AlignRight</set>
               </property>
               <property name="clearButtonEnabled">
                <bool>false</bool>
               </property>
              </widget>
             </item>
             <item row="7" column="3">
              <spacer name="horizontalSpacer_13">
               <property name="orientation">
                <enum>Qt::Horizontal</enum>
               </property>
               <property name="sizeHint" stdset="0">
                <size>
                 <width>40</width>
                 <height>5</height>
                </size>
               </property>
              </spacer>
             </item>
             <item row="4" column="3" colspan="3">
              <widget class="QLineEdit" name="FDEpassword2">
               <property name="maxLength">
                <number>512</number>
               </property>
               <property name="echoMode">
                <enum>QLineEdit::Password</enum>
               </property>
              </widget>
             </item>
             <item row="2" column="3" colspan="3">
              <widget class="QPushButton" name="buttonAdvancedFDE">
               <property name="enabled">
                <bool>true</bool>
               </property>
               <property name="sizePolicy">
                <sizepolicy hsizetype="MinimumExpanding" vsizetype="Fixed">
                 <horstretch>0</horstretch>
                 <verstretch>0</verstretch>
                </sizepolicy>
               </property>
               <property name="text">
                <string>Advanced encryption settings</string>
               </property>
              </widget>
             </item>
             <item row="3" column="3" colspan="3">
              <widget class="QLineEdit" name="FDEpassword">
               <property name="maxLength">
                <number>512</number>
               </property>
               <property name="echoMode">
                <enum>QLineEdit::Password</enum>
               </property>
              </widget>
             </item>
             <item row="7" column="2">
              <spacer name="horizontalSpacer_12">
               <property name="orientation">
                <enum>Qt::Horizontal</enum>
               </property>
               <property name="sizeHint" stdset="0">
                <size>
                 <width>40</width>
                 <height>5</height>
                </size>
               </property>
              </spacer>
             </item>
             <item row="2" column="1">
              <widget class="QCheckBox" name="checkBoxEncryptAuto">
               <property name="sizePolicy">
                <sizepolicy hsizetype="Preferred" vsizetype="Fixed">
                 <horstretch>0</horstretch>
                 <verstretch>0</verstretch>
                </sizepolicy>
               </property>
               <property name="text">
                <string>Encrypt</string>
               </property>
              </widget>
             </item>
             <item row="1" column="1">
              <widget class="QLabel" name="useDiskLabel">
               <property name="sizePolicy">
                <sizepolicy hsizetype="MinimumExpanding" vsizetype="Minimum">
                 <horstretch>0</horstretch>
                 <verstretch>0</verstretch>
                </sizepolicy>
               </property>
               <property name="font">
                <font/>
               </property>
               <property name="text">
                <string>Use disk:</string>
               </property>
               <property name="wordWrap">
                <bool>false</bool>
               </property>
              </widget>
             </item>
             <item row="1" column="3" colspan="3">
              <widget class="QComboBox" name="diskCombo">
               <property name="sizePolicy">
                <sizepolicy hsizetype="MinimumExpanding" vsizetype="Fixed">
                 <horstretch>0</horstretch>
                 <verstretch>0</verstretch>
                </sizepolicy>
               </property>
              </widget>
             </item>
            </layout>
           </widget>
          </item>
          <item row="3" column="0" colspan="2">
           <spacer name="verticalSpacer_3">
            <property name="orientation">
             <enum>Qt::Vertical</enum>
            </property>
            <property name="sizeHint" stdset="0">
             <size>
              <width>20</width>
              <height>40</height>
             </size>
            </property>
           </spacer>
          </item>
         </layout>
        </widget>
        <widget class="QWidget" name="Step_Partitions1">
         <layout class="QGridLayout" name="gridLayout">
          <item row="1" column="1">
           <widget class="QToolButton" name="toolButton">
            <property name="text">
             <string>...</string>
            </property>
            <property name="icon">
             <iconset theme="add">
              <normaloff>.</normaloff>.</iconset>
            </property>
           </widget>
          </item>
          <item row="2" column="1">
           <widget class="QToolButton" name="toolButton_2">
            <property name="text">
             <string>...</string>
            </property>
            <property name="icon">
             <iconset theme="remove">
              <normaloff>.</normaloff>.</iconset>
            </property>
           </widget>
          </item>
          <item row="3" column="1">
           <widget class="QToolButton" name="toolButton_3">
            <property name="text">
             <string>...</string>
            </property>
            <property name="icon">
             <iconset theme="undo">
              <normaloff>.</normaloff>.</iconset>
            </property>
           </widget>
          </item>
          <item row="4" column="1">
           <widget class="QToolButton" name="toolButton_4">
            <property name="text">
             <string>...</string>
            </property>
            <property name="icon">
             <iconset theme="revert">
              <normaloff>.</normaloff>.</iconset>
            </property>
           </widget>
          </item>
          <item row="0" column="0" rowspan="6">
           <widget class="QTreeWidget" name="treePartitions">
            <column>
             <property name="text">
              <string>Device</string>
             </property>
            </column>
            <column>
             <property name="text">
              <string>Size</string>
             </property>
            </column>
            <column>
             <property name="text">
              <string>Check</string>
             </property>
            </column>
            <column>
             <property name="text">
              <string>Encrypt</string>
             </property>
            </column>
            <column>
             <property name="text">
              <string>Mount Point</string>
             </property>
            </column>
           </widget>
          </item>
          <item row="0" column="1">
           <widget class="QToolButton" name="toolButton_5">
            <property name="text">
             <string>...</string>
            </property>
            <property name="icon">
             <iconset theme="gparted"/>
            </property>
           </widget>
          </item>
          <item row="6" column="0">
           <widget class="QFrame" name="frame">
            <property name="sizePolicy">
             <sizepolicy hsizetype="Preferred" vsizetype="Preferred">
              <horstretch>0</horstretch>
              <verstretch>0</verstretch>
             </sizepolicy>
            </property>
            <property name="frameShape">
             <enum>QFrame::StyledPanel</enum>
            </property>
            <property name="frameShadow">
             <enum>QFrame::Sunken</enum>
            </property>
           </widget>
          </item>
          <item row="6" column="1">
           <widget class="QToolButton" name="toolButton_6">
            <property name="text">
             <string>...</string>
            </property>
            <property name="icon">
             <iconset theme="dialog-apply"/>
            </property>
           </widget>
          </item>
         </layout>
        </widget>
        <widget class="QWidget" name="Step_Partitions">
         <layout class="QGridLayout" name="_5">
          <property name="leftMargin">
           <number>0</number>
          </property>
          <property name="topMargin">
           <number>0</number>
          </property>
          <property name="rightMargin">
           <number>0</number>
          </property>
          <property name="bottomMargin">
           <number>0</number>
          </property>
          <item row="1" column="0">
           <widget class="QGroupBox" name="partsPreferencesBox">
            <property name="sizePolicy">
             <sizepolicy hsizetype="MinimumExpanding" vsizetype="Minimum">
              <horstretch>0</horstretch>
              <verstretch>0</verstretch>
             </sizepolicy>
            </property>
            <property name="title">
             <string>Preferences</string>
            </property>
            <layout class="QGridLayout">
<<<<<<< HEAD
             <property name="leftMargin">
              <number>9</number>
             </property>
             <property name="topMargin">
              <number>9</number>
             </property>
             <property name="rightMargin">
              <number>9</number>
             </property>
             <property name="bottomMargin">
              <number>9</number>
             </property>
             <property name="spacing">
              <number>6</number>
             </property>
=======
             <item row="0" column="0" colspan="2">
              <widget class="QCheckBox" name="saveHomeCheck">
               <property name="sizePolicy">
                <sizepolicy hsizetype="MinimumExpanding" vsizetype="Minimum">
                 <horstretch>0</horstretch>
                 <verstretch>0</verstretch>
                </sizepolicy>
               </property>
               <property name="text">
                <string>Preserve data in /home (if upgrading)</string>
               </property>
              </widget>
             </item>
>>>>>>> 00aba188
             <item row="1" column="0" colspan="2">
              <widget class="QCheckBox" name="badblocksCheck">
               <property name="sizePolicy">
                <sizepolicy hsizetype="MinimumExpanding" vsizetype="Minimum">
                 <horstretch>0</horstretch>
                 <verstretch>0</verstretch>
                </sizepolicy>
               </property>
               <property name="text">
                <string>Check for badblocks (takes longer)</string>
               </property>
              </widget>
             </item>
             <item row="0" column="0" colspan="2">
              <widget class="QCheckBox" name="saveHomeCheck">
               <property name="sizePolicy">
                <sizepolicy hsizetype="MinimumExpanding" vsizetype="Minimum">
                 <horstretch>0</horstretch>
                 <verstretch>0</verstretch>
                </sizepolicy>
               </property>
               <property name="text">
                <string>Preserve data in /home (if upgrading)</string>
               </property>
              </widget>
             </item>
            </layout>
           </widget>
          </item>
          <item row="0" column="0">
           <widget class="QGroupBox" name="rootBox">
            <property name="sizePolicy">
             <sizepolicy hsizetype="MinimumExpanding" vsizetype="Minimum">
              <horstretch>0</horstretch>
              <verstretch>0</verstretch>
             </sizepolicy>
            </property>
            <property name="title">
             <string>Choose partitions</string>
            </property>
            <layout class="QGridLayout">
             <property name="leftMargin">
              <number>0</number>
             </property>
             <property name="topMargin">
              <number>9</number>
             </property>
             <property name="rightMargin">
              <number>0</number>
             </property>
             <property name="bottomMargin">
              <number>9</number>
             </property>
             <property name="spacing">
              <number>6</number>
             </property>
             <item row="3" column="5" alignment="Qt::AlignHCenter">
              <widget class="QCheckBox" name="checkBoxEncryptSwap">
               <property name="enabled">
                <bool>false</bool>
               </property>
               <property name="text">
                <string/>
               </property>
              </widget>
             </item>
             <item row="2" column="4">
              <widget class="QComboBox" name="homeTypeCombo">
               <property name="maximumSize">
                <size>
                 <width>80</width>
                 <height>16777215</height>
                </size>
               </property>
               <item>
                <property name="text">
                 <string>ext4</string>
                </property>
               </item>
               <item>
                <property name="text">
                 <string>ext3</string>
                </property>
               </item>
               <item>
                <property name="text">
                 <string>ext2</string>
                </property>
               </item>
               <item>
                <property name="text">
                 <string>f2fs</string>
                </property>
               </item>
               <item>
                <property name="text">
                 <string>jfs</string>
                </property>
               </item>
               <item>
                <property name="text">
                 <string>xfs</string>
                </property>
               </item>
               <item>
                <property name="text">
                 <string>btrfs</string>
                </property>
               </item>
               <item>
                <property name="text">
                 <string>btrfs-zlib</string>
                </property>
               </item>
               <item>
                <property name="text">
                 <string>btrfs-lzo</string>
                </property>
               </item>
               <item>
                <property name="text">
                 <string>reiserfs</string>
                </property>
               </item>
               <item>
                <property name="text">
                 <string>reiser4</string>
                </property>
               </item>
              </widget>
             </item>
             <item row="3" column="2" colspan="2">
              <widget class="QComboBox" name="swapCombo">
               <property name="sizePolicy">
                <sizepolicy hsizetype="Preferred" vsizetype="Minimum">
                 <horstretch>0</horstretch>
                 <verstretch>0</verstretch>
                </sizepolicy>
               </property>
              </widget>
             </item>
             <item row="4" column="0">
              <widget class="QLabel" name="bootLabel">
               <property name="text">
                <string>boot:</string>
               </property>
              </widget>
             </item>
             <item row="0" column="6">
              <widget class="QLabel" name="label_7">
               <property name="sizePolicy">
                <sizepolicy hsizetype="Fixed" vsizetype="Preferred">
                 <horstretch>0</horstretch>
                 <verstretch>0</verstretch>
                </sizepolicy>
               </property>
               <property name="maximumSize">
                <size>
                 <width>90</width>
                 <height>16777215</height>
                </size>
               </property>
               <property name="font">
                <font>
                 <underline>false</underline>
                 <kerning>true</kerning>
                </font>
               </property>
               <property name="text">
                <string>Label</string>
               </property>
               <property name="alignment">
                <set>Qt::AlignCenter</set>
               </property>
              </widget>
             </item>
             <item row="1" column="0">
              <widget class="QLabel" name="rootLabel">
               <property name="sizePolicy">
                <sizepolicy hsizetype="Fixed" vsizetype="Minimum">
                 <horstretch>0</horstretch>
                 <verstretch>0</verstretch>
                </sizepolicy>
               </property>
               <property name="font">
                <font/>
               </property>
               <property name="text">
                <string>root:</string>
               </property>
              </widget>
             </item>
             <item row="3" column="0">
              <widget class="QLabel" name="swapLabel">
               <property name="sizePolicy">
                <sizepolicy hsizetype="Fixed" vsizetype="Minimum">
                 <horstretch>0</horstretch>
                 <verstretch>0</verstretch>
                </sizepolicy>
               </property>
               <property name="text">
                <string>swap:</string>
               </property>
              </widget>
             </item>
             <item row="2" column="6">
              <widget class="QLineEdit" name="homeLabelEdit">
               <property name="sizePolicy">
                <sizepolicy hsizetype="Preferred" vsizetype="Fixed">
                 <horstretch>0</horstretch>
                 <verstretch>0</verstretch>
                </sizepolicy>
               </property>
               <property name="maximumSize">
                <size>
                 <width>90</width>
                 <height>16777215</height>
                </size>
               </property>
               <property name="text">
                <string notr="true">homeMX</string>
               </property>
               <property name="maxLength">
                <number>16</number>
               </property>
              </widget>
             </item>
             <item row="1" column="2" colspan="2">
              <widget class="QComboBox" name="rootCombo">
               <property name="sizePolicy">
                <sizepolicy hsizetype="Preferred" vsizetype="Minimum">
                 <horstretch>0</horstretch>
                 <verstretch>0</verstretch>
                </sizepolicy>
               </property>
              </widget>
             </item>
             <item row="2" column="2" colspan="2">
              <widget class="QComboBox" name="homeCombo">
               <property name="sizePolicy">
                <sizepolicy hsizetype="Preferred" vsizetype="Minimum">
                 <horstretch>0</horstretch>
                 <verstretch>0</verstretch>
                </sizepolicy>
               </property>
               <property name="currentText">
                <string notr="true">root</string>
               </property>
               <item>
                <property name="text">
                 <string>root</string>
                </property>
               </item>
              </widget>
             </item>
             <item row="1" column="4">
              <widget class="QComboBox" name="rootTypeCombo">
               <property name="maximumSize">
                <size>
                 <width>80</width>
                 <height>16777215</height>
                </size>
               </property>
               <item>
                <property name="text">
                 <string>ext4</string>
                </property>
               </item>
               <item>
                <property name="text">
                 <string>ext3</string>
                </property>
               </item>
               <item>
                <property name="text">
                 <string>ext2</string>
                </property>
               </item>
               <item>
                <property name="text">
                 <string>f2fs</string>
                </property>
               </item>
               <item>
                <property name="text">
                 <string>jfs</string>
                </property>
               </item>
               <item>
                <property name="text">
                 <string>xfs</string>
                </property>
               </item>
               <item>
                <property name="text">
                 <string>btrfs</string>
                </property>
               </item>
               <item>
                <property name="text">
                 <string>btrfs-zlib</string>
                </property>
               </item>
               <item>
                <property name="text">
                 <string>btrfs-lzo</string>
                </property>
               </item>
               <item>
                <property name="text">
                 <string>reiserfs</string>
                </property>
               </item>
               <item>
                <property name="text">
                 <string>reiser4</string>
                </property>
               </item>
              </widget>
             </item>
             <item row="0" column="4">
              <widget class="QLabel" name="label_6">
               <property name="maximumSize">
                <size>
                 <width>80</width>
                 <height>16777215</height>
                </size>
               </property>
               <property name="text">
                <string>Type</string>
               </property>
               <property name="alignment">
                <set>Qt::AlignCenter</set>
               </property>
              </widget>
             </item>
             <item row="2" column="0">
              <widget class="QLabel" name="homeLabel">
               <property name="sizePolicy">
                <sizepolicy hsizetype="Fixed" vsizetype="Minimum">
                 <horstretch>0</horstretch>
                 <verstretch>0</verstretch>
                </sizepolicy>
               </property>
               <property name="text">
                <string>home:</string>
               </property>
              </widget>
             </item>
             <item row="3" column="6">
              <widget class="QLineEdit" name="swapLabelEdit">
               <property name="sizePolicy">
                <sizepolicy hsizetype="Preferred" vsizetype="Fixed">
                 <horstretch>0</horstretch>
                 <verstretch>0</verstretch>
                </sizepolicy>
               </property>
               <property name="maximumSize">
                <size>
                 <width>90</width>
                 <height>16777215</height>
                </size>
               </property>
               <property name="text">
                <string notr="true">swap</string>
               </property>
               <property name="maxLength">
                <number>16</number>
               </property>
              </widget>
             </item>
             <item row="1" column="6">
              <widget class="QLineEdit" name="rootLabelEdit">
               <property name="sizePolicy">
                <sizepolicy hsizetype="Preferred" vsizetype="Fixed">
                 <horstretch>0</horstretch>
                 <verstretch>0</verstretch>
                </sizepolicy>
               </property>
               <property name="maximumSize">
                <size>
                 <width>90</width>
                 <height>16777215</height>
                </size>
               </property>
               <property name="text">
                <string notr="true">rootMX17.1</string>
               </property>
               <property name="maxLength">
                <number>16</number>
               </property>
              </widget>
             </item>
             <item row="2" column="5" alignment="Qt::AlignHCenter">
              <widget class="QCheckBox" name="checkBoxEncryptHome">
               <property name="text">
                <string/>
               </property>
              </widget>
             </item>
             <item row="1" column="5" alignment="Qt::AlignHCenter">
              <widget class="QCheckBox" name="checkBoxEncryptRoot">
               <property name="text">
                <string/>
               </property>
              </widget>
             </item>
             <item row="0" column="5">
              <widget class="QLabel" name="labelEncrypt">
               <property name="text">
                <string>Encrypt</string>
               </property>
              </widget>
             </item>
             <item row="4" column="2" colspan="2">
              <widget class="QComboBox" name="bootCombo">
               <property name="currentText">
                <string notr="true">root</string>
               </property>
               <item>
                <property name="text">
                 <string>root</string>
                </property>
               </item>
              </widget>
             </item>
             <item row="0" column="2">
              <widget class="QLabel" name="label_5">
               <property name="sizePolicy">
                <sizepolicy hsizetype="MinimumExpanding" vsizetype="Preferred">
                 <horstretch>0</horstretch>
                 <verstretch>0</verstretch>
                </sizepolicy>
               </property>
               <property name="text">
                <string>Location</string>
               </property>
               <property name="alignment">
                <set>Qt::AlignCenter</set>
               </property>
              </widget>
             </item>
            </layout>
           </widget>
          </item>
          <item row="2" column="0">
           <widget class="QGroupBox" name="gbEncrPass">
            <property name="enabled">
             <bool>true</bool>
            </property>
            <property name="title">
             <string>Encryption options</string>
            </property>
            <layout class="QGridLayout" name="gridLayout2c">
             <item row="0" column="2" colspan="2">
              <widget class="QLineEdit" name="FDEpassCust">
               <property name="maxLength">
                <number>512</number>
               </property>
               <property name="echoMode">
                <enum>QLineEdit::Password</enum>
               </property>
              </widget>
             </item>
             <item row="1" column="2" colspan="2">
              <widget class="QLineEdit" name="FDEpassCust2">
               <property name="maxLength">
                <number>512</number>
               </property>
               <property name="echoMode">
                <enum>QLineEdit::Password</enum>
               </property>
              </widget>
             </item>
             <item row="0" column="0" colspan="2">
              <widget class="QLabel" name="labelFDEpassCust">
               <property name="text">
                <string>Encryption password:</string>
               </property>
              </widget>
             </item>
             <item row="1" column="0" colspan="2">
              <widget class="QLabel" name="labelFDEpassCust2">
               <property name="text">
                <string>Confirm password:</string>
               </property>
              </widget>
             </item>
             <item row="2" column="2" colspan="2">
              <widget class="QPushButton" name="buttonAdvancedFDECust">
               <property name="text">
                <string>Advanced encryption settings</string>
               </property>
              </widget>
             </item>
            </layout>
           </widget>
          </item>
          <item row="4" column="0">
           <spacer>
            <property name="orientation">
             <enum>Qt::Vertical</enum>
            </property>
            <property name="sizeHint" stdset="0">
             <size>
              <width>10</width>
              <height>40</height>
             </size>
            </property>
           </spacer>
          </item>
         </layout>
        </widget>
        <widget class="QWidget" name="Step_FDE">
         <layout class="QGridLayout" name="_6">
          <property name="leftMargin">
           <number>0</number>
          </property>
          <property name="topMargin">
           <number>0</number>
          </property>
          <property name="rightMargin">
           <number>0</number>
          </property>
          <property name="bottomMargin">
           <number>0</number>
          </property>
          <item row="1" column="0">
           <widget class="QGroupBox" name="encryptionBox">
            <property name="sizePolicy">
             <sizepolicy hsizetype="MinimumExpanding" vsizetype="Minimum">
              <horstretch>0</horstretch>
              <verstretch>0</verstretch>
             </sizepolicy>
            </property>
            <property name="title">
             <string>Advanced encryption settings</string>
            </property>
            <layout class="QGridLayout" name="gridLayout_5">
             <item row="6" column="1">
              <widget class="QComboBox" name="comboFDEhash">
               <property name="sizePolicy">
                <sizepolicy hsizetype="Minimum" vsizetype="Preferred">
                 <horstretch>0</horstretch>
                 <verstretch>0</verstretch>
                </sizepolicy>
               </property>
               <property name="toolTip">
                <string/>
               </property>
               <item>
                <property name="text">
                 <string>SHA-512</string>
                </property>
               </item>
               <item>
                <property name="text">
                 <string>SHA-256</string>
                </property>
               </item>
               <item>
                <property name="text">
                 <string>Whirlpool</string>
                </property>
               </item>
               <item>
                <property name="text">
                 <string>SHA-1</string>
                </property>
               </item>
               <item>
                <property name="text">
                 <string>RIPEMD-160</string>
                </property>
               </item>
              </widget>
             </item>
             <item row="5" column="1">
              <widget class="QSpinBox" name="spinFDEkeysize">
               <property name="sizePolicy">
                <sizepolicy hsizetype="Minimum" vsizetype="Fixed">
                 <horstretch>0</horstretch>
                 <verstretch>0</verstretch>
                </sizepolicy>
               </property>
               <property name="alignment">
                <set>Qt::AlignRight|Qt::AlignTrailing|Qt::AlignVCenter</set>
               </property>
               <property name="suffix">
                <string>-bit</string>
               </property>
              </widget>
             </item>
             <item row="22" column="1">
              <widget class="QSpinBox" name="spinFDEroundtime">
               <property name="sizePolicy">
                <sizepolicy hsizetype="Minimum" vsizetype="Preferred">
                 <horstretch>0</horstretch>
                 <verstretch>0</verstretch>
                </sizepolicy>
               </property>
               <property name="toolTip">
                <string/>
               </property>
               <property name="alignment">
                <set>Qt::AlignRight|Qt::AlignTrailing|Qt::AlignVCenter</set>
               </property>
               <property name="suffix">
                <string> mS</string>
               </property>
               <property name="maximum">
                <number>999999999</number>
               </property>
               <property name="singleStep">
                <number>1000</number>
               </property>
               <property name="value">
                <number>2000</number>
               </property>
              </widget>
             </item>
             <item row="6" column="0">
              <widget class="QLabel" name="labelFDEhash">
               <property name="sizePolicy">
                <sizepolicy hsizetype="Minimum" vsizetype="Preferred">
                 <horstretch>0</horstretch>
                 <verstretch>0</verstretch>
                </sizepolicy>
               </property>
               <property name="text">
                <string>LUKS key hash:</string>
               </property>
              </widget>
             </item>
             <item row="5" column="0">
              <widget class="QLabel" name="labelFDEkeysize">
               <property name="sizePolicy">
                <sizepolicy hsizetype="Minimum" vsizetype="Preferred">
                 <horstretch>0</horstretch>
                 <verstretch>0</verstretch>
                </sizepolicy>
               </property>
               <property name="text">
                <string>Key size:</string>
               </property>
              </widget>
             </item>
             <item row="25" column="0">
              <spacer name="verticalSpacer_6">
               <property name="orientation">
                <enum>Qt::Vertical</enum>
               </property>
               <property name="sizeHint" stdset="0">
                <size>
                 <width>20</width>
                 <height>40</height>
                </size>
               </property>
              </spacer>
             </item>
             <item row="22" column="0">
              <widget class="QLabel" name="labelFDEroundtime">
               <property name="sizePolicy">
                <sizepolicy hsizetype="Minimum" vsizetype="Preferred">
                 <horstretch>0</horstretch>
                 <verstretch>0</verstretch>
                </sizepolicy>
               </property>
               <property name="text">
                <string>KDF round time:</string>
               </property>
              </widget>
             </item>
             <item row="3" column="1">
              <widget class="QComboBox" name="comboFDEchain">
               <property name="sizePolicy">
                <sizepolicy hsizetype="Minimum" vsizetype="Preferred">
                 <horstretch>0</horstretch>
                 <verstretch>0</verstretch>
                </sizepolicy>
               </property>
              </widget>
             </item>
             <item row="2" column="0">
              <widget class="QLabel" name="labelFDEcipher">
               <property name="sizePolicy">
                <sizepolicy hsizetype="Minimum" vsizetype="Preferred">
                 <horstretch>0</horstretch>
                 <verstretch>0</verstretch>
                </sizepolicy>
               </property>
               <property name="text">
                <string>Cipher:</string>
               </property>
              </widget>
             </item>
             <item row="2" column="1">
              <widget class="QComboBox" name="comboFDEcipher">
               <property name="sizePolicy">
                <sizepolicy hsizetype="Minimum" vsizetype="Preferred">
                 <horstretch>0</horstretch>
                 <verstretch>0</verstretch>
                </sizepolicy>
               </property>
               <property name="toolTip">
                <string/>
               </property>
               <property name="currentIndex">
                <number>1</number>
               </property>
               <item>
                <property name="text">
                 <string>Serpent</string>
                </property>
               </item>
               <item>
                <property name="text">
                 <string>AES</string>
                </property>
               </item>
               <item>
                <property name="text">
                 <string>Twofish</string>
                </property>
               </item>
               <item>
                <property name="text">
                 <string>CAST6</string>
                </property>
               </item>
               <item>
                <property name="text">
                 <string>Blowfish</string>
                </property>
               </item>
              </widget>
             </item>
             <item row="24" column="1">
              <widget class="QPushButton" name="buttonBenchmarkFDE">
               <property name="sizePolicy">
                <sizepolicy hsizetype="Minimum" vsizetype="Preferred">
                 <horstretch>0</horstretch>
                 <verstretch>0</verstretch>
                </sizepolicy>
               </property>
               <property name="toolTip">
                <string/>
               </property>
               <property name="text">
                <string>Benchmark...</string>
               </property>
              </widget>
             </item>
             <item row="4" column="2">
              <widget class="QComboBox" name="comboFDEivhash">
               <property name="enabled">
                <bool>true</bool>
               </property>
               <property name="sizePolicy">
                <sizepolicy hsizetype="Minimum" vsizetype="Preferred">
                 <horstretch>0</horstretch>
                 <verstretch>0</verstretch>
                </sizepolicy>
               </property>
              </widget>
             </item>
             <item row="4" column="1">
              <widget class="QComboBox" name="comboFDEivgen">
               <property name="sizePolicy">
                <sizepolicy hsizetype="Minimum" vsizetype="Preferred">
                 <horstretch>0</horstretch>
                 <verstretch>0</verstretch>
                </sizepolicy>
               </property>
               <property name="currentIndex">
                <number>1</number>
               </property>
               <item>
                <property name="text">
                 <string>ESSIV</string>
                </property>
               </item>
               <item>
                <property name="text">
                 <string>Plain64</string>
                </property>
               </item>
               <item>
                <property name="text">
                 <string>Plain64BE</string>
                </property>
               </item>
               <item>
                <property name="text">
                 <string>Plain</string>
                </property>
               </item>
               <item>
                <property name="text">
                 <string>BENBI</string>
                </property>
               </item>
              </widget>
             </item>
             <item row="4" column="0">
              <widget class="QLabel" name="labelFDEivgen">
               <property name="sizePolicy">
                <sizepolicy hsizetype="Minimum" vsizetype="Preferred">
                 <horstretch>0</horstretch>
                 <verstretch>0</verstretch>
                </sizepolicy>
               </property>
               <property name="text">
                <string>IV generator:</string>
               </property>
              </widget>
             </item>
             <item row="3" column="0">
              <widget class="QLabel" name="labelFDEchain">
               <property name="sizePolicy">
                <sizepolicy hsizetype="Minimum" vsizetype="Preferred">
                 <horstretch>0</horstretch>
                 <verstretch>0</verstretch>
                </sizepolicy>
               </property>
               <property name="text">
                <string>Chain mode:</string>
               </property>
              </widget>
             </item>
             <item row="4" column="3">
              <spacer name="horizontalSpacer_4">
               <property name="orientation">
                <enum>Qt::Horizontal</enum>
               </property>
               <property name="sizeHint" stdset="0">
                <size>
                 <width>40</width>
                 <height>20</height>
                </size>
               </property>
              </spacer>
             </item>
             <item row="21" column="0">
              <widget class="QLabel" name="labelFDErandom">
               <property name="text">
                <string>Kernel RNG:</string>
               </property>
              </widget>
             </item>
             <item row="21" column="1">
              <widget class="QComboBox" name="comboFDErandom">
               <item>
                <property name="text">
                 <string>urandom</string>
                </property>
               </item>
               <item>
                <property name="text">
                 <string>random</string>
                </property>
               </item>
              </widget>
             </item>
            </layout>
           </widget>
          </item>
         </layout>
        </widget>
        <widget class="QWidget" name="Step_Boot">
         <layout class="QGridLayout" name="_7">
          <property name="leftMargin">
           <number>0</number>
          </property>
          <property name="topMargin">
           <number>0</number>
          </property>
          <property name="rightMargin">
           <number>0</number>
          </property>
          <property name="bottomMargin">
           <number>0</number>
          </property>
          <item row="0" column="0">
           <widget class="QGroupBox" name="bootMethodGroup">
            <property name="title">
             <string>Select Boot Method</string>
            </property>
            <layout class="QGridLayout" name="_8">
             <item row="1" column="0" rowspan="3">
              <spacer name="h_spacer">
               <property name="orientation">
                <enum>Qt::Horizontal</enum>
               </property>
               <property name="sizeType">
                <enum>QSizePolicy::Fixed</enum>
               </property>
               <property name="sizeHint" stdset="0">
                <size>
                 <width>16</width>
                 <height>12</height>
                </size>
               </property>
              </spacer>
             </item>
             <item row="1" column="4">
              <widget class="QRadioButton" name="grubEspButton">
               <property name="enabled">
                <bool>false</bool>
               </property>
               <property name="sizePolicy">
                <sizepolicy hsizetype="Preferred" vsizetype="Preferred">
                 <horstretch>0</horstretch>
                 <verstretch>0</verstretch>
                </sizepolicy>
               </property>
               <property name="minimumSize">
                <size>
                 <width>80</width>
                 <height>0</height>
                </size>
               </property>
               <property name="toolTip">
                <string>EFI System Partition</string>
               </property>
               <property name="text">
                <string>ESP</string>
               </property>
              </widget>
             </item>
             <item row="1" column="3">
              <widget class="QRadioButton" name="grubPbrButton">
               <property name="sizePolicy">
                <sizepolicy hsizetype="Preferred" vsizetype="Preferred">
                 <horstretch>0</horstretch>
                 <verstretch>0</verstretch>
                </sizepolicy>
               </property>
               <property name="minimumSize">
                <size>
                 <width>80</width>
                 <height>0</height>
                </size>
               </property>
               <property name="toolTip">
                <string>Partition Boot Record</string>
               </property>
               <property name="text">
                <string>PBR</string>
               </property>
              </widget>
             </item>
             <item row="1" column="1">
              <widget class="QLabel" name="grubInsLabel">
               <property name="sizePolicy">
                <sizepolicy hsizetype="Preferred" vsizetype="Preferred">
                 <horstretch>0</horstretch>
                 <verstretch>0</verstretch>
                </sizepolicy>
               </property>
               <property name="text">
                <string>Location to install on:</string>
               </property>
              </widget>
             </item>
             <item row="0" column="0" colspan="5">
              <widget class="QCheckBox" name="grubCheckBox">
               <property name="sizePolicy">
                <sizepolicy hsizetype="MinimumExpanding" vsizetype="Minimum">
                 <horstretch>0</horstretch>
                 <verstretch>0</verstretch>
                </sizepolicy>
               </property>
               <property name="text">
                <string>Install GRUB for Linux and Windows</string>
               </property>
               <property name="shortcut">
                <string>Alt+A</string>
               </property>
               <property name="checked">
                <bool>true</bool>
               </property>
              </widget>
             </item>
             <item row="2" column="1">
              <widget class="QLabel" name="grubBootLabel">
               <property name="sizePolicy">
                <sizepolicy hsizetype="Preferred" vsizetype="Preferred">
                 <horstretch>0</horstretch>
                 <verstretch>0</verstretch>
                </sizepolicy>
               </property>
               <property name="text">
                <string>System boot disk:</string>
               </property>
              </widget>
             </item>
             <item row="1" column="2">
              <widget class="QRadioButton" name="grubMbrButton">
               <property name="sizePolicy">
                <sizepolicy hsizetype="Preferred" vsizetype="Preferred">
                 <horstretch>0</horstretch>
                 <verstretch>0</verstretch>
                </sizepolicy>
               </property>
               <property name="minimumSize">
                <size>
                 <width>80</width>
                 <height>0</height>
                </size>
               </property>
               <property name="mouseTracking">
                <bool>true</bool>
               </property>
               <property name="toolTip">
                <string>Master Boot Record</string>
               </property>
               <property name="autoFillBackground">
                <bool>false</bool>
               </property>
               <property name="text">
                <string>MBR</string>
               </property>
               <property name="shortcut">
                <string>Alt+B</string>
               </property>
              </widget>
             </item>
             <item row="1" column="5">
              <spacer name="horizontalSpacer_3">
               <property name="orientation">
                <enum>Qt::Horizontal</enum>
               </property>
              </spacer>
             </item>
             <item row="2" column="2" colspan="4">
              <widget class="QComboBox" name="grubBootCombo">
               <property name="enabled">
                <bool>true</bool>
               </property>
               <property name="sizePolicy">
                <sizepolicy hsizetype="Expanding" vsizetype="Preferred">
                 <horstretch>0</horstretch>
                 <verstretch>0</verstretch>
                </sizepolicy>
               </property>
              </widget>
             </item>
            </layout>
           </widget>
          </item>
          <item row="2" column="0">
           <spacer name="v_spacer">
            <property name="orientation">
             <enum>Qt::Vertical</enum>
            </property>
            <property name="sizeHint" stdset="0">
             <size>
              <width>20</width>
              <height>40</height>
             </size>
            </property>
           </spacer>
          </item>
         </layout>
        </widget>
        <widget class="QWidget" name="Step_Services">
         <layout class="QGridLayout" name="_9">
          <property name="leftMargin">
           <number>0</number>
          </property>
          <property name="topMargin">
           <number>0</number>
          </property>
          <property name="rightMargin">
           <number>0</number>
          </property>
          <property name="bottomMargin">
           <number>0</number>
          </property>
          <item row="0" column="0">
           <widget class="QGroupBox" name="networkServicesBox">
            <property name="sizePolicy">
             <sizepolicy hsizetype="MinimumExpanding" vsizetype="MinimumExpanding">
              <horstretch>0</horstretch>
              <verstretch>0</verstretch>
             </sizepolicy>
            </property>
            <property name="title">
             <string>Common Services to Enable</string>
            </property>
            <layout class="QGridLayout" name="_10">
             <item row="0" column="0">
              <widget class="QTreeWidget" name="csView">
               <property name="sizePolicy">
                <sizepolicy hsizetype="MinimumExpanding" vsizetype="MinimumExpanding">
                 <horstretch>0</horstretch>
                 <verstretch>0</verstretch>
                </sizepolicy>
               </property>
               <property name="alternatingRowColors">
                <bool>true</bool>
               </property>
               <property name="rootIsDecorated">
                <bool>true</bool>
               </property>
               <column>
                <property name="text">
                 <string>Service</string>
                </property>
               </column>
               <column>
                <property name="text">
                 <string>Description</string>
                </property>
               </column>
              </widget>
             </item>
            </layout>
           </widget>
          </item>
         </layout>
        </widget>
        <widget class="QWidget" name="Step_Network">
         <layout class="QGridLayout" name="_11">
          <property name="leftMargin">
           <number>0</number>
          </property>
          <property name="topMargin">
           <number>0</number>
          </property>
          <property name="rightMargin">
           <number>0</number>
          </property>
          <property name="bottomMargin">
           <number>0</number>
          </property>
          <item row="0" column="0">
           <widget class="QGroupBox" name="networkNamesBox">
            <property name="sizePolicy">
             <sizepolicy hsizetype="MinimumExpanding" vsizetype="Minimum">
              <horstretch>0</horstretch>
              <verstretch>0</verstretch>
             </sizepolicy>
            </property>
            <property name="title">
             <string>Computer Network Names</string>
            </property>
            <layout class="QGridLayout" name="_12">
             <property name="leftMargin">
              <number>9</number>
             </property>
             <property name="topMargin">
              <number>9</number>
             </property>
             <property name="rightMargin">
              <number>9</number>
             </property>
             <property name="bottomMargin">
              <number>9</number>
             </property>
             <property name="spacing">
              <number>6</number>
             </property>
             <item row="3" column="2">
              <widget class="QLineEdit" name="computerGroupEdit">
               <property name="sizePolicy">
                <sizepolicy hsizetype="MinimumExpanding" vsizetype="Minimum">
                 <horstretch>0</horstretch>
                 <verstretch>0</verstretch>
                </sizepolicy>
               </property>
               <property name="text">
                <string>Workgroup</string>
               </property>
              </widget>
             </item>
             <item row="3" column="1">
              <widget class="QLabel" name="computerGroupLabel">
               <property name="sizePolicy">
                <sizepolicy hsizetype="MinimumExpanding" vsizetype="Minimum">
                 <horstretch>0</horstretch>
                 <verstretch>0</verstretch>
                </sizepolicy>
               </property>
               <property name="text">
                <string>Workgroup:</string>
               </property>
              </widget>
             </item>
             <item row="2" column="0" colspan="3">
              <widget class="QCheckBox" name="sambaCheckBox">
               <property name="sizePolicy">
                <sizepolicy hsizetype="MinimumExpanding" vsizetype="Minimum">
                 <horstretch>0</horstretch>
                 <verstretch>0</verstretch>
                </sizepolicy>
               </property>
               <property name="text">
                <string>SaMBa Server for MS Networking</string>
               </property>
               <property name="checked">
                <bool>true</bool>
               </property>
              </widget>
             </item>
             <item row="1" column="2">
              <widget class="QLineEdit" name="computerDomainEdit">
               <property name="sizePolicy">
                <sizepolicy hsizetype="MinimumExpanding" vsizetype="Minimum">
                 <horstretch>0</horstretch>
                 <verstretch>0</verstretch>
                </sizepolicy>
               </property>
               <property name="text">
                <string>example.dom</string>
               </property>
              </widget>
             </item>
             <item row="1" column="0" colspan="2">
              <widget class="QLabel" name="computerDomainLabel">
               <property name="sizePolicy">
                <sizepolicy hsizetype="MinimumExpanding" vsizetype="Minimum">
                 <horstretch>0</horstretch>
                 <verstretch>0</verstretch>
                </sizepolicy>
               </property>
               <property name="text">
                <string>Computer domain:</string>
               </property>
              </widget>
             </item>
             <item row="0" column="2">
              <widget class="QLineEdit" name="computerNameEdit">
               <property name="sizePolicy">
                <sizepolicy hsizetype="MinimumExpanding" vsizetype="Minimum">
                 <horstretch>0</horstretch>
                 <verstretch>0</verstretch>
                </sizepolicy>
               </property>
               <property name="placeholderText">
                <string/>
               </property>
              </widget>
             </item>
             <item row="0" column="0" colspan="2">
              <widget class="QLabel" name="computerNameLabel">
               <property name="sizePolicy">
                <sizepolicy hsizetype="MinimumExpanding" vsizetype="Minimum">
                 <horstretch>0</horstretch>
                 <verstretch>0</verstretch>
                </sizepolicy>
               </property>
               <property name="text">
                <string>Computer name:</string>
               </property>
              </widget>
             </item>
             <item row="3" column="0">
              <spacer>
               <property name="orientation">
                <enum>Qt::Horizontal</enum>
               </property>
               <property name="sizeType">
                <enum>QSizePolicy::Fixed</enum>
               </property>
               <property name="sizeHint" stdset="0">
                <size>
                 <width>12</width>
                 <height>4</height>
                </size>
               </property>
              </spacer>
             </item>
            </layout>
           </widget>
          </item>
          <item row="1" column="0">
           <spacer name="verticalSpacer">
            <property name="orientation">
             <enum>Qt::Vertical</enum>
            </property>
            <property name="sizeHint" stdset="0">
             <size>
              <width>20</width>
              <height>40</height>
             </size>
            </property>
           </spacer>
          </item>
         </layout>
        </widget>
        <widget class="QWidget" name="Step_Localization">
         <layout class="QGridLayout" name="_13">
          <property name="leftMargin">
           <number>0</number>
          </property>
          <property name="topMargin">
           <number>0</number>
          </property>
          <property name="rightMargin">
           <number>0</number>
          </property>
          <property name="bottomMargin">
           <number>0</number>
          </property>
          <item row="1" column="0">
           <widget class="QGroupBox" name="setClockBox">
            <property name="sizePolicy">
             <sizepolicy hsizetype="MinimumExpanding" vsizetype="Minimum">
              <horstretch>0</horstretch>
              <verstretch>0</verstretch>
             </sizepolicy>
            </property>
            <property name="title">
             <string>Configure Clock</string>
            </property>
            <layout class="QGridLayout">
             <property name="leftMargin">
              <number>9</number>
             </property>
             <property name="topMargin">
              <number>9</number>
             </property>
             <property name="rightMargin">
              <number>9</number>
             </property>
             <property name="bottomMargin">
              <number>9</number>
             </property>
             <property name="spacing">
              <number>6</number>
             </property>
             <item row="3" column="2">
              <widget class="QRadioButton" name="radio12h">
               <property name="text">
                <string notr="true">1:57 PM</string>
               </property>
              </widget>
             </item>
             <item row="3" column="3">
              <spacer name="horizontalSpacer_5">
               <property name="orientation">
                <enum>Qt::Horizontal</enum>
               </property>
               <property name="sizeHint" stdset="0">
                <size>
                 <width>40</width>
                 <height>20</height>
                </size>
               </property>
              </spacer>
             </item>
             <item row="3" column="0">
              <widget class="QLabel" name="labelClockFormat">
               <property name="text">
                <string>Format:</string>
               </property>
              </widget>
             </item>
             <item row="3" column="1">
              <widget class="QRadioButton" name="radio24h">
               <property name="text">
                <string notr="true">13:57</string>
               </property>
               <property name="checked">
                <bool>true</bool>
               </property>
              </widget>
             </item>
             <item row="0" column="0" colspan="4">
              <layout class="QHBoxLayout" name="_18">
               <property name="spacing">
                <number>0</number>
               </property>
               <item>
                <widget class="QLabel" name="tzLabel">
                 <property name="sizePolicy">
                  <sizepolicy hsizetype="MinimumExpanding" vsizetype="Minimum">
                   <horstretch>0</horstretch>
                   <verstretch>0</verstretch>
                  </sizepolicy>
                 </property>
                 <property name="text">
                  <string>Timezone:</string>
                 </property>
                </widget>
               </item>
               <item>
                <spacer name="horizontalSpacer_7">
                 <property name="orientation">
                  <enum>Qt::Horizontal</enum>
                 </property>
                 <property name="sizeHint" stdset="0">
                  <size>
                   <width>40</width>
                   <height>20</height>
                  </size>
                 </property>
                </spacer>
               </item>
               <item>
                <widget class="QComboBox" name="cmbTimeArea">
                 <property name="sizePolicy">
                  <sizepolicy hsizetype="MinimumExpanding" vsizetype="Fixed">
                   <horstretch>0</horstretch>
                   <verstretch>0</verstretch>
                  </sizepolicy>
                 </property>
                </widget>
               </item>
               <item>
                <widget class="QComboBox" name="cmbTimeZone">
                 <property name="sizePolicy">
                  <sizepolicy hsizetype="MinimumExpanding" vsizetype="Fixed">
                   <horstretch>0</horstretch>
                   <verstretch>0</verstretch>
                  </sizepolicy>
                 </property>
                 <property name="sizeAdjustPolicy">
                  <enum>QComboBox::AdjustToContents</enum>
                 </property>
                </widget>
               </item>
              </layout>
             </item>
             <item row="2" column="0" colspan="4">
              <widget class="QCheckBox" name="localClockCheckBox">
               <property name="text">
                <string>System clock uses local time</string>
               </property>
              </widget>
             </item>
            </layout>
           </widget>
          </item>
          <item row="3" column="0">
           <spacer name="verticalSpacer_2">
            <property name="orientation">
             <enum>Qt::Vertical</enum>
            </property>
            <property name="sizeType">
             <enum>QSizePolicy::Expanding</enum>
            </property>
            <property name="sizeHint" stdset="0">
             <size>
              <width>20</width>
              <height>0</height>
             </size>
            </property>
           </spacer>
          </item>
          <item row="0" column="0">
           <widget class="QGroupBox" name="localeBox">
            <property name="sizePolicy">
             <sizepolicy hsizetype="MinimumExpanding" vsizetype="Minimum">
              <horstretch>0</horstretch>
              <verstretch>0</verstretch>
             </sizepolicy>
            </property>
            <property name="title">
             <string>Localization Defaults</string>
            </property>
            <layout class="QGridLayout" name="_14">
             <property name="leftMargin">
              <number>9</number>
             </property>
             <property name="topMargin">
              <number>9</number>
             </property>
             <property name="rightMargin">
              <number>9</number>
             </property>
             <property name="bottomMargin">
              <number>9</number>
             </property>
             <property name="spacing">
              <number>6</number>
             </property>
             <item row="0" column="1">
              <widget class="QComboBox" name="localeCombo">
               <property name="sizePolicy">
                <sizepolicy hsizetype="MinimumExpanding" vsizetype="Fixed">
                 <horstretch>0</horstretch>
                 <verstretch>0</verstretch>
                </sizepolicy>
               </property>
              </widget>
             </item>
             <item row="0" column="0">
              <widget class="QLabel" name="localeLabel">
               <property name="sizePolicy">
                <sizepolicy hsizetype="MinimumExpanding" vsizetype="Minimum">
                 <horstretch>0</horstretch>
                 <verstretch>0</verstretch>
                </sizepolicy>
               </property>
               <property name="font">
                <font/>
               </property>
               <property name="text">
                <string>Locale:</string>
               </property>
              </widget>
             </item>
            </layout>
           </widget>
          </item>
          <item row="2" column="0">
           <widget class="QGroupBox" name="servicesBox">
            <property name="sizePolicy">
             <sizepolicy hsizetype="MinimumExpanding" vsizetype="Minimum">
              <horstretch>0</horstretch>
              <verstretch>0</verstretch>
             </sizepolicy>
            </property>
            <property name="minimumSize">
             <size>
              <width>0</width>
              <height>40</height>
             </size>
            </property>
            <property name="title">
             <string>Service Settings (advanced)</string>
            </property>
            <layout class="QHBoxLayout" name="horizontalLayout">
             <item>
              <widget class="QPushButton" name="viewServicesButton">
               <property name="sizePolicy">
                <sizepolicy hsizetype="Minimum" vsizetype="Fixed">
                 <horstretch>0</horstretch>
                 <verstretch>0</verstretch>
                </sizepolicy>
               </property>
               <property name="minimumSize">
                <size>
                 <width>0</width>
                 <height>27</height>
                </size>
               </property>
               <property name="toolTip">
                <string>Adjust which services should run at startup</string>
               </property>
               <property name="text">
                <string>View</string>
               </property>
              </widget>
             </item>
             <item>
              <spacer name="horizontalSpacer">
               <property name="orientation">
                <enum>Qt::Horizontal</enum>
               </property>
               <property name="sizeHint" stdset="0">
                <size>
                 <width>40</width>
                 <height>20</height>
                </size>
               </property>
              </spacer>
             </item>
            </layout>
           </widget>
          </item>
         </layout>
        </widget>
        <widget class="QWidget" name="Step_User_Accounts">
         <layout class="QGridLayout" name="_15">
          <property name="leftMargin">
           <number>0</number>
          </property>
          <property name="topMargin">
           <number>0</number>
          </property>
          <property name="rightMargin">
           <number>0</number>
          </property>
          <property name="bottomMargin">
           <number>0</number>
          </property>
          <item row="6" column="0">
           <spacer>
            <property name="orientation">
             <enum>Qt::Vertical</enum>
            </property>
            <property name="sizeHint" stdset="0">
             <size>
              <width>20</width>
              <height>40</height>
             </size>
            </property>
           </spacer>
          </item>
          <item row="1" column="0">
           <widget class="QGroupBox" name="rootPasswordBox">
            <property name="sizePolicy">
             <sizepolicy hsizetype="MinimumExpanding" vsizetype="Minimum">
              <horstretch>0</horstretch>
              <verstretch>0</verstretch>
             </sizepolicy>
            </property>
            <property name="title">
             <string>Root (administrator) Account</string>
            </property>
            <layout class="QGridLayout">
             <item row="1" column="1">
              <widget class="QLineEdit" name="rootPasswordEdit2">
               <property name="sizePolicy">
                <sizepolicy hsizetype="MinimumExpanding" vsizetype="Minimum">
                 <horstretch>0</horstretch>
                 <verstretch>0</verstretch>
                </sizepolicy>
               </property>
               <property name="minimumSize">
                <size>
                 <width>0</width>
                 <height>25</height>
                </size>
               </property>
               <property name="text">
                <string/>
               </property>
               <property name="echoMode">
                <enum>QLineEdit::Password</enum>
               </property>
              </widget>
             </item>
             <item row="0" column="1">
              <widget class="QLineEdit" name="rootPasswordEdit">
               <property name="sizePolicy">
                <sizepolicy hsizetype="MinimumExpanding" vsizetype="Minimum">
                 <horstretch>0</horstretch>
                 <verstretch>0</verstretch>
                </sizepolicy>
               </property>
               <property name="minimumSize">
                <size>
                 <width>0</width>
                 <height>25</height>
                </size>
               </property>
               <property name="text">
                <string/>
               </property>
               <property name="echoMode">
                <enum>QLineEdit::Password</enum>
               </property>
              </widget>
             </item>
             <item row="1" column="0">
              <widget class="QLabel" name="rootPasswordLabel2">
               <property name="sizePolicy">
                <sizepolicy hsizetype="MinimumExpanding" vsizetype="Minimum">
                 <horstretch>0</horstretch>
                 <verstretch>0</verstretch>
                </sizepolicy>
               </property>
               <property name="text">
                <string>Confirm root password:</string>
               </property>
              </widget>
             </item>
             <item row="0" column="0">
              <widget class="QLabel" name="rootPasswordLabel">
               <property name="sizePolicy">
                <sizepolicy hsizetype="MinimumExpanding" vsizetype="Minimum">
                 <horstretch>0</horstretch>
                 <verstretch>0</verstretch>
                </sizepolicy>
               </property>
               <property name="text">
                <string>Root password:</string>
               </property>
              </widget>
             </item>
            </layout>
           </widget>
          </item>
          <item row="0" column="0">
           <widget class="QGroupBox" name="userBox">
            <property name="sizePolicy">
             <sizepolicy hsizetype="MinimumExpanding" vsizetype="Minimum">
              <horstretch>0</horstretch>
              <verstretch>0</verstretch>
             </sizepolicy>
            </property>
            <property name="title">
             <string>Default User Account</string>
            </property>
            <layout class="QGridLayout">
             <item row="2" column="1">
              <widget class="QLineEdit" name="userPasswordEdit2">
               <property name="sizePolicy">
                <sizepolicy hsizetype="MinimumExpanding" vsizetype="Minimum">
                 <horstretch>0</horstretch>
                 <verstretch>0</verstretch>
                </sizepolicy>
               </property>
               <property name="minimumSize">
                <size>
                 <width>0</width>
                 <height>25</height>
                </size>
               </property>
               <property name="text">
                <string/>
               </property>
               <property name="echoMode">
                <enum>QLineEdit::Password</enum>
               </property>
              </widget>
             </item>
             <item row="1" column="1">
              <widget class="QLineEdit" name="userPasswordEdit">
               <property name="sizePolicy">
                <sizepolicy hsizetype="MinimumExpanding" vsizetype="Minimum">
                 <horstretch>0</horstretch>
                 <verstretch>0</verstretch>
                </sizepolicy>
               </property>
               <property name="minimumSize">
                <size>
                 <width>0</width>
                 <height>25</height>
                </size>
               </property>
               <property name="text">
                <string/>
               </property>
               <property name="echoMode">
                <enum>QLineEdit::Password</enum>
               </property>
              </widget>
             </item>
             <item row="0" column="1">
              <widget class="QLineEdit" name="userNameEdit">
               <property name="sizePolicy">
                <sizepolicy hsizetype="MinimumExpanding" vsizetype="Minimum">
                 <horstretch>0</horstretch>
                 <verstretch>0</verstretch>
                </sizepolicy>
               </property>
               <property name="minimumSize">
                <size>
                 <width>0</width>
                 <height>25</height>
                </size>
               </property>
               <property name="text">
                <string/>
               </property>
               <property name="placeholderText">
                <string>username</string>
               </property>
              </widget>
             </item>
             <item row="2" column="0">
              <widget class="QLabel" name="userPasswordLabel2">
               <property name="sizePolicy">
                <sizepolicy hsizetype="MinimumExpanding" vsizetype="Minimum">
                 <horstretch>0</horstretch>
                 <verstretch>0</verstretch>
                </sizepolicy>
               </property>
               <property name="text">
                <string>Confirm user password:</string>
               </property>
              </widget>
             </item>
             <item row="1" column="0">
              <widget class="QLabel" name="userPasswordLabel">
               <property name="sizePolicy">
                <sizepolicy hsizetype="MinimumExpanding" vsizetype="Minimum">
                 <horstretch>0</horstretch>
                 <verstretch>0</verstretch>
                </sizepolicy>
               </property>
               <property name="text">
                <string>Default user password:</string>
               </property>
              </widget>
             </item>
             <item row="0" column="0">
              <widget class="QLabel" name="userNameLabel">
               <property name="sizePolicy">
                <sizepolicy hsizetype="MinimumExpanding" vsizetype="Minimum">
                 <horstretch>0</horstretch>
                 <verstretch>0</verstretch>
                </sizepolicy>
               </property>
               <property name="text">
                <string>Default user login name:</string>
               </property>
               <property name="wordWrap">
                <bool>false</bool>
               </property>
              </widget>
             </item>
            </layout>
           </widget>
          </item>
          <item row="4" column="0">
           <widget class="QCheckBox" name="autologinCheckBox">
            <property name="sizePolicy">
             <sizepolicy hsizetype="MinimumExpanding" vsizetype="Minimum">
              <horstretch>0</horstretch>
              <verstretch>0</verstretch>
             </sizepolicy>
            </property>
            <property name="text">
             <string>Autologin</string>
            </property>
           </widget>
          </item>
          <item row="2" column="0">
           <widget class="QCheckBox" name="passwordCheckBox">
            <property name="sizePolicy">
             <sizepolicy hsizetype="MinimumExpanding" vsizetype="Minimum">
              <horstretch>0</horstretch>
              <verstretch>0</verstretch>
             </sizepolicy>
            </property>
            <property name="text">
             <string>Show passwords</string>
            </property>
           </widget>
          </item>
          <item row="5" column="0">
           <widget class="QCheckBox" name="saveDesktopCheckBox">
            <property name="sizePolicy">
             <sizepolicy hsizetype="MinimumExpanding" vsizetype="Minimum">
              <horstretch>0</horstretch>
              <verstretch>0</verstretch>
             </sizepolicy>
            </property>
            <property name="toolTip">
             <string>Desktop modifications made in the live environment will be carried over to the installed OS</string>
            </property>
            <property name="text">
             <string>Save live desktop changes</string>
            </property>
           </widget>
          </item>
         </layout>
        </widget>
        <widget class="QWidget" name="Step_Old_Home">
         <layout class="QVBoxLayout" name="verticalLayout">
          <property name="leftMargin">
           <number>0</number>
          </property>
          <property name="topMargin">
           <number>0</number>
          </property>
          <property name="rightMargin">
           <number>0</number>
          </property>
          <property name="bottomMargin">
           <number>0</number>
          </property>
          <item>
           <widget class="QGroupBox" name="gbOldHome">
            <property name="title">
             <string>Existing Home Directory</string>
            </property>
            <layout class="QVBoxLayout" name="verticalLayout_2">
             <item>
              <widget class="QLabel" name="labelOldHome"/>
             </item>
             <item>
              <widget class="QLabel" name="labelOldHome2">
               <property name="text">
                <string>What would you like to do with the old directory?</string>
               </property>
              </widget>
             </item>
             <item>
              <widget class="QRadioButton" name="radioOldHomeUse">
               <property name="text">
                <string>Re-use it for this installation</string>
               </property>
              </widget>
             </item>
             <item>
              <widget class="QRadioButton" name="radioOldHomeSave">
               <property name="text">
                <string>Rename it and create a new directory</string>
               </property>
              </widget>
             </item>
             <item>
              <widget class="QRadioButton" name="radioOldHomeDelete">
               <property name="text">
                <string>Delete it and create a new directory</string>
               </property>
              </widget>
             </item>
             <item>
              <spacer name="verticalSpacer_4">
               <property name="orientation">
                <enum>Qt::Vertical</enum>
               </property>
              </spacer>
             </item>
            </layout>
           </widget>
          </item>
         </layout>
        </widget>
        <widget class="QWidget" name="Step_Progress">
         <layout class="QGridLayout" name="_16">
          <property name="leftMargin">
           <number>0</number>
          </property>
          <property name="topMargin">
           <number>0</number>
          </property>
          <property name="rightMargin">
           <number>0</number>
          </property>
          <property name="bottomMargin">
           <number>0</number>
          </property>
          <item row="0" column="0">
           <widget class="QGroupBox" name="tipsBox">
            <property name="sizePolicy">
             <sizepolicy hsizetype="MinimumExpanding" vsizetype="MinimumExpanding">
              <horstretch>0</horstretch>
              <verstretch>0</verstretch>
             </sizepolicy>
            </property>
            <property name="title">
             <string>Tips</string>
            </property>
            <layout class="QGridLayout">
             <item row="0" column="0">
              <widget class="QTextEdit" name="tipsEdit">
               <property name="sizePolicy">
                <sizepolicy hsizetype="MinimumExpanding" vsizetype="MinimumExpanding">
                 <horstretch>0</horstretch>
                 <verstretch>0</verstretch>
                </sizepolicy>
               </property>
               <property name="acceptDrops">
                <bool>false</bool>
               </property>
               <property name="undoRedoEnabled">
                <bool>false</bool>
               </property>
               <property name="readOnly">
                <bool>true</bool>
               </property>
              </widget>
             </item>
            </layout>
           </widget>
          </item>
         </layout>
        </widget>
        <widget class="QWidget" name="Step_End">
         <layout class="QGridLayout" name="_17">
          <property name="leftMargin">
           <number>0</number>
          </property>
          <property name="topMargin">
           <number>0</number>
          </property>
          <property name="rightMargin">
           <number>0</number>
          </property>
          <property name="bottomMargin">
           <number>0</number>
          </property>
          <item row="0" column="0">
           <widget class="QGroupBox" name="exitBox">
            <property name="title">
             <string>Installation complete</string>
            </property>
            <layout class="QGridLayout">
             <item row="0" column="0">
              <widget class="QCheckBox" name="checkBoxExitReboot">
               <property name="text">
                <string>Automatically reboot the system when the installer is closed</string>
               </property>
               <property name="checked">
                <bool>true</bool>
               </property>
              </widget>
             </item>
            </layout>
           </widget>
          </item>
          <item row="1" column="0">
           <widget class="QGroupBox" name="reminderBox">
            <property name="sizePolicy">
             <sizepolicy hsizetype="MinimumExpanding" vsizetype="MinimumExpanding">
              <horstretch>0</horstretch>
              <verstretch>0</verstretch>
             </sizepolicy>
            </property>
            <property name="title">
             <string>Reminders</string>
            </property>
            <layout class="QGridLayout">
             <item row="1" column="0">
              <widget class="QPlainTextEdit" name="remindersBrowser">
               <property name="sizePolicy">
                <sizepolicy hsizetype="MinimumExpanding" vsizetype="MinimumExpanding">
                 <horstretch>0</horstretch>
                 <verstretch>0</verstretch>
                </sizepolicy>
               </property>
               <property name="minimumSize">
                <size>
                 <width>0</width>
                 <height>0</height>
                </size>
               </property>
               <property name="maximumSize">
                <size>
                 <width>32767</width>
                 <height>32767</height>
                </size>
               </property>
               <property name="acceptDrops">
                <bool>false</bool>
               </property>
               <property name="textInteractionFlags">
                <set>Qt::TextSelectableByKeyboard|Qt::TextSelectableByMouse</set>
               </property>
              </widget>
             </item>
            </layout>
           </widget>
          </item>
         </layout>
        </widget>
       </widget>
      </item>
      <item row="4" column="4">
       <widget class="QPushButton" name="backButton">
        <property name="text">
         <string>Back</string>
        </property>
        <property name="icon">
         <iconset theme="go-previous">
          <normaloff>.</normaloff>.</iconset>
        </property>
        <property name="shortcut">
         <string>Alt+K</string>
        </property>
       </widget>
      </item>
      <item row="1" column="0" colspan="6">
       <widget class="QGroupBox" name="installBox">
        <property name="sizePolicy">
         <sizepolicy hsizetype="MinimumExpanding" vsizetype="Fixed">
          <horstretch>0</horstretch>
          <verstretch>0</verstretch>
         </sizepolicy>
        </property>
        <property name="title">
         <string>Installation in progress</string>
        </property>
        <layout class="QGridLayout">
         <item row="0" column="2">
          <widget class="QPushButton" name="abortInstallButton">
           <property name="sizePolicy">
            <sizepolicy hsizetype="Fixed" vsizetype="Minimum">
             <horstretch>0</horstretch>
             <verstretch>0</verstretch>
            </sizepolicy>
           </property>
           <property name="focusPolicy">
            <enum>Qt::ClickFocus</enum>
           </property>
           <property name="text">
            <string>Abort</string>
           </property>
           <property name="shortcut">
            <string>Alt+A</string>
           </property>
          </widget>
         </item>
         <item row="0" column="0">
          <widget class="QProgressBar" name="progressBar">
           <property name="sizePolicy">
            <sizepolicy hsizetype="MinimumExpanding" vsizetype="Minimum">
             <horstretch>0</horstretch>
             <verstretch>0</verstretch>
            </sizepolicy>
           </property>
          </widget>
         </item>
        </layout>
       </widget>
      </item>
     </layout>
    </widget>
   </item>
  </layout>
 </widget>
 <layoutdefault spacing="6" margin="11"/>
 <tabstops>
  <tabstop>buttonSetKeyboard</tabstop>
  <tabstop>backButton</tabstop>
  <tabstop>nextButton</tabstop>
  <tabstop>qtpartedButton</tabstop>
  <tabstop>entireDiskButton</tabstop>
  <tabstop>checkBoxEncryptAuto</tabstop>
  <tabstop>existing_partitionsButton</tabstop>
  <tabstop>FDEpassword</tabstop>
  <tabstop>FDEpassword2</tabstop>
  <tabstop>rootCombo</tabstop>
  <tabstop>rootTypeCombo</tabstop>
  <tabstop>checkBoxEncryptRoot</tabstop>
  <tabstop>rootLabelEdit</tabstop>
  <tabstop>homeCombo</tabstop>
  <tabstop>homeTypeCombo</tabstop>
  <tabstop>checkBoxEncryptHome</tabstop>
  <tabstop>homeLabelEdit</tabstop>
  <tabstop>swapCombo</tabstop>
  <tabstop>checkBoxEncryptSwap</tabstop>
  <tabstop>swapLabelEdit</tabstop>
  <tabstop>bootCombo</tabstop>
  <tabstop>saveHomeCheck</tabstop>
  <tabstop>badblocksCheck</tabstop>
  <tabstop>grubCheckBox</tabstop>
  <tabstop>grubMbrButton</tabstop>
  <tabstop>grubPbrButton</tabstop>
  <tabstop>grubEspButton</tabstop>
  <tabstop>computerNameEdit</tabstop>
  <tabstop>computerDomainEdit</tabstop>
  <tabstop>sambaCheckBox</tabstop>
  <tabstop>computerGroupEdit</tabstop>
  <tabstop>localeCombo</tabstop>
  <tabstop>localClockCheckBox</tabstop>
  <tabstop>radio24h</tabstop>
  <tabstop>radio12h</tabstop>
  <tabstop>cmbTimeZone</tabstop>
  <tabstop>viewServicesButton</tabstop>
  <tabstop>userNameEdit</tabstop>
  <tabstop>userPasswordEdit</tabstop>
  <tabstop>userPasswordEdit2</tabstop>
  <tabstop>rootPasswordEdit</tabstop>
  <tabstop>rootPasswordEdit2</tabstop>
  <tabstop>passwordCheckBox</tabstop>
  <tabstop>autologinCheckBox</tabstop>
  <tabstop>saveDesktopCheckBox</tabstop>
  <tabstop>remindersBrowser</tabstop>
  <tabstop>copyrightBrowser</tabstop>
  <tabstop>csView</tabstop>
  <tabstop>tipsEdit</tabstop>
 </tabstops>
 <resources/>
 <connections>
  <connection>
   <sender>entireDiskButton</sender>
   <signal>toggled(bool)</signal>
   <receiver>leaveLabel</receiver>
   <slot>setEnabled(bool)</slot>
   <hints>
    <hint type="sourcelabel">
     <x>332</x>
     <y>208</y>
    </hint>
    <hint type="destinationlabel">
     <x>334</x>
     <y>381</y>
    </hint>
   </hints>
  </connection>
  <connection>
   <sender>entireDiskButton</sender>
   <signal>toggled(bool)</signal>
   <receiver>freeSpaceEdit</receiver>
   <slot>setEnabled(bool)</slot>
   <hints>
    <hint type="sourcelabel">
     <x>332</x>
     <y>208</y>
    </hint>
    <hint type="destinationlabel">
     <x>549</x>
     <y>381</y>
    </hint>
   </hints>
  </connection>
  <connection>
   <sender>entireDiskButton</sender>
   <signal>toggled(bool)</signal>
   <receiver>freeLabel</receiver>
   <slot>setEnabled(bool)</slot>
   <hints>
    <hint type="sourcelabel">
     <x>332</x>
     <y>208</y>
    </hint>
    <hint type="destinationlabel">
     <x>581</x>
     <y>381</y>
    </hint>
   </hints>
  </connection>
  <connection>
   <sender>entireDiskButton</sender>
   <signal>toggled(bool)</signal>
   <receiver>checkBoxEncryptAuto</receiver>
   <slot>setEnabled(bool)</slot>
   <hints>
    <hint type="sourcelabel">
     <x>332</x>
     <y>208</y>
    </hint>
    <hint type="destinationlabel">
     <x>327</x>
     <y>278</y>
    </hint>
   </hints>
  </connection>
  <connection>
   <sender>entireDiskButton</sender>
   <signal>toggled(bool)</signal>
   <receiver>diskCombo</receiver>
   <slot>setEnabled(bool)</slot>
   <hints>
    <hint type="sourcelabel">
     <x>404</x>
     <y>197</y>
    </hint>
    <hint type="destinationlabel">
     <x>472</x>
     <y>241</y>
    </hint>
   </hints>
  </connection>
  <connection>
   <sender>entireDiskButton</sender>
   <signal>toggled(bool)</signal>
   <receiver>useDiskLabel</receiver>
   <slot>setEnabled(bool)</slot>
   <hints>
    <hint type="sourcelabel">
     <x>377</x>
     <y>201</y>
    </hint>
    <hint type="destinationlabel">
     <x>319</x>
     <y>236</y>
    </hint>
   </hints>
  </connection>
 </connections>
</ui><|MERGE_RESOLUTION|>--- conflicted
+++ resolved
@@ -788,23 +788,6 @@
              <string>Preferences</string>
             </property>
             <layout class="QGridLayout">
-<<<<<<< HEAD
-             <property name="leftMargin">
-              <number>9</number>
-             </property>
-             <property name="topMargin">
-              <number>9</number>
-             </property>
-             <property name="rightMargin">
-              <number>9</number>
-             </property>
-             <property name="bottomMargin">
-              <number>9</number>
-             </property>
-             <property name="spacing">
-              <number>6</number>
-             </property>
-=======
              <item row="0" column="0" colspan="2">
               <widget class="QCheckBox" name="saveHomeCheck">
                <property name="sizePolicy">
@@ -818,7 +801,6 @@
                </property>
               </widget>
              </item>
->>>>>>> 00aba188
              <item row="1" column="0" colspan="2">
               <widget class="QCheckBox" name="badblocksCheck">
                <property name="sizePolicy">
@@ -829,19 +811,6 @@
                </property>
                <property name="text">
                 <string>Check for badblocks (takes longer)</string>
-               </property>
-              </widget>
-             </item>
-             <item row="0" column="0" colspan="2">
-              <widget class="QCheckBox" name="saveHomeCheck">
-               <property name="sizePolicy">
-                <sizepolicy hsizetype="MinimumExpanding" vsizetype="Minimum">
-                 <horstretch>0</horstretch>
-                 <verstretch>0</verstretch>
-                </sizepolicy>
-               </property>
-               <property name="text">
-                <string>Preserve data in /home (if upgrading)</string>
                </property>
               </widget>
              </item>
