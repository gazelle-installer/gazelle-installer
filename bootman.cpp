/***************************************************************************
 * Boot manager (GRUB) setup for the installer.
 *
 *   Copyright (C) 2022-2023 by AK-47, along with transplanted code:
 *    - Copyright (C) 2003-2010 by Warren Woodford
 *    - Heavily edited, with permision, by anticapitalista for antiX 2011-2014.
 *    - Heavily revised by dolphin oracle, adrian, and anticaptialista 2018.
 *   Licensed under the Apache License, Version 2.0 (the "License");
 *   you may not use this file except in compliance with the License.
 *   You may obtain a copy of the License at
 *
 *       http://www.apache.org/licenses/LICENSE-2.0
 *
 *   Unless required by applicable law or agreed to in writing, software
 *   distributed under the License is distributed on an "AS IS" BASIS,
 *   WITHOUT WARRANTIES OR CONDITIONS OF ANY KIND, either express or implied.
 *   See the License for the specific language governing permissions and
 *   limitations under the License.
 *
 * This file is part of the gazelle-installer.
 ***************************************************************************/

#include <sys/stat.h>
#include <QDebug>
#include <QMessageBox>
#include <QFileInfo>
#include "mprocess.h"
#include "msettings.h"
#include "partman.h"
#include "bootman.h"

BootMan::BootMan(MProcess &mproc, PartMan &pman, Ui::MeInstall &ui,
    const MIni &appConf, const QCommandLineParser &appArgs) noexcept
    : QObject(ui.boxMain), proc(mproc), gui(ui), partman(pman)
{
<<<<<<< HEAD
    loaderID = appConf.getString("PROJECT_SHORTNAME");
    loaderLabel = appConf.getString("PROJECT_NAME");
    installFromRootDevice = appConf.getBoolean("INSTALL_FROM_ROOT_DEVICE");
    removeNoSplash = appConf.getBoolean("REMOVE_NOSPLASH");
=======
    loaderID = appConf.value("ShortName").toString();
    loaderLabel = appConf.value("Name").toString();
    installFromRootDevice = appConf.value("Storage/InstallFromRootDevice").toBool();
    removeNoSplash = appConf.value("OOBE/RemoveNosplash").toBool();
>>>>>>> 646bc017
    brave = appArgs.isSet("brave");

    connect(gui.radioBootMBR, &QRadioButton::toggled, this, &BootMan::chosenBootMBR);
    connect(gui.radioBootPBR, &QRadioButton::toggled, this, &BootMan::chosenBootPBR);
    connect(gui.radioBootESP, &QRadioButton::toggled, this, &BootMan::chosenBootESP);
}

void BootMan::manageConfig(MSettings &config) noexcept
{
    config.setSection("GRUB", gui.pageBoot);
    config.manageGroupCheckBox("Install", gui.boxBoot);
    static constexpr const char *grubChoices[] = {"MBR", "PBR", "ESP"};
    QRadioButton *const grubRadios[] = {gui.radioBootMBR, gui.radioBootPBR, gui.radioBootESP};
    config.manageRadios("TargetType", 3, grubChoices, grubRadios);
    if (!gui.radioBootESP->isChecked()) config.manageComboBox("Location", gui.comboBoot, true);
}

void BootMan::selectBootMain() noexcept
{
    const auto fit = partman.mounts.find("/boot");
    const PartMan::Device *device = (fit != partman.mounts.end() ? fit->second : partman.mounts.at("/"));

    if (device->origin) device = device->origin;
    while (device && device->type != PartMan::Device::PARTITION) {
        device = device->parent();
    }
    if (!gui.radioBootPBR->isChecked() && device) device = device->parent();
    if (!device) return;

    int ixsel = gui.comboBoot->findData(device->name); // Boot drive or partition
    for(int ixi = 0; ixsel < 0 && ixi < gui.comboBoot->count(); ++ixi) {
        const PartMan::NameParts &s = PartMan::splitName(gui.comboBoot->itemData(ixi).toString());
        if (s.drive == device->name) ixsel = ixi; // Partition on boot drive
    }
    if (ixsel >= 0) gui.comboBoot->setCurrentIndex(ixsel);
}

// build ESP list available to install GRUB
void BootMan::buildBootLists() noexcept
{
    // refresh lists and enable or disable options according to device presence
    chosenBootMBR();
    const bool canMBR = (gui.comboBoot->count() > 0);
    gui.radioBootMBR->setEnabled(canMBR);
    chosenBootPBR();
    const bool canPBR = (gui.comboBoot->count() > 0);
    gui.radioBootPBR->setEnabled(canPBR);
    const bool canESP = proc.detectEFI();
    gui.radioBootESP->setEnabled(canESP);

    // load one as the default in preferential order: ESP, MBR, PBR
    if (canESP) gui.radioBootESP->setChecked(true);
    else if (canMBR) {
        chosenBootMBR();
        gui.radioBootMBR->setChecked(true);
    } else if (canPBR) {
        chosenBootPBR();
        gui.radioBootPBR->setChecked(true);
    }
}

// build a grub configuration and install grub
void BootMan::install(const QStringList &cmdextra)
{
    proc.log(__PRETTY_FUNCTION__, MProcess::LOG_MARKER);
    MProcess::Section sect(proc, QT_TR_NOOP("GRUB installation failed. You can reboot to"
        " the live medium and use the GRUB Rescue menu to repair the installation."));
    proc.advance(4, 4);

    sect.setExceptionMode(false);
    // the old initrd is not valid for this hardware
    proc.shell("ls /mnt/antiX/boot | grep 'initrd.img-3.6'", nullptr, true);
    const QString &val = proc.readOut();
    if (!val.isEmpty()) proc.exec("rm", {"-f", "/mnt/antiX/boot/" + val});

    bool efivars_ismounted = false;
    if (gui.boxBoot->isChecked() && gui.radioBootESP->isChecked()) {
        QString efivars = QStringLiteral("/sys/firmware/efi/efivars");
        if (QFileInfo(efivars).isDir()) {
            efivars_ismounted = proc.exec("mountpoint", {"-q", efivars});
        }
        if (!efivars_ismounted) proc.exec("mount", {"-t", "efivarfs", "efivarfs", efivars});
    }

    sect.setExceptionMode(true);

    if (gui.boxBoot->isChecked()) {
        proc.status(tr("Installing GRUB"));

        // install new Grub now
        const int efisize = proc.detectEFI(true);
        const QString &bootdev = "/dev/" + gui.comboBoot->currentData().toString();
        if (!gui.radioBootESP->isChecked()) {
            proc.exec("grub-install", {"--target=i386-pc", "--recheck",
                "--no-floppy", "--force", "--boot-directory=/mnt/antiX/boot", bootdev});
        } else {
            // rename arch to match grub-install target
            proc.exec("cat", {"/sys/firmware/efi/fw_platform_size"}, nullptr, true);

            if (efivars_ismounted) {
                // remove any efivars-dump-entries in NVRAM
                sect.setExceptionMode(false);
                proc.shell("ls /sys/firmware/efi/efivars | grep dump", nullptr, true);
                const QString &dump = proc.readOut();
                sect.setExceptionMode(true);
                if (!dump.isEmpty()) proc.shell("rm /sys/firmware/efi/efivars/dump*", nullptr, true);
            }

            sect.setRoot("/mnt/antiX");

            QStringList grubinstargs({"--no-nvram", "--force-extra-removable",
                (efisize==32 ? "--target=i386-efi" : "--target=x86_64-efi"),
                "--bootloader-id=" + loaderID, "--recheck"});
            auto fitesp = partman.mounts.find("/boot/efi");
            if (fitesp == partman.mounts.end()) fitesp = partman.mounts.find("/boot");
            if (fitesp != partman.mounts.end() && fitesp->second->flags.sysEFI) {
                grubinstargs << "--efi-directory=" + fitesp->first;
            }
            proc.exec("grub-install", grubinstargs);

            // Update the boot NVRAM variables. Non-critial step so no need to fail.
            sect.setExceptionMode(false);
            // Remove old boot variables of the same label.
            proc.exec("efibootmgr", {}, nullptr, true);
            const QStringList &existing = proc.readOutLines();
            const QRegularExpression regex("^Boot([0-9A-F]{4})\\*?\\s(.*)$");
            for (const QString &entry : existing) {
                const QRegularExpressionMatch &match = regex.match(entry);
                if (match.hasMatch() && match.captured(2) == loaderLabel) {
                    proc.exec("efibootmgr", {"-qBb", match.captured(1)});
                }
            }
            // Add a new NVRAM boot variable.
            if (fitesp != partman.mounts.end()) {
                const PartMan::NameParts &bs = PartMan::splitName(fitesp->second->name);
                proc.exec("efibootmgr", {"-qcL", loaderLabel, "-d", "/dev/"+bs.drive, "-p", bs.partition,
                    "-l", "/EFI/" + loaderID + (efisize==32 ? "/grubia32.efi" : "/grubx64.efi")});
            }
            sect.setExceptionMode(true);
            sect.setRoot(nullptr);
        }

        // Get non-live boot codes.
        proc.shell("/live/bin/non-live-cmdline", nullptr, true); // Get non-live boot codes
        QStringList finalcmdline = proc.readOut().split(" ");

        {
            // Add the codes from /etc/default/grub to non-live boot codes.
            const MIni grubSettings("/etc/default/grub", MIni::ReadOnly);
            const QString &grubDefault = grubSettings.getString("GRUB_CMDLINE_LINUX_DEFAULT");
            qDebug() << "grubDefault is " << grubDefault;
            finalcmdline.append(grubDefault.split(" "));
        }

        // remove any leftover resume parameter
        static const QRegularExpression re("^(resume=|resume_offset=)", QRegularExpression::CaseInsensitiveOption);
        const auto toRemove = finalcmdline.filter(re);
        for(const auto &item : toRemove) {
            finalcmdline.removeAll(item);
        }

        finalcmdline.append(cmdextra);
        qDebug() << "intermediate" << finalcmdline;

        {
            // Add built-in config_cmdline.
            proc.exec("uname", {"-r"});
            const MIni bootconf("/boot/config-" + proc.readOut(true).trimmed(), MIni::ReadOnly);
            const QStringList confcmdline = bootconf.getString("CONFIG_CMDLINE").split(" ");
            for (const QString &confparameter : confcmdline) {
                finalcmdline.removeAll(confparameter);
            }
        }

        //remove any duplicate codes in list (typically splash)
        finalcmdline.removeDuplicates();

        //remove vga=ask
        finalcmdline.removeAll("vga=ask");

        //remove toram=min and toram=store - is not yet in non-live-cmdline
        finalcmdline.removeAll("toram=min");
        finalcmdline.removeAll("toram=store");

        //remove boot_image code
        finalcmdline.removeAll("BOOT_IMAGE=/antiX/vmlinuz");

        //remove nosplash boot code if configured in installer.conf
        if (removeNoSplash) finalcmdline.removeAll("nosplash");

        //remove in null or empty strings that might have crept in
        finalcmdline.removeAll({});
        qDebug() << "Add cmdline options to Grub" << finalcmdline;

        //convert qstringlist back into normal qstring
        QString finalcmdlinestring = finalcmdline.join(" ");
        qDebug() << "cmdlinestring" << finalcmdlinestring;

        //get qstring boot codes read for sed command
        finalcmdlinestring.replace('\\', "\\\\");
        finalcmdlinestring.replace('|', "\\|");

        //do the replacement in /etc/default/grub
        const QString cmd = "sed -i -r 's|^(GRUB_CMDLINE_LINUX_DEFAULT=).*|\\1\"%1\"|' /mnt/antiX/etc/default/grub";
        proc.shell(cmd.arg(finalcmdlinestring));

        //copy memtest efi files if needed
        if (efisize) {
            QString mtest = QString("/live/to-ram/boot/uefi-mt/mtest-%1.efi").arg(efisize);
            if (!QFileInfo::exists(mtest)) {
                mtest = QString("/live/boot-dev/boot/uefi-mt/mtest-%1.efi").arg(efisize);
                if (!QFileInfo::exists(mtest)) mtest.clear();
            }
            if (!mtest.isEmpty()) {
                proc.mkpath("/mnt/antiX/boot/uefi-mt", 0755);
                proc.exec("cp", {mtest, "/mnt/antiX/boot/uefi-mt"});
            }
        }
        proc.status();

        sect.setRoot("/mnt/antiX");
        //update grub with new config
        proc.exec("update-grub");

        if (!gui.radioBootESP->isChecked()) {
            /* Prevent debconf pestering the user when GRUB gets updated. Non-critical. */
            MProcess::Section(proc, nullptr);
            proc.exec("udevadm", {"info", bootdev}, nullptr, true);
            const QStringList &lines = proc.readOutLines();
            /* Obtain the best ID to use for the disk or partition. */
            QByteArray diskpath;
            static const char *types[] = {"S: disk/by-uuid", "S: disk/by-id", "S: disk/by-path", "S: "};
            int stop = sizeof(types)/sizeof(const char *);
            for (const QString &line : lines) {
                for (int i = 0; i < stop; ++i) {
                    if (line.startsWith(types[i])) {
                        diskpath = line.mid(3).toUtf8();
                        stop = i;
                    }
                }
            }
            if (!diskpath.isEmpty()) {
                /* Setup debconf to achieve the objective of silence. */
                diskpath.prepend("grub-pc grub-pc/install_devices multiselect /dev/");
                proc.exec("debconf-set-selections", {}, &diskpath);
            }
        }
    }

    proc.status(tr("Updating initramfs"));
    sect.setExceptionMode(QT_TR_NOOP("Failed to update initramfs."));
    //if useing f2fs, then add modules to /etc/initramfs-tools/modules
    //if (rootTypeCombo->currentText() == "f2fs" || homeTypeCombo->currentText() == "f2fs") {
        //proc.shell("grep -q f2fs /etc/initramfs-tools/modules || echo f2fs >> /etc/initramfs-tools/modules");
        //proc.shell("grep -q crypto-crc32 /etc/initramfs-tools/modules || echo crypto-crc32 >> /etc/initramfs-tools/modules");
    //}

    // Use MODULES=dep to trim the initrd, often results in faster boot.
    //proc.exec("sed", {"-i", "-r", "s/MODULES=.*/MODULES=dep/", "/etc/initramfs-tools/initramfs.conf"});

    proc.exec("update-initramfs", {"-u", "-t", "-k", "all"});
    proc.status();
}

/* Slots */

void BootMan::chosenBootMBR() noexcept
{
    gui.comboBoot->clear();
    for (PartMan::Iterator it(partman); PartMan::Device *device = *it; it.next()) {
        if (device->type == PartMan::Device::DRIVE && (!device->flags.bootRoot || installFromRootDevice)) {
            if (!device->flags.nasty || brave) device->addToCombo(gui.comboBoot, true);
        }
    }
    selectBootMain();
    gui.labelBoot->setText(tr("System boot disk:"));
}

void BootMan::chosenBootPBR() noexcept
{
    gui.comboBoot->clear();
    for (PartMan::Iterator it(partman); PartMan::Device *device = *it; it.next()) {
        if (device->type == PartMan::Device::PARTITION && (!device->flags.bootRoot || installFromRootDevice)) {
            if (device->flags.sysEFI) continue;
            else if (!device->format.compare("SWAP", Qt::CaseInsensitive)) continue;
            else if (device->format == "crypto_LUKS") continue;
            else if (device->format.isEmpty() || device->format == "PRESERVE") {
                if (device->curFormat == "crypto_LUKS") continue;
                if (!device->curFormat.compare("SWAP", Qt::CaseInsensitive)) continue;
            }
            if (!device->flags.nasty || brave) device->addToCombo(gui.comboBoot, true);
        }
    }
    selectBootMain();
    gui.labelBoot->setText(tr("Partition to use:"));
}

void BootMan::chosenBootESP(bool checked) noexcept
{
    gui.comboBoot->clear();
    auto fit = partman.mounts.find("/boot/efi");
    if (fit == partman.mounts.end()) fit = partman.mounts.find("/boot");
    if (fit != partman.mounts.end()) fit->second->addToCombo(gui.comboBoot);
    gui.comboBoot->setDisabled(checked);
    gui.labelBoot->setText(tr("Partition to use:"));
}<|MERGE_RESOLUTION|>--- conflicted
+++ resolved
@@ -30,20 +30,16 @@
 #include "bootman.h"
 
 BootMan::BootMan(MProcess &mproc, PartMan &pman, Ui::MeInstall &ui,
-    const MIni &appConf, const QCommandLineParser &appArgs) noexcept
+    MIni &appConf, const QCommandLineParser &appArgs) noexcept
     : QObject(ui.boxMain), proc(mproc), gui(ui), partman(pman)
 {
-<<<<<<< HEAD
-    loaderID = appConf.getString("PROJECT_SHORTNAME");
-    loaderLabel = appConf.getString("PROJECT_NAME");
-    installFromRootDevice = appConf.getBoolean("INSTALL_FROM_ROOT_DEVICE");
-    removeNoSplash = appConf.getBoolean("REMOVE_NOSPLASH");
-=======
-    loaderID = appConf.value("ShortName").toString();
-    loaderLabel = appConf.value("Name").toString();
-    installFromRootDevice = appConf.value("Storage/InstallFromRootDevice").toBool();
-    removeNoSplash = appConf.value("OOBE/RemoveNosplash").toBool();
->>>>>>> 646bc017
+    appConf.setSection("Storage");
+    installFromRootDevice = appConf.getBoolean("InstallFromRootDevice");
+    appConf.setSection("OOBE");
+    removeNoSplash = appConf.getBoolean("RemoveNosplash");
+    appConf.setSection();
+    loaderID = appConf.getString("ShortName");
+    loaderLabel = appConf.getString("Name");
     brave = appArgs.isSet("brave");
 
     connect(gui.radioBootMBR, &QRadioButton::toggled, this, &BootMan::chosenBootMBR);
