// Block device enumeration for the installer.
//
//   Copyright (C) 2019 by AK-47
//   Licensed under the Apache License, Version 2.0 (the "License");
//   you may not use this file except in compliance with the License.
//   You may obtain a copy of the License at
//
//       http://www.apache.org/licenses/LICENSE-2.0
//
//   Unless required by applicable law or agreed to in writing, software
//   distributed under the License is distributed on an "AS IS" BASIS,
//   WITHOUT WARRANTIES OR CONDITIONS OF ANY KIND, either express or implied.
//   See the License for the specific language governing permissions and
//   limitations under the License.
//
// This file is part of the gazelle-installer.

#ifndef BLOCKDEV_H
#define BLOCKDEV_H

#include <QComboBox>
#include "mprocess.h"

struct BlockDeviceInfo
{
    QString name;
    QString fs;
    QString label;
    QString model;
    long long size;
    bool isFuture = false;
    bool isNasty = false;
    bool isDrive = false;
    bool isGPT = false;
    bool isBoot = false;
    bool isESP = false;
    bool isNative = false;
<<<<<<< HEAD
    bool isSwap = false;
    QString formattedDataSize() const;
=======
>>>>>>> 9bf71459
    void addToCombo(QComboBox *combo, bool warnNasty = false) const;
    static QStringList split(const QString &devname);
};

class BlockDeviceList : public QList<BlockDeviceInfo>
{
public:
    void build(MProcess &proc);
    int findDevice(const QString &devname) const;
};

#endif // BLOCKDEV_H<|MERGE_RESOLUTION|>--- conflicted
+++ resolved
@@ -35,11 +35,6 @@
     bool isBoot = false;
     bool isESP = false;
     bool isNative = false;
-<<<<<<< HEAD
-    bool isSwap = false;
-    QString formattedDataSize() const;
-=======
->>>>>>> 9bf71459
     void addToCombo(QComboBox *combo, bool warnNasty = false) const;
     static QStringList split(const QString &devname);
 };
